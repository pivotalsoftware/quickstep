--- conflicted
+++ resolved
@@ -45,7 +45,7 @@
 	/**
 	   * @brief Print all the tuples in the relation.
 	   * @param out FILE pointer to print the tuples to.
-	   **/
+	   **/ 
 	  void printRelation(FILE *out);
 
 
@@ -69,10 +69,9 @@
     void printBlock(block_id block, FILE *out);
 
 
-  static void printHBar(const std::vector<int> &column_widths,
+  void printHBar(const std::vector<int> &column_widths,
                         FILE *out);
  private:
-<<<<<<< HEAD
 
 
   // Computes the widths of each column based on the types.
@@ -88,16 +87,7 @@
   const CatalogRelation &relation_;  // Relation to print.
   std::vector<int> column_widths_;  // Precomputed column-widths.
   StorageManager *storage_manager_;
-=======
-  // Undefined default constructor. Class is all-static and should not be
-  // instantiated.
-  PrintToScreen();
 
-  static void printTuple(const TupleStorageSubBlock &tuple_store,
-                         const tuple_id tid,
-                         const std::vector<int> &column_widths,
-                         FILE *out);
->>>>>>> 19e74ab8
 
   DISALLOW_COPY_AND_ASSIGN(PrintToScreen);
 };
