/* A Bison parser, made by GNU Bison 3.0.2.  */

/* Bison implementation for Yacc-like parsers in C

   Copyright (C) 1984, 1989-1990, 2000-2013 Free Software Foundation, Inc.

   This program is free software: you can redistribute it and/or modify
   it under the terms of the GNU General Public License as published by
   the Free Software Foundation, either version 3 of the License, or
   (at your option) any later version.

   This program is distributed in the hope that it will be useful,
   but WITHOUT ANY WARRANTY; without even the implied warranty of
   MERCHANTABILITY or FITNESS FOR A PARTICULAR PURPOSE.  See the
   GNU General Public License for more details.

   You should have received a copy of the GNU General Public License
   along with this program.  If not, see <http://www.gnu.org/licenses/>.  */

/* As a special exception, you may create a larger work that contains
   part or all of the Bison parser skeleton and distribute that work
   under terms of your choice, so long as that work isn't itself a
   parser generator using the skeleton or a modified version thereof
   as a parser skeleton.  Alternatively, if you modify or redistribute
   the parser skeleton itself, you may (at your option) remove this
   special exception, which will cause the skeleton and the resulting
   Bison output files to be licensed under the GNU General Public
   License without this special exception.

   This special exception was added by the Free Software Foundation in
   version 2.2 of Bison.  */

/* C LALR(1) parser skeleton written by Richard Stallman, by
   simplifying the original so-called "semantic" parser.  */

/* All symbols defined below should begin with yy or YY, to avoid
   infringing on user name space.  This should be done even for local
   variables, as they might otherwise be expanded by user macros.
   There are some unavoidable exceptions within include files to
   define necessary library symbols; they are noted "INFRINGES ON
   USER NAME SPACE" below.  */

/* Identify Bison output.  */
#define YYBISON 1

/* Bison version.  */
#define YYBISON_VERSION "3.0.2"

/* Skeleton name.  */
#define YYSKELETON_NAME "yacc.c"

/* Pure parsers.  */
#define YYPURE 1

/* Push parsers.  */
#define YYPUSH 0

/* Pull parsers.  */
#define YYPULL 1


/* Substitute the variable and function names.  */
#define yyparse         quickstep_yyparse
#define yylex           quickstep_yylex
#define yyerror         quickstep_yyerror
#define yydebug         quickstep_yydebug
#define yynerrs         quickstep_yynerrs


/* Copy the first part of user declarations.  */
#line 35 "../SqlParser.ypp" /* yacc.c:339  */


/* Override the default definition, as we only need <first_line> and <first_column>. */
typedef struct YYLTYPE {
  int first_line;
  int first_column;
} YYLTYPE;

#define YYLTYPE_IS_DECLARED 1

/*
 * Modified from the default YYLLOC_DEFAULT
 * (http://www.gnu.org/software/bison/manual/html_node/Location-Default-Action.html).
 * The assignments for last_line and last_column are removed as they are not used.
 */
#define YYLLOC_DEFAULT(current, rhs, n)                         \
  do {                                                          \
    if (n) {                                                    \
      (current).first_line   = YYRHSLOC(rhs, 1).first_line;     \
      (current).first_column = YYRHSLOC(rhs, 1).first_column;   \
    } else {                                                    \
      /* empty RHS */                                           \
      (current).first_line = YYRHSLOC(rhs, 0).first_line;       \
      (current).first_column = YYRHSLOC(rhs, 0).first_column;   \
    }                                                           \
  } while (0)

#line 64 "../SqlParser.ypp" /* yacc.c:339  */

#include <cstdlib>
#include <string>
#include <utility>

#include "catalog/PartitionSchemeHeader.hpp"
#include "parser/ParseAssignment.hpp"
#include "parser/ParseAttributeDefinition.hpp"
#include "parser/ParseBasicExpressions.hpp"
#include "parser/ParseBlockProperties.hpp"
#include "parser/ParseCaseExpressions.hpp"
#include "parser/ParseExpression.hpp"
#include "parser/ParseGeneratorTableReference.hpp"
#include "parser/ParseGroupBy.hpp"
#include "parser/ParseHaving.hpp"
#include "parser/ParseJoinedTableReference.hpp"
#include "parser/ParseKeyValue.hpp"
#include "parser/ParseLimit.hpp"
#include "parser/ParseWindow.hpp"
#include "parser/ParseLiteralValue.hpp"
#include "parser/ParseOrderBy.hpp"
#include "parser/ParsePartitionClause.hpp"
#include "parser/ParsePredicate.hpp"
#include "parser/ParsePredicateExists.hpp"
#include "parser/ParsePredicateInTableQuery.hpp"
#include "parser/ParserUtil.hpp"
#include "parser/ParseSample.hpp"
#include "parser/ParseSelect.hpp"
#include "parser/ParseSelectionClause.hpp"
#include "parser/ParseSimpleTableReference.hpp"
#include "parser/ParseStatement.hpp"
#include "parser/ParseString.hpp"
#include "parser/ParseSubqueryExpression.hpp"
#include "parser/ParseSubqueryTableReference.hpp"
#include "parser/ParseTableReference.hpp"
#include "storage/StorageBlockInfo.hpp"
#include "types/Type.hpp"
#include "types/TypeFactory.hpp"
#include "types/TypeID.hpp"
#include "types/operations/binary_operations/BinaryOperation.hpp"
#include "types/operations/binary_operations/BinaryOperationFactory.hpp"
#include "types/operations/binary_operations/BinaryOperationID.hpp"
#include "types/operations/comparisons/Comparison.hpp"
#include "types/operations/comparisons/ComparisonFactory.hpp"
#include "types/operations/comparisons/ComparisonID.hpp"
#include "types/operations/unary_operations/UnaryOperation.hpp"
#include "types/operations/unary_operations/UnaryOperationFactory.hpp"
#include "types/operations/unary_operations/UnaryOperationID.hpp"
#include "utility/PtrList.hpp"
#include "utility/PtrVector.hpp"

// Needed for Bison 2.6 and higher, which do not automatically provide this typedef.
typedef void* yyscan_t;

#line 155 "SqlParser_gen.cpp" /* yacc.c:339  */

# ifndef YY_NULLPTR
#  if defined __cplusplus && 201103L <= __cplusplus
#   define YY_NULLPTR nullptr
#  else
#   define YY_NULLPTR 0
#  endif
# endif

/* Enabling verbose error messages.  */
#ifdef YYERROR_VERBOSE
# undef YYERROR_VERBOSE
# define YYERROR_VERBOSE 1
#else
# define YYERROR_VERBOSE 0
#endif

/* In a future release of Bison, this section will be replaced
   by #include "SqlParser_gen.hpp".  */
#ifndef YY_QUICKSTEP_YY_SQLPARSER_GEN_HPP_INCLUDED
# define YY_QUICKSTEP_YY_SQLPARSER_GEN_HPP_INCLUDED
/* Debug traces.  */
#ifndef YYDEBUG
# define YYDEBUG 0
#endif
#if YYDEBUG
extern int quickstep_yydebug;
#endif

/* Token type.  */
#ifndef YYTOKENTYPE
# define YYTOKENTYPE
  enum yytokentype
  {
    TOKEN_COMMAND = 258,
    TOKEN_NAME = 259,
    TOKEN_STRING_SINGLE_QUOTED = 260,
    TOKEN_STRING_DOUBLE_QUOTED = 261,
    TOKEN_UNSIGNED_NUMVAL = 262,
    TOKEN_OR = 263,
    TOKEN_AND = 264,
    TOKEN_NOT = 265,
    TOKEN_EQ = 266,
    TOKEN_LT = 267,
    TOKEN_LEQ = 268,
    TOKEN_GT = 269,
    TOKEN_GEQ = 270,
    TOKEN_NEQ = 271,
    TOKEN_LIKE = 272,
    TOKEN_REGEXP = 273,
    TOKEN_BETWEEN = 274,
    TOKEN_IS = 275,
    UNARY_PLUS = 276,
    UNARY_MINUS = 277,
    TOKEN_ADD = 278,
<<<<<<< HEAD
    TOKEN_AGE = 279,
    TOKEN_ALL = 280,
    TOKEN_ALTER = 281,
    TOKEN_AS = 282,
    TOKEN_ASC = 283,
    TOKEN_BIGINT = 284,
    TOKEN_BIT = 285,
    TOKEN_BITWEAVING = 286,
    TOKEN_BLOCKPROPERTIES = 287,
    TOKEN_BLOCKSAMPLE = 288,
    TOKEN_BLOOM_FILTER = 289,
    TOKEN_CSB_TREE = 290,
    TOKEN_BY = 291,
    TOKEN_CASE = 292,
    TOKEN_CHARACTER = 293,
    TOKEN_CHECK = 294,
    TOKEN_COLUMN = 295,
    TOKEN_CONSTRAINT = 296,
    TOKEN_COPY = 297,
    TOKEN_CREATE = 298,
    TOKEN_DATE = 299,
    TOKEN_DATETIME = 300,
=======
    TOKEN_ALL = 279,
    TOKEN_ALTER = 280,
    TOKEN_AS = 281,
    TOKEN_ASC = 282,
    TOKEN_BIGINT = 283,
    TOKEN_BIT = 284,
    TOKEN_BITWEAVING = 285,
    TOKEN_BLOCKPROPERTIES = 286,
    TOKEN_BLOCKSAMPLE = 287,
    TOKEN_BLOOM_FILTER = 288,
    TOKEN_CSB_TREE = 289,
    TOKEN_BY = 290,
    TOKEN_CASE = 291,
    TOKEN_CHARACTER = 292,
    TOKEN_CHECK = 293,
    TOKEN_COLUMN = 294,
    TOKEN_CONSTRAINT = 295,
    TOKEN_COPY = 296,
    TOKEN_CREATE = 297,
    TOKEN_DATE = 298,
    TOKEN_DATETIME = 299,
    TOKEN_DAY = 300,
>>>>>>> 5b75e8ec
    TOKEN_DECIMAL = 301,
    TOKEN_DEFAULT = 302,
    TOKEN_DELETE = 303,
    TOKEN_DELIMITER = 304,
    TOKEN_DESC = 305,
    TOKEN_DISTINCT = 306,
    TOKEN_DOUBLE = 307,
    TOKEN_DROP = 308,
    TOKEN_ELSE = 309,
    TOKEN_END = 310,
    TOKEN_ESCAPE_STRINGS = 311,
<<<<<<< HEAD
    TOKEN_EMIT = 312,
    TOKEN_EXISTS = 313,
    TOKEN_EXTRACT = 314,
    TOKEN_FALSE = 315,
    TOKEN_FIRST = 316,
    TOKEN_FLOAT = 317,
    TOKEN_FOREIGN = 318,
    TOKEN_FROM = 319,
    TOKEN_FULL = 320,
    TOKEN_GROUP = 321,
    TOKEN_HASH = 322,
    TOKEN_HAVING = 323,
=======
    TOKEN_EXISTS = 312,
    TOKEN_EXTRACT = 313,
    TOKEN_FALSE = 314,
    TOKEN_FIRST = 315,
    TOKEN_FLOAT = 316,
    TOKEN_FOREIGN = 317,
    TOKEN_FROM = 318,
    TOKEN_FULL = 319,
    TOKEN_GROUP = 320,
    TOKEN_HASH = 321,
    TOKEN_HAVING = 322,
    TOKEN_HOUR = 323,
>>>>>>> 5b75e8ec
    TOKEN_IN = 324,
    TOKEN_INDEX = 325,
    TOKEN_INNER = 326,
    TOKEN_INSERT = 327,
    TOKEN_INTEGER = 328,
    TOKEN_INTERVAL = 329,
    TOKEN_INTO = 330,
    TOKEN_JOIN = 331,
    TOKEN_KEY = 332,
    TOKEN_LAST = 333,
    TOKEN_LEFT = 334,
    TOKEN_LIMIT = 335,
    TOKEN_LONG = 336,
<<<<<<< HEAD
    TOKEN_NULL = 337,
    TOKEN_NULLS = 338,
    TOKEN_OFF = 339,
    TOKEN_ON = 340,
    TOKEN_ORDER = 341,
    TOKEN_OUTER = 342,
    TOKEN_PARTITION = 343,
    TOKEN_PARTITIONS = 344,
    TOKEN_PERCENT = 345,
    TOKEN_PRIMARY = 346,
    TOKEN_QUIT = 347,
    TOKEN_RANGE = 348,
    TOKEN_REAL = 349,
    TOKEN_REFERENCES = 350,
    TOKEN_RIGHT = 351,
    TOKEN_ROW_DELIMITER = 352,
    TOKEN_SELECT = 353,
    TOKEN_SET = 354,
    TOKEN_SMA = 355,
    TOKEN_SMALLINT = 356,
    TOKEN_TABLE = 357,
    TOKEN_THEN = 358,
    TOKEN_TIME = 359,
    TOKEN_TIMESTAMP = 360,
    TOKEN_TRUE = 361,
    TOKEN_TUPLESAMPLE = 362,
    TOKEN_UNIQUE = 363,
    TOKEN_UPDATE = 364,
    TOKEN_USING = 365,
    TOKEN_VALUES = 366,
    TOKEN_VARCHAR = 367,
    TOKEN_WHEN = 368,
    TOKEN_WHERE = 369,
    TOKEN_WITH = 370,
    TOKEN_WINDOW = 371,
    TOKEN_YEARMONTH = 372,
    TOKEN_EOF = 373,
    TOKEN_LEX_ERROR = 374
=======
    TOKEN_MINUTE = 337,
    TOKEN_MONTH = 338,
    TOKEN_NULL = 339,
    TOKEN_NULLS = 340,
    TOKEN_OFF = 341,
    TOKEN_ON = 342,
    TOKEN_ORDER = 343,
    TOKEN_OUTER = 344,
    TOKEN_PARTITION = 345,
    TOKEN_PARTITIONS = 346,
    TOKEN_PERCENT = 347,
    TOKEN_PRIMARY = 348,
    TOKEN_QUIT = 349,
    TOKEN_RANGE = 350,
    TOKEN_REAL = 351,
    TOKEN_REFERENCES = 352,
    TOKEN_RIGHT = 353,
    TOKEN_ROW_DELIMITER = 354,
    TOKEN_SECOND = 355,
    TOKEN_SELECT = 356,
    TOKEN_SET = 357,
    TOKEN_SMA = 358,
    TOKEN_SMALLINT = 359,
    TOKEN_TABLE = 360,
    TOKEN_THEN = 361,
    TOKEN_TIME = 362,
    TOKEN_TIMESTAMP = 363,
    TOKEN_TRUE = 364,
    TOKEN_TUPLESAMPLE = 365,
    TOKEN_UNIQUE = 366,
    TOKEN_UPDATE = 367,
    TOKEN_USING = 368,
    TOKEN_VALUES = 369,
    TOKEN_VARCHAR = 370,
    TOKEN_WHEN = 371,
    TOKEN_WHERE = 372,
    TOKEN_WITH = 373,
    TOKEN_YEAR = 374,
    TOKEN_YEARMONTH = 375,
    TOKEN_EOF = 376,
    TOKEN_LEX_ERROR = 377
>>>>>>> 5b75e8ec
  };
#endif

/* Value type.  */
#if ! defined YYSTYPE && ! defined YYSTYPE_IS_DECLARED
typedef union YYSTYPE YYSTYPE;
union YYSTYPE
{
#line 119 "../SqlParser.ypp" /* yacc.c:355  */

  quickstep::ParseString *string_value_;

  quickstep::PtrList<quickstep::ParseString> *string_list_;

  bool boolean_value_;

  quickstep::NumericParseLiteralValue *numeric_literal_value_;
  quickstep::ParseLiteralValue *literal_value_;
  quickstep::PtrList<quickstep::ParseScalarLiteral> *literal_value_list_;

  quickstep::ParseExpression *expression_;

  quickstep::ParseScalarLiteral *scalar_literal_;
  quickstep::ParseAttribute *attribute_;
  quickstep::PtrList<quickstep::ParseAttribute> *attribute_list_;

  quickstep::ParsePredicate *predicate_;

  quickstep::ParseSubqueryExpression *subquery_expression_;

  quickstep::PtrVector<quickstep::ParseSimpleWhenClause> *simple_when_clause_list_;
  quickstep::ParseSimpleWhenClause *simple_when_clause_;

  quickstep::PtrVector<quickstep::ParseSearchedWhenClause> *searched_when_clause_list_;
  quickstep::ParseSearchedWhenClause *searched_when_clause_;

  quickstep::ParseSelectionClause *selection_;
  quickstep::ParseSelectionItem *selection_item_;
  quickstep::ParseSelectionList *selection_list_;

  quickstep::ParseTableReference *table_reference_;
  quickstep::PtrList<quickstep::ParseTableReference> *table_reference_list_;
  quickstep::ParseTableReferenceSignature *table_reference_signature_;

  quickstep::ParseJoinedTableReference::JoinType join_type_;

  quickstep::ParseDataType *data_type_;
  quickstep::ParseAttributeDefinition *attribute_definition_;
  quickstep::ParseColumnConstraint *column_constraint_;
  quickstep::PtrList<quickstep::ParseColumnConstraint> *column_constraint_list_;
  quickstep::PtrList<quickstep::ParseAttributeDefinition> *attribute_definition_list_;

  quickstep::ParseKeyValue *key_value_;
  quickstep::PtrList<quickstep::ParseKeyValue> *key_value_list_;
  quickstep::ParseKeyStringValue *key_string_value_;
  quickstep::ParseKeyStringList *key_string_list_;
  quickstep::ParseKeyIntegerValue *key_integer_value_;

  quickstep::ParseCopyFromParams *copy_from_params_;

  quickstep::ParseAssignment *assignment_;
  quickstep::PtrList<quickstep::ParseAssignment> *assignment_list_;

  quickstep::ParseCommand *command_;
  quickstep::PtrVector<quickstep::ParseString> *command_argument_list_;

  quickstep::ParseStatement *statement_;
  quickstep::ParseStatementSelect *select_statement_;
  quickstep::ParseStatementUpdate *update_statement_;
  quickstep::ParseStatementInsert *insert_statement_;
  quickstep::ParseStatementDelete *delete_statement_;
  quickstep::ParseStatementCopyFrom *copy_from_statement_;
  quickstep::ParseStatementCreateTable *create_table_statement_;
  quickstep::ParsePartitionClause *partition_clause_;
  quickstep::ParseBlockProperties *block_properties_;
  quickstep::ParseStatementDropTable *drop_table_statement_;
  quickstep::ParseStatementQuit *quit_statement_;

  const quickstep::Comparison *comparison_;
  const quickstep::UnaryOperation *unary_operation_;
  const quickstep::BinaryOperation *binary_operation_;

  quickstep::ParseFunctionCall *function_call_;
  quickstep::PtrList<quickstep::ParseExpression> *expression_list_;
  quickstep::PtrList<quickstep::ParseExpression> *window_partition_by_list_;

  quickstep::ParseSelect *select_query_;
  quickstep::ParseGroupBy *opt_group_by_clause_;
  quickstep::ParseHaving *opt_having_clause_;
  quickstep::ParseOrderBy *opt_order_by_clause_;
  bool *order_direction_;
  quickstep::ParseLimit *opt_limit_clause_;
<<<<<<< HEAD
=======

>>>>>>> 5b75e8ec
  quickstep::ParseSample *opt_sample_clause_;
  quickstep::ParseWindow *opt_window_clause_;

  quickstep::PtrList<quickstep::ParseOrderByItem> *order_commalist_;
  quickstep::ParseOrderByItem *order_item_;

  quickstep::PtrVector<quickstep::ParseSubqueryTableReference> *with_list_;
  quickstep::ParseSubqueryTableReference *with_list_element_;

<<<<<<< HEAD
#line 408 "SqlParser_gen.cpp" /* yacc.c:355  */
=======
#line 409 "SqlParser_gen.cpp" /* yacc.c:355  */
>>>>>>> 5b75e8ec
};
# define YYSTYPE_IS_TRIVIAL 1
# define YYSTYPE_IS_DECLARED 1
#endif

/* Location type.  */
#if ! defined YYLTYPE && ! defined YYLTYPE_IS_DECLARED
typedef struct YYLTYPE YYLTYPE;
struct YYLTYPE
{
  int first_line;
  int first_column;
  int last_line;
  int last_column;
};
# define YYLTYPE_IS_DECLARED 1
# define YYLTYPE_IS_TRIVIAL 1
#endif



int quickstep_yyparse (yyscan_t yyscanner, quickstep::ParseStatement **parsedStatement);

#endif /* !YY_QUICKSTEP_YY_SQLPARSER_GEN_HPP_INCLUDED  */

/* Copy the second part of user declarations.  */
#line 212 "../SqlParser.ypp" /* yacc.c:358  */

/* This header needs YYSTYPE, which is defined by the %union directive above */
#include "SqlLexer_gen.hpp"
void NotSupported(const YYLTYPE *location, yyscan_t yyscanner, const std::string &feature);

<<<<<<< HEAD
#line 441 "SqlParser_gen.cpp" /* yacc.c:358  */
=======
#line 444 "SqlParser_gen.cpp" /* yacc.c:358  */
>>>>>>> 5b75e8ec

#ifdef short
# undef short
#endif

#ifdef YYTYPE_UINT8
typedef YYTYPE_UINT8 yytype_uint8;
#else
typedef unsigned char yytype_uint8;
#endif

#ifdef YYTYPE_INT8
typedef YYTYPE_INT8 yytype_int8;
#else
typedef signed char yytype_int8;
#endif

#ifdef YYTYPE_UINT16
typedef YYTYPE_UINT16 yytype_uint16;
#else
typedef unsigned short int yytype_uint16;
#endif

#ifdef YYTYPE_INT16
typedef YYTYPE_INT16 yytype_int16;
#else
typedef short int yytype_int16;
#endif

#ifndef YYSIZE_T
# ifdef __SIZE_TYPE__
#  define YYSIZE_T __SIZE_TYPE__
# elif defined size_t
#  define YYSIZE_T size_t
# elif ! defined YYSIZE_T
#  include <stddef.h> /* INFRINGES ON USER NAME SPACE */
#  define YYSIZE_T size_t
# else
#  define YYSIZE_T unsigned int
# endif
#endif

#define YYSIZE_MAXIMUM ((YYSIZE_T) -1)

#ifndef YY_
# if defined YYENABLE_NLS && YYENABLE_NLS
#  if ENABLE_NLS
#   include <libintl.h> /* INFRINGES ON USER NAME SPACE */
#   define YY_(Msgid) dgettext ("bison-runtime", Msgid)
#  endif
# endif
# ifndef YY_
#  define YY_(Msgid) Msgid
# endif
#endif

#ifndef YY_ATTRIBUTE
# if (defined __GNUC__                                               \
      && (2 < __GNUC__ || (__GNUC__ == 2 && 96 <= __GNUC_MINOR__)))  \
     || defined __SUNPRO_C && 0x5110 <= __SUNPRO_C
#  define YY_ATTRIBUTE(Spec) __attribute__(Spec)
# else
#  define YY_ATTRIBUTE(Spec) /* empty */
# endif
#endif

#ifndef YY_ATTRIBUTE_PURE
# define YY_ATTRIBUTE_PURE   YY_ATTRIBUTE ((__pure__))
#endif

#ifndef YY_ATTRIBUTE_UNUSED
# define YY_ATTRIBUTE_UNUSED YY_ATTRIBUTE ((__unused__))
#endif

#if !defined _Noreturn \
     && (!defined __STDC_VERSION__ || __STDC_VERSION__ < 201112)
# if defined _MSC_VER && 1200 <= _MSC_VER
#  define _Noreturn __declspec (noreturn)
# else
#  define _Noreturn YY_ATTRIBUTE ((__noreturn__))
# endif
#endif

/* Suppress unused-variable warnings by "using" E.  */
#if ! defined lint || defined __GNUC__
# define YYUSE(E) ((void) (E))
#else
# define YYUSE(E) /* empty */
#endif

#if defined __GNUC__ && 407 <= __GNUC__ * 100 + __GNUC_MINOR__
/* Suppress an incorrect diagnostic about yylval being uninitialized.  */
# define YY_IGNORE_MAYBE_UNINITIALIZED_BEGIN \
    _Pragma ("GCC diagnostic push") \
    _Pragma ("GCC diagnostic ignored \"-Wuninitialized\"")\
    _Pragma ("GCC diagnostic ignored \"-Wmaybe-uninitialized\"")
# define YY_IGNORE_MAYBE_UNINITIALIZED_END \
    _Pragma ("GCC diagnostic pop")
#else
# define YY_INITIAL_VALUE(Value) Value
#endif
#ifndef YY_IGNORE_MAYBE_UNINITIALIZED_BEGIN
# define YY_IGNORE_MAYBE_UNINITIALIZED_BEGIN
# define YY_IGNORE_MAYBE_UNINITIALIZED_END
#endif
#ifndef YY_INITIAL_VALUE
# define YY_INITIAL_VALUE(Value) /* Nothing. */
#endif


#if ! defined yyoverflow || YYERROR_VERBOSE

/* The parser invokes alloca or malloc; define the necessary symbols.  */

# ifdef YYSTACK_USE_ALLOCA
#  if YYSTACK_USE_ALLOCA
#   ifdef __GNUC__
#    define YYSTACK_ALLOC __builtin_alloca
#   elif defined __BUILTIN_VA_ARG_INCR
#    include <alloca.h> /* INFRINGES ON USER NAME SPACE */
#   elif defined _AIX
#    define YYSTACK_ALLOC __alloca
#   elif defined _MSC_VER
#    include <malloc.h> /* INFRINGES ON USER NAME SPACE */
#    define alloca _alloca
#   else
#    define YYSTACK_ALLOC alloca
#    if ! defined _ALLOCA_H && ! defined EXIT_SUCCESS
#     include <stdlib.h> /* INFRINGES ON USER NAME SPACE */
      /* Use EXIT_SUCCESS as a witness for stdlib.h.  */
#     ifndef EXIT_SUCCESS
#      define EXIT_SUCCESS 0
#     endif
#    endif
#   endif
#  endif
# endif

# ifdef YYSTACK_ALLOC
   /* Pacify GCC's 'empty if-body' warning.  */
#  define YYSTACK_FREE(Ptr) do { /* empty */; } while (0)
#  ifndef YYSTACK_ALLOC_MAXIMUM
    /* The OS might guarantee only one guard page at the bottom of the stack,
       and a page size can be as small as 4096 bytes.  So we cannot safely
       invoke alloca (N) if N exceeds 4096.  Use a slightly smaller number
       to allow for a few compiler-allocated temporary stack slots.  */
#   define YYSTACK_ALLOC_MAXIMUM 4032 /* reasonable circa 2006 */
#  endif
# else
#  define YYSTACK_ALLOC YYMALLOC
#  define YYSTACK_FREE YYFREE
#  ifndef YYSTACK_ALLOC_MAXIMUM
#   define YYSTACK_ALLOC_MAXIMUM YYSIZE_MAXIMUM
#  endif
#  if (defined __cplusplus && ! defined EXIT_SUCCESS \
       && ! ((defined YYMALLOC || defined malloc) \
             && (defined YYFREE || defined free)))
#   include <stdlib.h> /* INFRINGES ON USER NAME SPACE */
#   ifndef EXIT_SUCCESS
#    define EXIT_SUCCESS 0
#   endif
#  endif
#  ifndef YYMALLOC
#   define YYMALLOC malloc
#   if ! defined malloc && ! defined EXIT_SUCCESS
void *malloc (YYSIZE_T); /* INFRINGES ON USER NAME SPACE */
#   endif
#  endif
#  ifndef YYFREE
#   define YYFREE free
#   if ! defined free && ! defined EXIT_SUCCESS
void free (void *); /* INFRINGES ON USER NAME SPACE */
#   endif
#  endif
# endif
#endif /* ! defined yyoverflow || YYERROR_VERBOSE */


#if (! defined yyoverflow \
     && (! defined __cplusplus \
         || (defined YYLTYPE_IS_TRIVIAL && YYLTYPE_IS_TRIVIAL \
             && defined YYSTYPE_IS_TRIVIAL && YYSTYPE_IS_TRIVIAL)))

/* A type that is properly aligned for any stack member.  */
union yyalloc
{
  yytype_int16 yyss_alloc;
  YYSTYPE yyvs_alloc;
  YYLTYPE yyls_alloc;
};

/* The size of the maximum gap between one aligned stack and the next.  */
# define YYSTACK_GAP_MAXIMUM (sizeof (union yyalloc) - 1)

/* The size of an array large to enough to hold all stacks, each with
   N elements.  */
# define YYSTACK_BYTES(N) \
     ((N) * (sizeof (yytype_int16) + sizeof (YYSTYPE) + sizeof (YYLTYPE)) \
      + 2 * YYSTACK_GAP_MAXIMUM)

# define YYCOPY_NEEDED 1

/* Relocate STACK from its old location to the new one.  The
   local variables YYSIZE and YYSTACKSIZE give the old and new number of
   elements in the stack, and YYPTR gives the new location of the
   stack.  Advance YYPTR to a properly aligned location for the next
   stack.  */
# define YYSTACK_RELOCATE(Stack_alloc, Stack)                           \
    do                                                                  \
      {                                                                 \
        YYSIZE_T yynewbytes;                                            \
        YYCOPY (&yyptr->Stack_alloc, Stack, yysize);                    \
        Stack = &yyptr->Stack_alloc;                                    \
        yynewbytes = yystacksize * sizeof (*Stack) + YYSTACK_GAP_MAXIMUM; \
        yyptr += yynewbytes / sizeof (*yyptr);                          \
      }                                                                 \
    while (0)

#endif

#if defined YYCOPY_NEEDED && YYCOPY_NEEDED
/* Copy COUNT objects from SRC to DST.  The source and destination do
   not overlap.  */
# ifndef YYCOPY
#  if defined __GNUC__ && 1 < __GNUC__
#   define YYCOPY(Dst, Src, Count) \
      __builtin_memcpy (Dst, Src, (Count) * sizeof (*(Src)))
#  else
#   define YYCOPY(Dst, Src, Count)              \
      do                                        \
        {                                       \
          YYSIZE_T yyi;                         \
          for (yyi = 0; yyi < (Count); yyi++)   \
            (Dst)[yyi] = (Src)[yyi];            \
        }                                       \
      while (0)
#  endif
# endif
#endif /* !YYCOPY_NEEDED */

/* YYFINAL -- State number of the termination state.  */
#define YYFINAL  47
/* YYLAST -- Last index in YYTABLE.  */
<<<<<<< HEAD
#define YYLAST   1047

/* YYNTOKENS -- Number of terminals.  */
#define YYNTOKENS  131
/* YYNNTS -- Number of nonterminals.  */
#define YYNNTS  100
/* YYNRULES -- Number of rules.  */
#define YYNRULES  262
/* YYNSTATES -- Number of states.  */
#define YYNSTATES  487
=======
#define YYLAST   1191

/* YYNTOKENS -- Number of terminals.  */
#define YYNTOKENS  134
/* YYNNTS -- Number of nonterminals.  */
#define YYNNTS  95
/* YYNRULES -- Number of rules.  */
#define YYNRULES  262
/* YYNSTATES -- Number of states.  */
#define YYNSTATES  478
>>>>>>> 5b75e8ec

/* YYTRANSLATE[YYX] -- Symbol number corresponding to YYX as returned
   by yylex, with out-of-bounds checking.  */
#define YYUNDEFTOK  2
<<<<<<< HEAD
#define YYMAXUTOK   374
=======
#define YYMAXUTOK   377
>>>>>>> 5b75e8ec

#define YYTRANSLATE(YYX)                                                \
  ((unsigned int) (YYX) <= YYMAXUTOK ? yytranslate[YYX] : YYUNDEFTOK)

/* YYTRANSLATE[TOKEN-NUM] -- Symbol number corresponding to TOKEN-NUM
   as returned by yylex, without out-of-bounds checking.  */
static const yytype_uint8 yytranslate[] =
{
       0,     2,     2,     2,     2,     2,     2,     2,     2,     2,
<<<<<<< HEAD
     126,     2,     2,     2,     2,     2,     2,     2,     2,     2,
       2,     2,     2,     2,     2,     2,     2,     2,     2,     2,
       2,     2,     2,     2,     2,     2,     2,   130,     2,     2,
     127,   128,    23,    21,   129,    22,    27,    24,     2,     2,
       2,     2,     2,     2,     2,     2,     2,     2,     2,   125,
=======
     129,     2,     2,     2,     2,     2,     2,     2,     2,     2,
       2,     2,     2,     2,     2,     2,     2,     2,     2,     2,
       2,     2,     2,     2,     2,     2,     2,   133,     2,     2,
     130,   131,    23,    21,   132,    22,    27,    24,     2,     2,
       2,     2,     2,     2,     2,     2,     2,     2,     2,   128,
>>>>>>> 5b75e8ec
       2,     2,     2,     2,     2,     2,     2,     2,     2,     2,
       2,     2,     2,     2,     2,     2,     2,     2,     2,     2,
       2,     2,     2,     2,     2,     2,     2,     2,     2,     2,
       2,     2,     2,     2,     2,     2,     2,     2,     2,     2,
       2,     2,     2,     2,     2,     2,     2,     2,     2,     2,
       2,     2,     2,     2,     2,     2,     2,     2,     2,     2,
       2,     2,     2,     2,     2,     2,     2,     2,     2,     2,
       2,     2,     2,     2,     2,     2,     2,     2,     2,     2,
       2,     2,     2,     2,     2,     2,     2,     2,     2,     2,
       2,     2,     2,     2,     2,     2,     2,     2,     2,     2,
       2,     2,     2,     2,     2,     2,     2,     2,     2,     2,
       2,     2,     2,     2,     2,     2,     2,     2,     2,     2,
       2,     2,     2,     2,     2,     2,     2,     2,     2,     2,
       2,     2,     2,     2,     2,     2,     2,     2,     2,     2,
       2,     2,     2,     2,     2,     2,     2,     2,     2,     2,
       2,     2,     2,     2,     2,     2,     2,     2,     2,     2,
       2,     2,     2,     2,     2,     2,     2,     2,     2,     2,
       2,     2,     2,     2,     2,     2,     2,     2,     2,     2,
       2,     2,     2,     2,     2,     2,     2,     2,     2,     2,
       2,     2,     2,     2,     2,     2,     1,     2,     3,     4,
       5,     6,     7,     8,     9,    10,    11,    12,    13,    14,
      15,    16,    17,    18,    19,    20,    25,    26,    28,    29,
      30,    31,    32,    33,    34,    35,    36,    37,    38,    39,
      40,    41,    42,    43,    44,    45,    46,    47,    48,    49,
      50,    51,    52,    53,    54,    55,    56,    57,    58,    59,
      60,    61,    62,    63,    64,    65,    66,    67,    68,    69,
      70,    71,    72,    73,    74,    75,    76,    77,    78,    79,
      80,    81,    82,    83,    84,    85,    86,    87,    88,    89,
      90,    91,    92,    93,    94,    95,    96,    97,    98,    99,
     100,   101,   102,   103,   104,   105,   106,   107,   108,   109,
     110,   111,   112,   113,   114,   115,   116,   117,   118,   119,
<<<<<<< HEAD
     120,   121,   122,   123,   124
=======
     120,   121,   122,   123,   124,   125,   126,   127
>>>>>>> 5b75e8ec
};

#if YYDEBUG
  /* YYRLINE[YYN] -- Source line where rule number YYN was defined.  */
static const yytype_uint16 yyrline[] =
{
<<<<<<< HEAD
       0,   595,   595,   599,   603,   607,   611,   614,   621,   624,
     627,   630,   633,   636,   639,   642,   645,   648,   654,   660,
     667,   673,   680,   689,   694,   703,   708,   713,   717,   723,
     728,   731,   734,   739,   742,   745,   748,   751,   754,   757,
     760,   763,   766,   778,   781,   784,   802,   822,   825,   828,
     833,   838,   844,   850,   859,   863,   869,   872,   877,   882,
     887,   894,   901,   905,   911,   914,   919,   922,   927,   930,
     935,   938,   957,   961,   967,   971,   977,   980,   983,   988,
     991,   998,  1003,  1014,  1019,  1023,  1027,  1033,  1036,  1042,
    1050,  1053,  1056,  1062,  1067,  1070,  1075,  1079,  1083,  1087,
    1093,  1098,  1103,  1107,  1113,  1119,  1122,  1127,  1132,  1136,
    1142,  1148,  1154,  1157,  1161,  1167,  1170,  1175,  1179,  1185,
    1188,  1191,  1196,  1201,  1206,  1209,  1212,  1217,  1220,  1223,
    1226,  1229,  1232,  1235,  1238,  1243,  1246,  1251,  1255,  1259,
    1262,  1266,  1269,  1274,  1277,  1282,  1285,  1290,  1294,  1300,
    1303,  1308,  1311,  1316,  1319,  1324,  1327,  1346,  1349,  1354,
    1359,  1364,  1367,  1372,  1377,  1382,  1386,  1392,  1399,  1402,
    1405,  1410,  1413,  1416,  1422,  1425,  1430,  1435,  1444,  1449,
    1458,  1463,  1466,  1471,  1474,  1479,  1485,  1491,  1494,  1497,
    1500,  1503,  1506,  1512,  1521,  1524,  1529,  1532,  1537,  1540,
    1545,  1548,  1551,  1554,  1557,  1560,  1565,  1569,  1573,  1576,
    1581,  1586,  1589,  1594,  1598,  1604,  1609,  1613,  1619,  1624,
    1627,  1632,  1636,  1642,  1645,  1648,  1651,  1663,  1667,  1686,
    1701,  1705,  1711,  1714,  1719,  1723,  1730,  1733,  1736,  1739,
    1742,  1745,  1748,  1751,  1754,  1757,  1762,  1773,  1776,  1781,
    1784,  1787,  1793,  1797,  1803,  1806,  1814,  1817,  1820,  1823,
    1829,  1834,  1839
=======
       0,   582,   582,   586,   590,   594,   598,   601,   608,   611,
     614,   617,   620,   623,   626,   629,   632,   635,   641,   647,
     654,   660,   667,   676,   681,   690,   695,   700,   704,   710,
     715,   718,   721,   726,   729,   732,   735,   738,   741,   744,
     747,   750,   753,   765,   768,   771,   789,   809,   812,   815,
     820,   825,   831,   837,   846,   850,   856,   859,   864,   869,
     874,   881,   888,   892,   898,   901,   906,   909,   914,   917,
     922,   925,   944,   948,   954,   958,   964,   967,   970,   975,
     978,   985,   990,  1001,  1006,  1010,  1014,  1020,  1023,  1029,
    1037,  1040,  1043,  1049,  1054,  1057,  1062,  1066,  1070,  1074,
    1080,  1085,  1090,  1094,  1100,  1106,  1109,  1114,  1119,  1123,
    1129,  1135,  1141,  1144,  1148,  1154,  1157,  1162,  1166,  1172,
    1175,  1178,  1183,  1188,  1193,  1196,  1199,  1204,  1207,  1210,
    1213,  1216,  1219,  1222,  1225,  1230,  1233,  1238,  1242,  1246,
    1249,  1253,  1256,  1261,  1264,  1269,  1272,  1277,  1281,  1287,
    1290,  1295,  1298,  1303,  1306,  1311,  1314,  1333,  1337,  1343,
    1350,  1353,  1356,  1361,  1364,  1367,  1373,  1376,  1381,  1386,
    1395,  1400,  1409,  1414,  1417,  1422,  1425,  1430,  1436,  1442,
    1445,  1448,  1451,  1454,  1457,  1463,  1472,  1475,  1480,  1483,
    1488,  1491,  1496,  1499,  1502,  1505,  1508,  1511,  1514,  1519,
    1523,  1527,  1530,  1535,  1540,  1543,  1548,  1552,  1558,  1563,
    1567,  1573,  1578,  1581,  1586,  1590,  1596,  1599,  1602,  1605,
    1617,  1621,  1640,  1653,  1668,  1671,  1674,  1677,  1680,  1683,
    1688,  1692,  1698,  1701,  1706,  1710,  1717,  1720,  1723,  1726,
    1729,  1732,  1735,  1738,  1741,  1744,  1749,  1760,  1763,  1768,
    1771,  1774,  1780,  1784,  1790,  1793,  1801,  1804,  1807,  1810,
    1816,  1821,  1826
>>>>>>> 5b75e8ec
};
#endif

#if YYDEBUG || YYERROR_VERBOSE || 0
/* YYTNAME[SYMBOL-NUM] -- String name of the symbol SYMBOL-NUM.
   First, the terminals, then, starting at YYNTOKENS, nonterminals.  */
static const char *const yytname[] =
{
  "$end", "error", "$undefined", "TOKEN_COMMAND", "TOKEN_NAME",
  "TOKEN_STRING_SINGLE_QUOTED", "TOKEN_STRING_DOUBLE_QUOTED",
  "TOKEN_UNSIGNED_NUMVAL", "TOKEN_OR", "TOKEN_AND", "TOKEN_NOT",
  "TOKEN_EQ", "TOKEN_LT", "TOKEN_LEQ", "TOKEN_GT", "TOKEN_GEQ",
  "TOKEN_NEQ", "TOKEN_LIKE", "TOKEN_REGEXP", "TOKEN_BETWEEN", "TOKEN_IS",
  "'+'", "'-'", "'*'", "'/'", "UNARY_PLUS", "UNARY_MINUS", "'.'",
<<<<<<< HEAD
  "TOKEN_ADD", "TOKEN_AGE", "TOKEN_ALL", "TOKEN_ALTER", "TOKEN_AS",
  "TOKEN_ASC", "TOKEN_BIGINT", "TOKEN_BIT", "TOKEN_BITWEAVING",
  "TOKEN_BLOCKPROPERTIES", "TOKEN_BLOCKSAMPLE", "TOKEN_BLOOM_FILTER",
  "TOKEN_CSB_TREE", "TOKEN_BY", "TOKEN_CASE", "TOKEN_CHARACTER",
  "TOKEN_CHECK", "TOKEN_COLUMN", "TOKEN_CONSTRAINT", "TOKEN_COPY",
  "TOKEN_CREATE", "TOKEN_DATE", "TOKEN_DATETIME", "TOKEN_DECIMAL",
  "TOKEN_DEFAULT", "TOKEN_DELETE", "TOKEN_DELIMITER", "TOKEN_DESC",
  "TOKEN_DISTINCT", "TOKEN_DOUBLE", "TOKEN_DROP", "TOKEN_ELSE",
  "TOKEN_END", "TOKEN_ESCAPE_STRINGS", "TOKEN_EMIT", "TOKEN_EXISTS",
  "TOKEN_EXTRACT", "TOKEN_FALSE", "TOKEN_FIRST", "TOKEN_FLOAT",
  "TOKEN_FOREIGN", "TOKEN_FROM", "TOKEN_FULL", "TOKEN_GROUP", "TOKEN_HASH",
  "TOKEN_HAVING", "TOKEN_IN", "TOKEN_INDEX", "TOKEN_INNER", "TOKEN_INSERT",
  "TOKEN_INTEGER", "TOKEN_INTERVAL", "TOKEN_INTO", "TOKEN_JOIN",
  "TOKEN_KEY", "TOKEN_LAST", "TOKEN_LEFT", "TOKEN_LIMIT", "TOKEN_LONG",
  "TOKEN_NULL", "TOKEN_NULLS", "TOKEN_OFF", "TOKEN_ON", "TOKEN_ORDER",
  "TOKEN_OUTER", "TOKEN_PARTITION", "TOKEN_PARTITIONS", "TOKEN_PERCENT",
  "TOKEN_PRIMARY", "TOKEN_QUIT", "TOKEN_RANGE", "TOKEN_REAL",
  "TOKEN_REFERENCES", "TOKEN_RIGHT", "TOKEN_ROW_DELIMITER", "TOKEN_SELECT",
  "TOKEN_SET", "TOKEN_SMA", "TOKEN_SMALLINT", "TOKEN_TABLE", "TOKEN_THEN",
  "TOKEN_TIME", "TOKEN_TIMESTAMP", "TOKEN_TRUE", "TOKEN_TUPLESAMPLE",
  "TOKEN_UNIQUE", "TOKEN_UPDATE", "TOKEN_USING", "TOKEN_VALUES",
  "TOKEN_VARCHAR", "TOKEN_WHEN", "TOKEN_WHERE", "TOKEN_WITH",
  "TOKEN_WINDOW", "TOKEN_YEARMONTH", "TOKEN_EOF", "TOKEN_LEX_ERROR", "';'",
  "'\\n'", "'('", "')'", "','", "'%'", "$accept", "start", "sql_statement",
=======
  "TOKEN_ADD", "TOKEN_ALL", "TOKEN_ALTER", "TOKEN_AS", "TOKEN_ASC",
  "TOKEN_BIGINT", "TOKEN_BIT", "TOKEN_BITWEAVING", "TOKEN_BLOCKPROPERTIES",
  "TOKEN_BLOCKSAMPLE", "TOKEN_BLOOM_FILTER", "TOKEN_CSB_TREE", "TOKEN_BY",
  "TOKEN_CASE", "TOKEN_CHARACTER", "TOKEN_CHECK", "TOKEN_COLUMN",
  "TOKEN_CONSTRAINT", "TOKEN_COPY", "TOKEN_CREATE", "TOKEN_DATE",
  "TOKEN_DATETIME", "TOKEN_DAY", "TOKEN_DECIMAL", "TOKEN_DEFAULT",
  "TOKEN_DELETE", "TOKEN_DELIMITER", "TOKEN_DESC", "TOKEN_DISTINCT",
  "TOKEN_DOUBLE", "TOKEN_DROP", "TOKEN_ELSE", "TOKEN_END",
  "TOKEN_ESCAPE_STRINGS", "TOKEN_EXISTS", "TOKEN_EXTRACT", "TOKEN_FALSE",
  "TOKEN_FIRST", "TOKEN_FLOAT", "TOKEN_FOREIGN", "TOKEN_FROM",
  "TOKEN_FULL", "TOKEN_GROUP", "TOKEN_HASH", "TOKEN_HAVING", "TOKEN_HOUR",
  "TOKEN_IN", "TOKEN_INDEX", "TOKEN_INNER", "TOKEN_INSERT",
  "TOKEN_INTEGER", "TOKEN_INTERVAL", "TOKEN_INTO", "TOKEN_JOIN",
  "TOKEN_KEY", "TOKEN_LAST", "TOKEN_LEFT", "TOKEN_LIMIT", "TOKEN_LONG",
  "TOKEN_MINUTE", "TOKEN_MONTH", "TOKEN_NULL", "TOKEN_NULLS", "TOKEN_OFF",
  "TOKEN_ON", "TOKEN_ORDER", "TOKEN_OUTER", "TOKEN_PARTITION",
  "TOKEN_PARTITIONS", "TOKEN_PERCENT", "TOKEN_PRIMARY", "TOKEN_QUIT",
  "TOKEN_RANGE", "TOKEN_REAL", "TOKEN_REFERENCES", "TOKEN_RIGHT",
  "TOKEN_ROW_DELIMITER", "TOKEN_SECOND", "TOKEN_SELECT", "TOKEN_SET",
  "TOKEN_SMA", "TOKEN_SMALLINT", "TOKEN_TABLE", "TOKEN_THEN", "TOKEN_TIME",
  "TOKEN_TIMESTAMP", "TOKEN_TRUE", "TOKEN_TUPLESAMPLE", "TOKEN_UNIQUE",
  "TOKEN_UPDATE", "TOKEN_USING", "TOKEN_VALUES", "TOKEN_VARCHAR",
  "TOKEN_WHEN", "TOKEN_WHERE", "TOKEN_WITH", "TOKEN_YEAR",
  "TOKEN_YEARMONTH", "TOKEN_EOF", "TOKEN_LEX_ERROR", "';'", "'\\n'", "'('",
  "')'", "','", "'%'", "$accept", "start", "sql_statement",
>>>>>>> 5b75e8ec
  "quit_statement", "alter_table_statement", "create_table_statement",
  "create_index_statement", "drop_table_statement", "column_def",
  "column_def_commalist", "data_type", "column_constraint_def",
  "column_constraint_def_list", "opt_column_constraint_def_list",
  "table_constraint_def", "table_constraint_def_commalist",
  "opt_table_constraint_def_commalist", "opt_column_list",
  "opt_block_properties", "opt_partition_clause", "partition_type",
  "key_value_list", "key_value", "key_string_value", "key_string_list",
  "key_integer_value", "index_type", "opt_index_properties",
  "insert_statement", "copy_from_statement", "opt_copy_from_params",
  "copy_from_params", "update_statement", "delete_statement",
  "assignment_list", "assignment_item", "select_statement", "with_clause",
  "with_list", "with_list_element", "select_query", "opt_all_distinct",
  "selection", "selection_item_commalist", "selection_item", "from_clause",
  "subquery_expression", "opt_sample_clause", "join_type",
  "joined_table_reference", "table_reference", "table_reference_signature",
  "table_reference_signature_primary", "joined_table_reference_commalist",
  "opt_group_by_clause", "opt_having_clause", "opt_order_by_clause",
<<<<<<< HEAD
  "opt_limit_clause", "opt_window_clause", "window_duration",
  "window_attribute", "opt_window_partition", "emit_duration",
  "age_duration", "order_commalist", "order_item", "opt_order_direction",
  "opt_nulls_first", "opt_where_clause", "where_clause", "or_expression",
  "and_expression", "not_expression", "predicate_expression_base",
  "add_expression", "multiply_expression", "unary_expression",
  "expression_base", "function_call", "extract_function",
  "case_expression", "simple_when_clause_list", "simple_when_clause",
  "searched_when_clause_list", "searched_when_clause", "opt_else_clause",
  "expression_list", "literal_value", "literal_value_commalist",
=======
  "opt_limit_clause", "order_commalist", "order_item",
  "opt_order_direction", "opt_nulls_first", "opt_where_clause",
  "where_clause", "or_expression", "and_expression", "not_expression",
  "predicate_expression_base", "add_expression", "multiply_expression",
  "unary_expression", "expression_base", "function_call",
  "extract_function", "case_expression", "simple_when_clause_list",
  "simple_when_clause", "searched_when_clause_list",
  "searched_when_clause", "opt_else_clause", "expression_list",
  "literal_value", "datetime_unit", "literal_value_commalist",
>>>>>>> 5b75e8ec
  "attribute_ref", "attribute_ref_list", "comparison_operation",
  "unary_operation", "add_operation", "multiply_operation",
  "name_commalist", "any_name", "boolean_value", "command",
  "command_argument_list", YY_NULLPTR
};
#endif

# ifdef YYPRINT
/* YYTOKNUM[NUM] -- (External) token number corresponding to the
   (internal) symbol number NUM (which must be that of a token).  */
static const yytype_uint16 yytoknum[] =
{
       0,   256,   257,   258,   259,   260,   261,   262,   263,   264,
     265,   266,   267,   268,   269,   270,   271,   272,   273,   274,
     275,    43,    45,    42,    47,   276,   277,    46,   278,   279,
     280,   281,   282,   283,   284,   285,   286,   287,   288,   289,
     290,   291,   292,   293,   294,   295,   296,   297,   298,   299,
     300,   301,   302,   303,   304,   305,   306,   307,   308,   309,
     310,   311,   312,   313,   314,   315,   316,   317,   318,   319,
     320,   321,   322,   323,   324,   325,   326,   327,   328,   329,
     330,   331,   332,   333,   334,   335,   336,   337,   338,   339,
     340,   341,   342,   343,   344,   345,   346,   347,   348,   349,
     350,   351,   352,   353,   354,   355,   356,   357,   358,   359,
     360,   361,   362,   363,   364,   365,   366,   367,   368,   369,
<<<<<<< HEAD
     370,   371,   372,   373,   374,    59,    10,    40,    41,    44,
      37
=======
     370,   371,   372,   373,   374,   375,   376,   377,    59,    10,
      40,    41,    44,    37
>>>>>>> 5b75e8ec
};
# endif

#define YYPACT_NINF -221

#define yypact_value_is_default(Yystate) \
  (!!((Yystate) == (-221)))

#define YYTABLE_NINF -128

#define yytable_value_is_error(Yytable_value) \
  0

  /* YYPACT[STATE-NUM] -- Index in YYTABLE of the portion describing
     STATE-NUM.  */
static const yytype_int16 yypact[] =
{
<<<<<<< HEAD
      48,  -221,  -221,   -78,   191,   -48,    12,   -42,   -11,  -221,
      18,   191,   191,  -221,    73,    82,  -221,  -221,  -221,  -221,
    -221,  -221,  -221,  -221,  -221,  -221,   -21,  -221,    62,   112,
     191,  -221,  -221,    57,   191,   191,   191,   191,   191,  -221,
    -221,   511,    59,    41,  -221,   147,    75,  -221,  -221,  -221,
     146,  -221,  -221,  -221,  -221,    52,   203,   138,   106,   120,
    -221,    87,  -221,  -221,   235,   237,  -221,  -221,  -221,   565,
     130,  -221,   168,  -221,  -221,   134,  -221,  -221,   260,  -221,
    -221,  -221,  -221,  -221,  -221,   140,   192,   791,   273,   220,
     166,  -221,   247,    17,  -221,  -221,  -221,  -221,  -221,  -221,
    -221,   845,    -3,   191,   191,   169,   191,   191,   153,   167,
     180,   191,   191,   457,  -221,  -221,   182,   191,  -221,  -221,
    -221,   457,    46,    -7,  -221,   309,  -221,   191,  -221,   321,
    -221,    21,  -221,    31,   120,   791,  -221,  -221,   191,   791,
    -221,  -221,  -221,  -221,   791,   237,  -221,   191,   367,   -15,
    -221,   330,  -221,   242,  -221,   102,  -221,   242,   191,   128,
     191,   191,   221,  -221,   222,  -221,   127,   925,   651,   169,
     457,   339,   342,  -221,  -221,   348,   333,   899,   131,    20,
     791,     1,  -221,   791,  -221,   295,   228,   299,   248,  -221,
      19,   178,   162,  -221,   249,   178,     0,   306,  -221,  -221,
      17,  -221,  -221,   251,   791,  -221,   253,   148,   191,  -221,
     791,   252,  -221,   191,  -221,  -221,   256,   302,   303,   259,
    -221,  -221,  -221,    36,   191,   272,   128,   191,  -221,   149,
    -221,  -221,     4,   308,   457,   457,    74,  -221,  -221,  -221,
    -221,  -221,  -221,  -221,  -221,   791,   264,   791,    34,  -221,
     152,   276,   791,    25,  -221,   334,   253,  -221,  -221,   791,
    -221,    99,   191,  -221,  -221,   304,  -221,   305,   307,   314,
      31,  -221,   391,   396,   178,   363,   332,  -221,   154,  -221,
     791,  -221,   253,  -221,  -221,   457,   279,   280,   191,   403,
     129,   158,  -221,   163,   384,    47,  -221,   283,   293,  -221,
     327,   288,   899,  -221,   343,   191,  -221,  -221,   149,  -221,
    -221,   342,  -221,  -221,  -221,   791,   300,    54,   705,  -221,
     253,   341,  -221,  -221,   899,   311,   253,   791,  -221,    33,
    -221,  -221,  -221,  -221,  -221,    31,   162,   331,   335,  -221,
     791,   457,   338,  -221,   253,     7,   191,   191,   165,  -221,
    -221,  -221,  -221,  -221,  -221,  -221,    55,  -221,   191,  -221,
    -221,  -221,  -221,   312,   128,   395,   340,  -221,   457,  -221,
    -221,   315,  -221,    63,   705,  -221,   791,   170,  -221,  -221,
     899,   253,  -221,   351,  -221,  -221,   318,   339,   402,   364,
    -221,   174,   176,  -221,   443,   129,  -221,   191,  -221,  -221,
     323,   410,  -221,     8,   191,   791,   179,   253,  -221,   184,
     457,   791,   448,   336,   356,  -221,  -221,  -221,   186,  -221,
    -221,  -221,  -221,    15,   191,    94,  -221,   344,   253,  -221,
    -221,   339,   345,  -221,   156,  -221,   899,  -221,   369,   191,
    -221,   191,  -221,  -221,   191,  -221,   205,  -221,  -221,   353,
    -221,   791,  -221,  -221,   372,  -221,   191,   375,   354,  -221,
     207,  -221,   191,  -221,   -13,  -221,  -221,   428,   408,   191,
    -221,   209,  -221,  -221,   791,   899,   442,   211,   381,   318,
    -221,   899,  -221,  -221,   475,  -221,  -221
=======
     921,  -223,  -223,   -82,   231,   -14,    56,    22,    74,  -223,
      70,   231,   231,  -223,   135,   120,  -223,  -223,  -223,  -223,
    -223,  -223,  -223,  -223,  -223,  -223,   -35,  -223,   -73,   177,
     231,  -223,  -223,   121,   231,   231,   231,   231,   231,  -223,
    -223,   576,    85,    63,  -223,   173,    77,  -223,  -223,  -223,
     140,  -223,  -223,  -223,  -223,    18,   218,   144,    97,   119,
    -223,     4,  -223,  -223,   240,   245,  -223,  -223,  -223,   642,
     134,  -223,   187,  -223,  -223,   146,  -223,  -223,   265,  -223,
    -223,  -223,  -223,  -223,  -223,   164,   203,   708,   290,   230,
     176,  -223,  -223,   256,    20,  -223,  -223,  -223,  -223,  -223,
    -223,  -223,   840,   -11,   231,   231,   182,   231,   231,   167,
     206,   204,   231,   231,   483,  -223,  -223,   205,   231,  -223,
    -223,  -223,   483,    47,   -10,  -223,   329,  -223,   129,   129,
     330,  -223,   207,    26,  -223,    32,   119,   906,  -223,  -223,
     231,   906,  -223,  -223,  -223,  -223,   906,   245,  -223,   231,
     324,   -70,  -223,   331,  -223,   234,  -223,   125,  -223,   234,
     231,    49,   231,   231,   211,  -223,   213,  -223,   137,   991,
     774,   182,   390,   336,   339,  -223,  -223,  1117,   335,  1001,
     142,    10,   906,    -9,  -223,   906,  -223,   296,   228,  -223,
    -223,  -223,  -223,  -223,  -223,   292,  -223,   232,  -223,  -223,
      21,   163,   122,  -223,   229,   163,   -13,   294,  -223,  -223,
      20,  -223,  -223,   236,   906,  -223,   259,   152,   231,  -223,
     906,  -223,   231,  -223,  -223,   238,   287,   288,   241,  -223,
    -223,  -223,    61,   231,   258,    49,   231,  -223,   156,  -223,
    -223,    -6,    69,   483,   483,    55,  -223,  -223,  -223,  -223,
    -223,  -223,  -223,  -223,   906,   244,   906,     5,  -223,   154,
     260,   906,    37,  -223,   317,   259,  -223,  -223,   906,  -223,
     102,   231,  -223,  -223,   284,  -223,   291,   297,   301,    32,
    -223,   377,   379,   163,   348,   320,  -223,   157,  -223,   906,
    -223,   259,  -223,   483,   263,   268,   231,   394,   151,   159,
    -223,   168,   378,    25,  -223,   272,   283,  -223,   318,   279,
    1001,  -223,   332,   231,  -223,  -223,   156,  -223,  -223,   339,
    -223,  -223,  -223,   906,   285,   161,   708,  -223,   259,   327,
    -223,  -223,  1001,   289,   259,   906,  -223,    33,  -223,  -223,
    -223,  -223,  -223,    32,   122,   321,   323,  -223,   906,   483,
     328,  -223,   259,    13,   231,   231,   170,  -223,  -223,  -223,
    -223,  -223,  -223,  -223,    76,  -223,   231,  -223,  -223,  -223,
    -223,   299,    49,   381,   340,  -223,   483,  -223,  -223,   300,
    -223,   200,   708,  -223,   906,   172,  -223,  -223,  1001,   259,
    -223,   342,  -223,  -223,   311,   336,   382,   361,  -223,   175,
     179,  -223,   443,   151,  -223,   231,  -223,  -223,   333,   410,
    -223,    29,   231,   906,   183,   259,  -223,   185,   483,   906,
     444,  -223,   355,  -223,  -223,  -223,   188,  -223,  -223,  -223,
    -223,    16,   231,    -5,  -223,   334,   259,  -223,  -223,   336,
     326,  -223,   155,  -223,   231,  -223,   231,  -223,  -223,   231,
    -223,   190,  -223,  -223,   337,  -223,   906,  -223,  -223,   369,
     341,  -223,   192,  -223,   231,  -223,   110,  -223,   231,  -223,
     194,  -223,  -223,   201,   365,  -223,   455,  -223
>>>>>>> 5b75e8ec
};

  /* YYDEFACT[STATE-NUM] -- Default reduction number in state STATE-NUM.
     Performed when YYTABLE does not specify something else to do.  Zero
     means the default is an error.  */
static const yytype_uint16 yydefact[] =
{
       0,     6,   262,     0,     0,     0,     0,     0,     0,    18,
     112,     0,     0,     7,     0,     0,    15,     8,    10,    11,
      13,    14,     9,    17,    12,    16,     0,   105,     0,   260,
       0,   254,   255,     0,     0,     0,     0,     0,     0,   113,
     114,     0,     0,   107,   108,     0,   145,     1,     3,     2,
<<<<<<< HEAD
       0,   106,     5,     4,   261,     0,     0,     0,     0,   174,
      25,     0,   227,   224,     0,   246,   115,    40,    29,     0,
       0,    30,    31,    34,    36,     0,    37,    39,     0,    41,
     223,    35,    38,    32,    33,     0,     0,     0,     0,     0,
     116,   117,   121,   195,   197,   199,   202,   203,   204,   201,
     200,     0,   232,     0,     0,     0,     0,     0,     0,     0,
      94,     0,     0,     0,   101,   175,     0,     0,    91,   225,
     226,     0,     0,   219,   216,     0,    43,     0,   228,     0,
      44,     0,   229,     0,   174,     0,   247,   248,     0,     0,
     120,   250,   251,   249,     0,     0,   198,     0,     0,   174,
     103,     0,   109,     0,   110,     0,   252,     0,     0,     0,
       0,     0,     0,    93,    66,    27,     0,     0,     0,     0,
       0,   176,   178,   180,   182,     0,   200,     0,     0,     0,
       0,   219,   213,     0,   217,     0,     0,     0,     0,   205,
       0,     0,   147,   136,   122,   141,   124,   149,   118,   119,
     194,   196,   233,     0,     0,   206,   221,     0,     0,   100,
       0,     0,   146,     0,    92,    19,     0,     0,     0,     0,
      20,    21,    22,     0,     0,     0,    64,     0,    42,    56,
     181,   189,     0,     0,     0,     0,     0,   236,   238,   239,
     240,   241,   237,   242,   244,     0,     0,     0,     0,   230,
       0,     0,     0,     0,   214,     0,   220,   212,    45,     0,
      46,   127,     0,   137,   143,   133,   128,   129,   131,     0,
       0,   140,     0,     0,   139,     0,   151,   207,     0,   208,
       0,   102,   104,   123,   253,     0,     0,     0,     0,     0,
       0,     0,   234,     0,   232,     0,    63,    65,    68,    28,
       0,     0,     0,    47,     0,     0,    49,    55,    57,    26,
     188,   177,   179,   243,   245,     0,     0,     0,     0,   190,
     187,     0,   186,    90,     0,     0,   218,     0,   211,     0,
     142,   144,   134,   130,   132,     0,   148,     0,     0,   138,
       0,     0,   153,   209,   222,     0,     0,     0,     0,    96,
     258,   259,   257,   256,    97,    95,     0,    67,     0,    83,
      84,    85,    86,    87,     0,     0,    70,    48,     0,    51,
      50,     0,    54,     0,     0,   192,     0,     0,   185,   231,
       0,   215,   210,     0,   125,   126,   150,   152,     0,   155,
      61,     0,     0,    58,     0,     0,   235,     0,    24,    62,
       0,     0,    23,     0,     0,     0,     0,   183,   191,     0,
       0,     0,     0,   157,     0,    59,    98,    99,     0,    74,
      76,    77,    78,     0,     0,     0,    52,     0,   184,   193,
      89,   135,   154,   165,   168,   156,     0,   111,     0,     0,
      88,     0,    82,    80,     0,    79,     0,    72,    73,     0,
      53,     0,   169,   170,   171,   159,     0,   161,     0,    75,
       0,    69,     0,   166,     0,   167,   160,     0,     0,     0,
      81,     0,   172,   173,     0,     0,     0,     0,     0,   162,
     163,     0,   158,    60,     0,   164,    71
=======
       0,   106,     5,     4,   261,     0,     0,     0,     0,   166,
      25,     0,   220,   217,     0,   246,   115,    40,    29,     0,
       0,    30,    31,    34,    36,     0,    37,    39,     0,    41,
     216,    35,    38,    32,    33,     0,     0,     0,     0,     0,
     116,   117,   198,   121,   187,   189,   191,   194,   195,   196,
     193,   192,     0,   232,     0,     0,     0,     0,     0,     0,
       0,    94,     0,     0,     0,   101,   167,     0,     0,    91,
     218,   219,     0,     0,   212,   209,     0,    43,     0,   221,
       0,    44,     0,     0,   223,     0,   166,     0,   247,   248,
       0,     0,   120,   250,   251,   249,     0,     0,   190,     0,
       0,   166,   103,     0,   109,     0,   110,     0,   252,     0,
       0,     0,     0,     0,     0,    93,    66,    27,     0,     0,
       0,     0,     0,   168,   170,   172,   174,     0,   192,     0,
       0,     0,     0,   212,   206,     0,   210,     0,     0,   226,
     227,   228,   225,   229,   224,     0,   222,     0,   123,   197,
       0,     0,   147,   136,   122,   141,   124,   149,   118,   119,
     186,   188,   233,     0,     0,   199,   214,     0,     0,   100,
       0,   146,     0,    92,    19,     0,     0,     0,     0,    20,
      21,    22,     0,     0,     0,    64,     0,    42,    56,   173,
     181,     0,     0,     0,     0,     0,   236,   238,   239,   240,
     241,   237,   242,   244,     0,     0,     0,     0,   230,     0,
       0,     0,     0,   207,     0,   213,   205,    45,     0,    46,
     127,     0,   137,   143,   133,   128,   129,   131,     0,     0,
     140,     0,     0,   139,     0,   151,   200,     0,   201,     0,
     102,   104,   253,     0,     0,     0,     0,     0,     0,     0,
     234,     0,   232,     0,    63,    65,    68,    28,     0,     0,
       0,    47,     0,     0,    49,    55,    57,    26,   180,   169,
     171,   243,   245,     0,     0,     0,     0,   182,   179,     0,
     178,    90,     0,     0,   211,     0,   204,     0,   142,   144,
     134,   130,   132,     0,   148,     0,     0,   138,     0,     0,
     153,   202,   215,     0,     0,     0,     0,    96,   258,   259,
     257,   256,    97,    95,     0,    67,     0,    83,    84,    85,
      86,    87,     0,     0,    70,    48,     0,    51,    50,     0,
      54,     0,     0,   184,     0,     0,   177,   231,     0,   208,
     203,     0,   125,   126,   150,   152,     0,   155,    61,     0,
       0,    58,     0,     0,   235,     0,    24,    62,     0,     0,
      23,     0,     0,     0,     0,   175,   183,     0,     0,     0,
       0,   111,     0,    59,    98,    99,     0,    74,    76,    77,
      78,     0,     0,     0,    52,     0,   176,   185,    89,   135,
     154,   157,   160,   156,     0,    88,     0,    82,    80,     0,
      79,     0,    72,    73,     0,    53,     0,   161,   162,   163,
       0,    75,     0,    69,     0,   158,     0,   159,     0,    81,
       0,   164,   165,     0,     0,    60,     0,    71
>>>>>>> 5b75e8ec
};

  /* YYPGOTO[NTERM-NUM].  */
static const yytype_int16 yypgoto[] =
{
<<<<<<< HEAD
    -221,  -221,  -221,  -221,  -221,  -221,  -221,  -221,  -138,  -221,
     316,   177,  -221,  -221,  -220,  -221,  -221,  -221,  -221,  -221,
    -221,    64,    45,  -221,  -221,  -221,  -221,  -221,  -221,  -221,
    -221,  -221,  -221,  -221,  -221,   282,  -221,  -221,  -221,   383,
      10,  -221,  -221,  -221,   358,  -221,   -91,  -221,  -221,  -172,
     161,  -137,   -10,  -221,  -221,  -221,  -221,  -221,  -221,  -221,
    -221,  -221,  -221,  -221,  -221,    50,  -221,  -221,   -72,  -221,
    -120,   263,   267,   337,   -30,   359,   360,   409,  -129,  -221,
    -221,  -221,   322,  -221,   386,   346,  -201,  -164,   132,  -104,
    -221,  -221,  -221,  -221,  -221,  -112,    -4,   116,  -221,  -221
=======
    -223,  -223,  -223,  -223,  -223,  -223,  -223,  -223,  -131,  -223,
     303,   150,  -223,  -223,  -222,  -223,  -223,  -223,  -223,  -223,
    -223,    38,    27,  -223,  -223,  -223,  -223,  -223,  -223,  -223,
    -223,  -223,  -223,  -223,  -223,   257,  -223,  -223,  -223,   372,
      14,  -223,  -223,  -223,   343,  -223,   -94,  -223,  -223,  -181,
     131,  -170,    -8,  -223,  -223,  -223,  -223,  -223,  -223,    28,
    -223,  -223,   -58,  -223,  -121,   235,   237,   312,   -30,   344,
     346,   384,  -130,  -223,  -223,  -223,   314,  -223,   359,   315,
    -208,  -169,   366,   106,  -105,  -223,  -223,  -223,  -223,  -223,
    -115,    -4,    98,  -223,  -223
>>>>>>> 5b75e8ec
};

  /* YYDEFGOTO[NTERM-NUM].  */
static const yytype_int16 yydefgoto[] =
{
<<<<<<< HEAD
      -1,    14,    15,    16,    17,    18,    19,    20,   165,   166,
      88,   307,   308,   309,   220,   297,   298,   225,   366,   402,
     449,   418,   419,   420,   421,   422,   363,   398,    21,    22,
     163,   291,    23,    24,   149,   150,    25,    26,    43,    44,
     211,    41,    89,    90,    91,   134,   191,   274,   269,   192,
     193,   263,   264,   194,   276,   342,   389,   413,   437,   438,
     457,   468,   476,   482,   432,   433,   454,   465,   114,   115,
     171,   172,   173,   174,   175,    93,    94,    95,    96,    97,
      98,   181,   182,   123,   124,   185,   207,    99,   250,   100,
     293,   247,   101,   139,   144,   155,   102,   354,    28,    29
=======
      -1,    14,    15,    16,    17,    18,    19,    20,   167,   168,
      88,   315,   316,   317,   229,   305,   306,   234,   374,   410,
     454,   426,   427,   428,   429,   430,   371,   406,    21,    22,
     165,   299,    23,    24,   151,   152,    25,    26,    43,    44,
     132,    41,    89,    90,    91,   136,    92,   283,   278,   202,
     203,   272,   273,   204,   285,   350,   397,   421,   440,   441,
     459,   467,   115,   116,   173,   174,   175,   176,   177,    94,
      95,    96,    97,    98,    99,   183,   184,   124,   125,   187,
     217,   100,   195,   259,   101,   301,   256,   102,   141,   146,
     157,   103,   362,    28,    29
>>>>>>> 5b75e8ec
};

  /* YYTABLE[YYPACT[STATE-NUM]] -- What to do in state STATE-NUM.  If
     positive, shift that token.  If negative, reduce the rule whose
     number is the opposite.  If YYTABLE_NINF, syntax error.  */
static const yytype_int16 yytable[] =
{
<<<<<<< HEAD
      33,   179,    45,   278,   195,   178,   296,    42,    46,   176,
      27,    92,   234,   249,   154,   234,   234,   176,   261,    31,
     215,    32,   442,    31,   147,    32,    55,    34,   234,    30,
      57,    58,    59,    60,    61,    31,    51,    32,   272,   122,
     141,   142,   136,   137,   321,   443,   136,   137,    39,     1,
     232,     2,   183,   472,   136,   137,    50,   131,   271,    35,
     183,   195,   197,   376,   176,    37,   176,   136,   137,    38,
     473,   118,   405,    47,    40,   136,   137,   209,   231,     3,
     108,    36,    10,   359,   136,   137,   360,   361,   140,   299,
     289,   313,   314,   315,    45,     4,     5,   290,   336,   151,
      46,     6,   156,   157,   113,    92,     7,   164,   167,   394,
     109,   121,   273,   156,   208,    54,   395,   377,   206,   180,
     292,   322,    10,   187,   148,     8,    56,   148,   252,   196,
     176,   176,   310,   327,   199,   390,   426,   339,   369,   386,
     233,   195,   444,   202,   399,     9,   190,   143,   316,   189,
     253,    10,   362,   256,   167,   319,   221,   222,   190,   300,
     379,   382,    11,   103,   180,   345,   447,   214,    12,   265,
     104,    13,   216,   406,   206,   266,   348,   136,   137,   105,
     282,   176,    31,   267,    32,    52,   196,    46,    53,   452,
      10,    46,   448,   301,   350,    31,   217,    32,   158,   159,
     268,   302,   106,   116,   151,    48,   195,    49,   110,   284,
     262,   453,   160,   161,   117,   317,   249,   320,   351,   352,
     294,   387,   326,   167,   218,   375,   107,   330,   111,   329,
     212,   213,   265,   112,   391,   392,   303,   176,   266,   113,
     353,   219,   119,  -127,   120,   304,   267,   126,   403,   305,
     344,    31,   331,    32,   396,   226,   227,   125,    46,   251,
     213,   127,   306,   268,   176,   128,   196,   129,   136,   137,
      46,   130,   455,   479,   136,   137,   279,   280,   132,   138,
     323,   324,   343,   280,   156,   373,   355,   356,   206,   133,
     431,   357,   358,   393,   213,   135,   153,   381,   408,   280,
     162,   371,   414,   213,   415,   213,   176,   429,   280,   177,
     206,   480,   430,   324,   440,   441,   186,   485,   236,   237,
     238,   239,   240,   241,   242,   243,   244,   245,   188,   136,
     137,   196,   460,   461,   441,   470,   213,   478,   213,   483,
     213,   210,   156,   156,   206,    10,   407,   234,   223,   224,
     471,   235,   466,   248,   294,   257,   258,   477,   236,   237,
     238,   239,   240,   241,   242,   243,   244,   245,   259,   136,
     137,    31,    62,    32,    63,   428,   260,   275,   270,   277,
     283,   434,   246,   285,   286,   287,   288,   295,    64,    65,
     203,   318,   325,   423,   328,   335,   332,   333,   337,   334,
     427,    67,    68,   338,   340,   341,   346,   347,   349,    69,
      70,   147,   364,   365,   367,   368,    71,    72,    73,   445,
     423,   434,   246,   204,    74,   370,   384,   374,   378,   388,
     385,    75,   400,   401,    76,   458,   189,   423,   380,   397,
     156,   410,   404,   411,   206,    77,    78,   280,   416,   412,
     424,   425,   294,    79,    80,   435,   439,   436,   156,   456,
     464,    31,    62,    32,    63,   156,    81,   168,   467,   474,
     475,   481,   450,    82,   451,   484,    83,    84,    64,    65,
     462,   469,   486,   229,    85,   372,   459,   152,   446,    86,
     281,    67,    68,   198,    87,   205,   383,   311,   200,    69,
      70,   463,   312,   254,   201,   230,    71,    72,    73,   184,
     146,   417,   409,     0,    74,    31,    62,    32,    63,     0,
     169,    75,     0,     0,    76,     0,     0,   255,     0,     0,
       0,     0,    64,    65,    66,    77,    78,     0,     0,     0,
       0,     0,     0,    79,    80,    67,    68,     0,     0,     0,
       0,     0,     0,    69,    70,     0,    81,     0,     0,     0,
      71,    72,    73,    82,     0,     0,    83,    84,    74,    31,
      62,    32,    63,     0,    85,    75,     0,     0,    76,    86,
       0,     0,     0,     0,   170,     0,    64,    65,     0,    77,
      78,     0,     0,     0,     0,     0,     0,    79,    80,    67,
      68,     0,     0,     0,     0,     0,     0,    69,    70,     0,
      81,     0,     0,     0,    71,    72,    73,    82,     0,     0,
      83,    84,    74,     0,     0,     0,     0,     0,    85,    75,
       0,     0,    76,    86,     0,     0,     0,     0,    87,     0,
       0,     0,     0,    77,    78,     0,     0,     0,     0,     0,
       0,    79,    80,     0,     0,    31,    62,    32,    63,     0,
       0,     0,     0,     0,    81,     0,     0,     0,     0,     0,
       0,    82,    64,    65,    83,    84,     0,     0,     0,     0,
       0,     0,    85,   121,     0,    67,    68,    86,     0,     0,
       0,     0,    87,    69,    70,     0,     0,     0,     0,     0,
      71,    72,    73,     0,     0,     0,     0,     0,    74,    31,
      62,    32,    63,     0,   169,    75,     0,     0,    76,     0,
       0,     0,     0,     0,     0,     0,    64,    65,     0,    77,
      78,     0,     0,     0,     0,     0,     0,    79,    80,    67,
      68,     0,     0,     0,     0,     0,     0,    69,    70,     0,
      81,     0,     0,     0,    71,    72,    73,    82,     0,     0,
      83,    84,    74,     0,     0,     0,     0,     0,    85,    75,
       0,     0,    76,    86,     0,     0,     0,     0,   170,     0,
       0,     0,     0,    77,    78,     0,     0,     0,     0,     0,
       0,    79,    80,     0,     0,    31,    62,    32,    63,     0,
       0,     0,     0,     0,    81,     0,     0,     0,    10,     0,
       0,    82,    64,    65,    83,    84,     0,     0,     0,     0,
       0,     0,    85,     0,     0,    67,    68,    86,     0,     0,
       0,     0,    87,    69,    70,     0,     0,     0,     0,     0,
      71,    72,    73,     0,     0,     0,     0,     0,    74,    31,
      62,    32,    63,     0,     0,    75,     0,     0,    76,     0,
       0,     0,     0,     0,     0,     0,    64,   145,     0,    77,
      78,     0,     0,     0,     0,     0,     0,    79,    80,    67,
      68,     0,     0,     0,     0,     0,     0,    69,    70,     0,
      81,     0,     0,     0,    71,    72,    73,    82,     0,     0,
      83,    84,    74,     0,    62,     0,    63,     0,    85,    75,
       0,     0,    76,    86,     0,     0,     0,     0,    87,     0,
      64,   145,     0,    77,    78,     0,     0,     0,     0,     0,
       0,    79,    80,    67,    68,     0,     0,     0,     0,     0,
       0,     0,    70,     0,    81,     0,     0,     0,    71,    72,
      73,    82,     0,     0,    83,    84,    74,     0,     0,    67,
      68,     0,    85,     0,     0,     0,    76,    86,    70,     0,
       0,     0,    87,     0,    71,    72,    73,    77,    78,     0,
       0,     0,    74,     0,     0,    79,    80,     0,     0,     0,
       0,     0,    76,     0,     0,     0,     0,     0,    81,     0,
       0,     0,     0,    77,   228,    82,     0,     0,    83,    84,
       0,    79,     0,     0,     0,     0,    85,     0,     0,     0,
       0,    86,     0,     0,    81,     0,     0,     0,     0,     0,
       0,    82,     0,     0,    83,    84,     0,     0,     0,     0,
       0,     0,    85,     0,     0,     0,     0,    86
=======
      33,   181,   243,   180,    45,   205,   287,    42,    46,   178,
     258,    93,   156,   304,    27,   329,   149,   178,   243,   270,
      31,   243,    32,   447,   281,    31,    55,    32,    30,   224,
      57,    58,    59,    60,    61,   280,    31,   243,    32,   123,
      51,   201,    50,   143,   144,   448,   109,   138,   139,   185,
     185,   241,   114,    52,   138,   139,    53,   133,   138,   139,
     367,    34,   218,   368,   369,   178,   452,   178,   138,   139,
     205,    10,   321,   322,   323,   119,   110,   240,   207,   245,
     246,   247,   248,   249,   250,   251,   252,   253,   254,   142,
     138,   139,   225,   219,   330,   453,    35,    45,   344,    39,
     153,    46,   282,   158,   159,   307,   201,    93,   166,   169,
      10,   122,   182,   347,   158,   297,   226,   150,   385,   150,
     216,   261,   298,   117,    36,   318,    40,    10,   300,   324,
     402,   206,    37,   370,   118,    47,   209,   403,   178,   178,
     394,   377,   242,   255,   398,   212,   449,   227,   335,   205,
     407,   200,   262,   145,    38,   265,   169,   199,   230,   231,
     434,   327,   200,   387,   390,   228,   308,    31,   182,    32,
     384,   274,   353,   223,   414,   471,   138,   139,   275,   189,
      54,   356,   138,   139,   216,   201,   276,   457,   178,    56,
     291,   274,   104,   472,   271,   105,   206,    46,   275,   309,
     199,    46,   190,  -127,   106,   277,   276,   107,   310,   413,
     458,   160,   161,   205,   153,   358,   191,   192,   292,   258,
     108,   138,   139,   111,   325,   277,   328,   113,   395,   302,
     383,   334,   169,   338,   193,    31,   112,    32,   337,   399,
     400,   114,   359,   360,   178,   311,    48,   120,    49,   201,
     162,   163,   121,   194,   312,   411,   221,   222,   313,   352,
      31,   404,    32,   339,   126,   361,   127,    46,   235,   236,
     129,   178,   314,   260,   222,   206,   128,   138,   139,    46,
     138,   139,   131,   288,   289,   331,   332,   140,   351,   289,
     363,   364,   158,   381,   130,   134,   216,   439,   135,   365,
     366,   401,   222,   416,   289,   389,   422,   222,   137,   379,
     423,   222,   155,   178,   437,   289,   438,   332,   216,   445,
     446,   463,   446,   469,   222,   474,   222,   164,    31,    62,
      32,    63,   475,   222,   462,   179,   188,   197,   198,   206,
      10,   232,   220,   233,   243,    64,    65,   213,   244,   470,
     158,   158,   216,   473,   415,   257,   266,    67,    68,   267,
     268,   279,   302,   269,   284,    69,    70,   286,   293,   294,
     295,   296,    71,    72,   326,    73,   303,   336,   340,   333,
     214,    74,   343,   436,   345,   341,   346,    75,   348,   442,
      76,   342,   349,   354,    31,    62,    32,    63,   355,   357,
     170,   431,    77,    78,   372,   149,   373,   375,   435,   376,
      79,    64,    65,    80,   378,   382,   386,   408,   392,   388,
     393,   396,   419,    67,    68,    81,   442,   450,   431,   405,
     412,    69,    70,    82,   418,   409,    83,    84,    71,    72,
     460,    73,   431,   289,    85,   158,   420,    74,   424,    86,
     433,   443,   171,    75,    87,   215,    76,   444,   456,   466,
     158,   476,   477,   432,   158,   455,   380,   464,    77,    78,
     451,   468,   238,   461,   391,   290,    79,   154,   319,    80,
     208,   320,   239,   186,   465,   210,   148,    31,    62,    32,
      63,    81,   211,   170,   417,   196,    10,   263,   264,    82,
       0,   425,    83,    84,    64,    65,     0,     0,     0,     0,
      85,     0,     0,     0,     0,    86,    67,    68,     0,     0,
     172,     0,     0,     0,    69,    70,     0,     0,     0,     0,
       0,    71,    72,     0,    73,     0,     0,     0,     0,     0,
      74,     0,     0,     0,     0,   171,    75,     0,     0,    76,
       0,     0,     0,     0,     0,     0,     0,     0,     0,     0,
       0,    77,    78,     0,     0,     0,     0,     0,     0,    79,
       0,     0,    80,     0,     0,     0,     0,     0,     0,     0,
      31,    62,    32,    63,    81,     0,     0,     0,     0,     0,
       0,     0,    82,     0,     0,    83,    84,    64,    65,    66,
       0,     0,     0,    85,     0,     0,     0,     0,    86,    67,
      68,     0,     0,   172,     0,     0,     0,    69,    70,     0,
       0,     0,     0,     0,    71,    72,     0,    73,     0,     0,
       0,     0,     0,    74,     0,     0,     0,     0,     0,    75,
       0,     0,    76,     0,     0,     0,    31,    62,    32,    63,
       0,     0,     0,     0,    77,    78,     0,     0,     0,     0,
       0,     0,    79,    64,    65,    80,     0,     0,     0,     0,
       0,     0,     0,     0,     0,    67,    68,    81,     0,     0,
       0,     0,     0,    69,    70,    82,     0,     0,    83,    84,
      71,    72,     0,    73,     0,     0,    85,     0,     0,    74,
       0,    86,     0,     0,     0,    75,    87,     0,    76,     0,
       0,     0,    31,    62,    32,    63,     0,     0,     0,     0,
      77,    78,     0,     0,     0,     0,     0,     0,    79,    64,
      65,    80,     0,     0,     0,     0,     0,     0,     0,     0,
       0,    67,    68,    81,     0,     0,     0,     0,     0,    69,
      70,    82,     0,     0,    83,    84,    71,    72,     0,    73,
       0,     0,    85,   122,     0,    74,     0,    86,     0,     0,
       0,    75,    87,     0,    76,     0,     0,     0,    31,    62,
      32,    63,     0,     0,     0,     0,    77,    78,     0,     0,
       0,     0,     0,     0,    79,    64,    65,    80,     0,     0,
       0,     0,     0,     0,     0,     0,     0,    67,    68,    81,
       0,     0,     0,     0,    10,    69,    70,    82,     0,     0,
      83,    84,    71,    72,     0,    73,     0,     0,    85,     0,
       0,    74,     0,    86,     0,     0,   171,    75,    87,     0,
      76,     0,     0,     0,    31,    62,    32,    63,     0,     0,
       0,     0,    77,    78,     0,     0,     0,     0,     0,     0,
      79,    64,   147,    80,     0,     0,     0,     0,     0,     0,
       0,     0,     0,    67,    68,    81,     0,     0,     0,     0,
       0,    69,    70,    82,     0,     0,    83,    84,    71,    72,
       0,    73,     0,     0,    85,     0,     0,    74,     0,    86,
       0,     0,     0,    75,   172,     0,    76,     0,     0,     0,
      31,    62,    32,    63,     0,     0,     0,     0,    77,    78,
       0,     0,     1,     0,     2,     0,    79,    64,    65,    80,
       0,     0,     0,     0,     0,     0,     0,     0,     0,    67,
      68,    81,     0,     0,     0,     0,     0,    69,    70,    82,
       0,     3,    83,    84,    71,    72,     0,    73,     0,     0,
      85,     0,     0,    74,     0,    86,     0,     4,     5,    75,
      87,     0,    76,     0,     6,     0,     0,     0,     0,     7,
       0,     0,     0,     0,    77,    78,     0,     0,     0,     0,
       0,     0,    79,     0,     0,    80,     0,     0,     8,     0,
       0,     0,     0,     0,     0,     0,    62,    81,    63,     0,
       0,     0,     0,     0,     0,    82,     0,     0,    83,    84,
       9,     0,    64,   147,    67,    68,    85,    10,     0,     0,
       0,    86,     0,    70,    67,    68,    87,     0,    11,    71,
      72,     0,    73,    70,    12,     0,     0,    13,    74,    71,
      72,     0,    73,     0,     0,     0,     0,    76,    74,     0,
       0,     0,     0,     0,     0,     0,     0,    76,     0,    77,
     237,     0,     0,     0,     0,     0,     0,    79,     0,    77,
      78,     0,     0,     0,     0,     0,     0,    79,     0,     0,
      80,     0,    81,     0,     0,     0,     0,     0,     0,     0,
      82,     0,    81,    83,    84,     0,     0,     0,     0,     0,
      82,    85,     0,    83,    84,     0,    86,     0,     0,     0,
       0,    85,     0,     0,     0,     0,    86,   245,   246,   247,
     248,   249,   250,   251,   252,   253,   254,     0,   138,   139,
       0,     0,     0,     0,     0,     0,     0,     0,     0,     0,
       0,     0,     0,     0,     0,     0,     0,     0,     0,     0,
       0,     0,     0,     0,     0,     0,     0,     0,     0,     0,
       0,     0,     0,     0,     0,     0,     0,     0,     0,     0,
       0,     0,     0,     0,     0,     0,     0,     0,     0,     0,
       0,   255
>>>>>>> 5b75e8ec
};

static const yytype_int16 yycheck[] =
{
<<<<<<< HEAD
       4,   121,    12,   204,   133,   117,   226,    11,    12,   113,
       0,    41,     8,   177,   105,     8,     8,   121,   190,     4,
     158,     6,     7,     4,    27,     6,    30,    75,     8,   107,
      34,    35,    36,    37,    38,     4,    26,     6,    38,    69,
      23,    24,    21,    22,    10,    30,    21,    22,    30,     1,
     170,     3,    59,    66,    21,    22,    77,    87,   195,   107,
      59,   190,   134,     9,   168,   107,   170,    21,    22,    80,
      83,    61,     9,     0,    56,    21,    22,   149,   169,    31,
      28,    69,   103,    36,    21,    22,    39,    40,    92,   227,
      54,    17,    18,    19,   104,    47,    48,    61,   270,   103,
     104,    53,   106,   107,   119,   135,    58,   111,   112,    54,
      58,   118,   112,   117,   129,     3,    61,   318,   148,   118,
     224,    87,   103,   127,   127,    77,    69,   127,   108,   133,
     234,   235,   128,   108,   138,   128,   128,   274,   302,   340,
     170,   270,   127,   147,   364,    97,   127,   130,    74,   128,
     180,   103,   105,   183,   158,   246,   160,   161,   127,    10,
     324,   128,   114,   104,   118,   285,    72,   157,   120,    70,
     129,   123,    44,   374,   204,    76,   288,    21,    22,    32,
     210,   285,     4,    84,     6,   123,   190,   191,   126,    33,
     103,   195,    98,    44,    65,     4,    68,     6,    45,    46,
     101,    52,   127,   116,   208,   123,   335,   125,     5,   213,
      32,    55,    45,    46,   127,   245,   380,   247,    89,    90,
     224,   341,   252,   227,    96,   316,    80,   128,    90,   259,
     128,   129,    70,   127,   346,   347,    87,   341,    76,   119,
     111,   113,     7,    81,     7,    96,    84,    79,   368,   100,
     280,     4,   262,     6,   358,   128,   129,   127,   262,   128,
     129,   127,   113,   101,   368,     5,   270,   127,    21,    22,
     274,    79,   436,   474,    21,    22,   128,   129,     5,    32,
     128,   129,   128,   129,   288,   315,   128,   129,   318,    69,
     410,   128,   129,   128,   129,   129,   127,   327,   128,   129,
     120,   305,   128,   129,   128,   129,   410,   128,   129,   127,
     340,   475,   128,   129,   128,   129,     7,   481,    10,    11,
      12,    13,    14,    15,    16,    17,    18,    19,     7,    21,
      22,   335,   444,   128,   129,   128,   129,   128,   129,   128,
     129,    11,   346,   347,   374,   103,   376,     8,   127,   127,
     462,     9,   456,    20,   358,    60,   128,   469,    10,    11,
      12,    13,    14,    15,    16,    17,    18,    19,    69,    21,
      22,     4,     5,     6,     7,   405,   128,    71,   129,   128,
     128,   411,    74,   127,    82,    82,   127,   115,    21,    22,
      23,   127,   116,   397,    60,    81,    92,    92,     7,    92,
     404,    34,    35,     7,    41,    73,   127,   127,     5,    42,
      43,    27,   129,   120,    87,   127,    49,    50,    51,   423,
     424,   451,    74,    56,    57,    82,    95,   127,    87,    91,
      95,    64,    37,    93,    67,   439,   128,   441,   127,   127,
     444,    90,   127,    41,   474,    78,    79,   129,     5,    85,
     127,    41,   456,    86,    87,     7,   100,   121,   462,    90,
      88,     4,     5,     6,     7,   469,    99,    10,    93,    41,
      62,    29,   128,   106,   129,    94,   109,   110,    21,    22,
     127,   127,     7,   167,   117,   308,   441,   104,   424,   122,
     208,    34,    35,   135,   127,   128,   335,   234,   139,    42,
      43,   451,   235,   181,   144,   168,    49,    50,    51,   123,
     101,   395,   380,    -1,    57,     4,     5,     6,     7,    -1,
      63,    64,    -1,    -1,    67,    -1,    -1,   181,    -1,    -1,
      -1,    -1,    21,    22,    23,    78,    79,    -1,    -1,    -1,
      -1,    -1,    -1,    86,    87,    34,    35,    -1,    -1,    -1,
      -1,    -1,    -1,    42,    43,    -1,    99,    -1,    -1,    -1,
      49,    50,    51,   106,    -1,    -1,   109,   110,    57,     4,
       5,     6,     7,    -1,   117,    64,    -1,    -1,    67,   122,
      -1,    -1,    -1,    -1,   127,    -1,    21,    22,    -1,    78,
      79,    -1,    -1,    -1,    -1,    -1,    -1,    86,    87,    34,
      35,    -1,    -1,    -1,    -1,    -1,    -1,    42,    43,    -1,
      99,    -1,    -1,    -1,    49,    50,    51,   106,    -1,    -1,
     109,   110,    57,    -1,    -1,    -1,    -1,    -1,   117,    64,
      -1,    -1,    67,   122,    -1,    -1,    -1,    -1,   127,    -1,
      -1,    -1,    -1,    78,    79,    -1,    -1,    -1,    -1,    -1,
      -1,    86,    87,    -1,    -1,     4,     5,     6,     7,    -1,
      -1,    -1,    -1,    -1,    99,    -1,    -1,    -1,    -1,    -1,
      -1,   106,    21,    22,   109,   110,    -1,    -1,    -1,    -1,
      -1,    -1,   117,   118,    -1,    34,    35,   122,    -1,    -1,
      -1,    -1,   127,    42,    43,    -1,    -1,    -1,    -1,    -1,
      49,    50,    51,    -1,    -1,    -1,    -1,    -1,    57,     4,
       5,     6,     7,    -1,    63,    64,    -1,    -1,    67,    -1,
      -1,    -1,    -1,    -1,    -1,    -1,    21,    22,    -1,    78,
      79,    -1,    -1,    -1,    -1,    -1,    -1,    86,    87,    34,
      35,    -1,    -1,    -1,    -1,    -1,    -1,    42,    43,    -1,
      99,    -1,    -1,    -1,    49,    50,    51,   106,    -1,    -1,
     109,   110,    57,    -1,    -1,    -1,    -1,    -1,   117,    64,
      -1,    -1,    67,   122,    -1,    -1,    -1,    -1,   127,    -1,
      -1,    -1,    -1,    78,    79,    -1,    -1,    -1,    -1,    -1,
      -1,    86,    87,    -1,    -1,     4,     5,     6,     7,    -1,
      -1,    -1,    -1,    -1,    99,    -1,    -1,    -1,   103,    -1,
      -1,   106,    21,    22,   109,   110,    -1,    -1,    -1,    -1,
      -1,    -1,   117,    -1,    -1,    34,    35,   122,    -1,    -1,
      -1,    -1,   127,    42,    43,    -1,    -1,    -1,    -1,    -1,
      49,    50,    51,    -1,    -1,    -1,    -1,    -1,    57,     4,
       5,     6,     7,    -1,    -1,    64,    -1,    -1,    67,    -1,
      -1,    -1,    -1,    -1,    -1,    -1,    21,    22,    -1,    78,
      79,    -1,    -1,    -1,    -1,    -1,    -1,    86,    87,    34,
      35,    -1,    -1,    -1,    -1,    -1,    -1,    42,    43,    -1,
      99,    -1,    -1,    -1,    49,    50,    51,   106,    -1,    -1,
     109,   110,    57,    -1,     5,    -1,     7,    -1,   117,    64,
      -1,    -1,    67,   122,    -1,    -1,    -1,    -1,   127,    -1,
      21,    22,    -1,    78,    79,    -1,    -1,    -1,    -1,    -1,
      -1,    86,    87,    34,    35,    -1,    -1,    -1,    -1,    -1,
      -1,    -1,    43,    -1,    99,    -1,    -1,    -1,    49,    50,
      51,   106,    -1,    -1,   109,   110,    57,    -1,    -1,    34,
      35,    -1,   117,    -1,    -1,    -1,    67,   122,    43,    -1,
      -1,    -1,   127,    -1,    49,    50,    51,    78,    79,    -1,
      -1,    -1,    57,    -1,    -1,    86,    87,    -1,    -1,    -1,
      -1,    -1,    67,    -1,    -1,    -1,    -1,    -1,    99,    -1,
      -1,    -1,    -1,    78,    79,   106,    -1,    -1,   109,   110,
      -1,    86,    -1,    -1,    -1,    -1,   117,    -1,    -1,    -1,
      -1,   122,    -1,    -1,    99,    -1,    -1,    -1,    -1,    -1,
      -1,   106,    -1,    -1,   109,   110,    -1,    -1,    -1,    -1,
      -1,    -1,   117,    -1,    -1,    -1,    -1,   122
=======
       4,   122,     8,   118,    12,   135,   214,    11,    12,   114,
     179,    41,   106,   235,     0,    10,    27,   122,     8,   200,
       4,     8,     6,     7,    37,     4,    30,     6,   110,   160,
      34,    35,    36,    37,    38,   205,     4,     8,     6,    69,
      26,   135,    77,    23,    24,    29,    28,    21,    22,    59,
      59,   172,   122,   126,    21,    22,   129,    87,    21,    22,
      35,    75,   132,    38,    39,   170,    71,   172,    21,    22,
     200,   106,    17,    18,    19,    61,    58,   171,   136,    10,
      11,    12,    13,    14,    15,    16,    17,    18,    19,    93,
      21,    22,    43,   151,    89,   100,   110,   105,   279,    29,
     104,   105,   115,   107,   108,   236,   200,   137,   112,   113,
     106,   121,   121,   283,   118,    54,    67,   130,   326,   130,
     150,   111,    61,   119,    68,   131,    56,   106,   233,    74,
      54,   135,   110,   108,   130,     0,   140,    61,   243,   244,
     348,   310,   172,    74,   131,   149,   130,    98,   111,   279,
     372,   130,   182,   133,    80,   185,   160,   131,   162,   163,
     131,   255,   130,   332,   131,   116,    10,     4,   121,     6,
       9,    69,   293,   159,   382,    65,    21,    22,    76,    50,
       3,   296,    21,    22,   214,   279,    84,    32,   293,    68,
     220,    69,   107,    83,    31,   132,   200,   201,    76,    43,
     131,   205,    73,    81,    31,   103,    84,   130,    52,     9,
      55,    44,    45,   343,   218,    64,    87,    88,   222,   388,
      80,    21,    22,     5,   254,   103,   256,   130,   349,   233,
     324,   261,   236,   131,   105,     4,    92,     6,   268,   354,
     355,   122,    91,    92,   349,    89,   126,     7,   128,   343,
      44,    45,     7,   124,    98,   376,   131,   132,   102,   289,
       4,   366,     6,   271,   130,   114,    79,   271,   131,   132,
       5,   376,   116,   131,   132,   279,   130,    21,    22,   283,
      21,    22,    79,   131,   132,   131,   132,    31,   131,   132,
     131,   132,   296,   323,   130,     5,   326,   418,    68,   131,
     132,   131,   132,   131,   132,   335,   131,   132,   132,   313,
     131,   132,   130,   418,   131,   132,   131,   132,   348,   131,
     132,   131,   132,   131,   132,   131,   132,   123,     4,     5,
       6,     7,   131,   132,   449,   130,     7,     7,   131,   343,
     106,   130,    11,   130,     8,    21,    22,    23,     9,   464,
     354,   355,   382,   468,   384,    20,    60,    33,    34,   131,
      68,   132,   366,   131,    70,    41,    42,   131,   130,    82,
      82,   130,    48,    49,   130,    51,   118,    60,    94,   119,
      56,    57,    81,   413,     7,    94,     7,    63,    40,   419,
      66,    94,    72,   130,     4,     5,     6,     7,   130,     5,
      10,   405,    78,    79,   132,    27,   123,    89,   412,   130,
      86,    21,    22,    89,    82,   130,    89,    36,    97,   130,
      97,    93,    40,    33,    34,   101,   456,   431,   432,   130,
     130,    41,    42,   109,    92,    95,   112,   113,    48,    49,
     444,    51,   446,   132,   120,   449,    85,    57,     5,   125,
      40,     7,    62,    63,   130,   131,    66,   102,   132,    90,
     464,    96,     7,   130,   468,   131,   316,   130,    78,    79,
     432,   130,   169,   446,   343,   218,    86,   105,   243,    89,
     137,   244,   170,   124,   456,   141,   102,     4,     5,     6,
       7,   101,   146,    10,   388,   129,   106,   183,   183,   109,
      -1,   403,   112,   113,    21,    22,    -1,    -1,    -1,    -1,
     120,    -1,    -1,    -1,    -1,   125,    33,    34,    -1,    -1,
     130,    -1,    -1,    -1,    41,    42,    -1,    -1,    -1,    -1,
      -1,    48,    49,    -1,    51,    -1,    -1,    -1,    -1,    -1,
      57,    -1,    -1,    -1,    -1,    62,    63,    -1,    -1,    66,
      -1,    -1,    -1,    -1,    -1,    -1,    -1,    -1,    -1,    -1,
      -1,    78,    79,    -1,    -1,    -1,    -1,    -1,    -1,    86,
      -1,    -1,    89,    -1,    -1,    -1,    -1,    -1,    -1,    -1,
       4,     5,     6,     7,   101,    -1,    -1,    -1,    -1,    -1,
      -1,    -1,   109,    -1,    -1,   112,   113,    21,    22,    23,
      -1,    -1,    -1,   120,    -1,    -1,    -1,    -1,   125,    33,
      34,    -1,    -1,   130,    -1,    -1,    -1,    41,    42,    -1,
      -1,    -1,    -1,    -1,    48,    49,    -1,    51,    -1,    -1,
      -1,    -1,    -1,    57,    -1,    -1,    -1,    -1,    -1,    63,
      -1,    -1,    66,    -1,    -1,    -1,     4,     5,     6,     7,
      -1,    -1,    -1,    -1,    78,    79,    -1,    -1,    -1,    -1,
      -1,    -1,    86,    21,    22,    89,    -1,    -1,    -1,    -1,
      -1,    -1,    -1,    -1,    -1,    33,    34,   101,    -1,    -1,
      -1,    -1,    -1,    41,    42,   109,    -1,    -1,   112,   113,
      48,    49,    -1,    51,    -1,    -1,   120,    -1,    -1,    57,
      -1,   125,    -1,    -1,    -1,    63,   130,    -1,    66,    -1,
      -1,    -1,     4,     5,     6,     7,    -1,    -1,    -1,    -1,
      78,    79,    -1,    -1,    -1,    -1,    -1,    -1,    86,    21,
      22,    89,    -1,    -1,    -1,    -1,    -1,    -1,    -1,    -1,
      -1,    33,    34,   101,    -1,    -1,    -1,    -1,    -1,    41,
      42,   109,    -1,    -1,   112,   113,    48,    49,    -1,    51,
      -1,    -1,   120,   121,    -1,    57,    -1,   125,    -1,    -1,
      -1,    63,   130,    -1,    66,    -1,    -1,    -1,     4,     5,
       6,     7,    -1,    -1,    -1,    -1,    78,    79,    -1,    -1,
      -1,    -1,    -1,    -1,    86,    21,    22,    89,    -1,    -1,
      -1,    -1,    -1,    -1,    -1,    -1,    -1,    33,    34,   101,
      -1,    -1,    -1,    -1,   106,    41,    42,   109,    -1,    -1,
     112,   113,    48,    49,    -1,    51,    -1,    -1,   120,    -1,
      -1,    57,    -1,   125,    -1,    -1,    62,    63,   130,    -1,
      66,    -1,    -1,    -1,     4,     5,     6,     7,    -1,    -1,
      -1,    -1,    78,    79,    -1,    -1,    -1,    -1,    -1,    -1,
      86,    21,    22,    89,    -1,    -1,    -1,    -1,    -1,    -1,
      -1,    -1,    -1,    33,    34,   101,    -1,    -1,    -1,    -1,
      -1,    41,    42,   109,    -1,    -1,   112,   113,    48,    49,
      -1,    51,    -1,    -1,   120,    -1,    -1,    57,    -1,   125,
      -1,    -1,    -1,    63,   130,    -1,    66,    -1,    -1,    -1,
       4,     5,     6,     7,    -1,    -1,    -1,    -1,    78,    79,
      -1,    -1,     1,    -1,     3,    -1,    86,    21,    22,    89,
      -1,    -1,    -1,    -1,    -1,    -1,    -1,    -1,    -1,    33,
      34,   101,    -1,    -1,    -1,    -1,    -1,    41,    42,   109,
      -1,    30,   112,   113,    48,    49,    -1,    51,    -1,    -1,
     120,    -1,    -1,    57,    -1,   125,    -1,    46,    47,    63,
     130,    -1,    66,    -1,    53,    -1,    -1,    -1,    -1,    58,
      -1,    -1,    -1,    -1,    78,    79,    -1,    -1,    -1,    -1,
      -1,    -1,    86,    -1,    -1,    89,    -1,    -1,    77,    -1,
      -1,    -1,    -1,    -1,    -1,    -1,     5,   101,     7,    -1,
      -1,    -1,    -1,    -1,    -1,   109,    -1,    -1,   112,   113,
      99,    -1,    21,    22,    33,    34,   120,   106,    -1,    -1,
      -1,   125,    -1,    42,    33,    34,   130,    -1,   117,    48,
      49,    -1,    51,    42,   123,    -1,    -1,   126,    57,    48,
      49,    -1,    51,    -1,    -1,    -1,    -1,    66,    57,    -1,
      -1,    -1,    -1,    -1,    -1,    -1,    -1,    66,    -1,    78,
      79,    -1,    -1,    -1,    -1,    -1,    -1,    86,    -1,    78,
      79,    -1,    -1,    -1,    -1,    -1,    -1,    86,    -1,    -1,
      89,    -1,   101,    -1,    -1,    -1,    -1,    -1,    -1,    -1,
     109,    -1,   101,   112,   113,    -1,    -1,    -1,    -1,    -1,
     109,   120,    -1,   112,   113,    -1,   125,    -1,    -1,    -1,
      -1,   120,    -1,    -1,    -1,    -1,   125,    10,    11,    12,
      13,    14,    15,    16,    17,    18,    19,    -1,    21,    22,
      -1,    -1,    -1,    -1,    -1,    -1,    -1,    -1,    -1,    -1,
      -1,    -1,    -1,    -1,    -1,    -1,    -1,    -1,    -1,    -1,
      -1,    -1,    -1,    -1,    -1,    -1,    -1,    -1,    -1,    -1,
      -1,    -1,    -1,    -1,    -1,    -1,    -1,    -1,    -1,    -1,
      -1,    -1,    -1,    -1,    -1,    -1,    -1,    -1,    -1,    -1,
      -1,    74
>>>>>>> 5b75e8ec
};

  /* YYSTOS[STATE-NUM] -- The (internal number of the) accessing
     symbol of state STATE-NUM.  */
static const yytype_uint8 yystos[] =
{
<<<<<<< HEAD
       0,     1,     3,    31,    47,    48,    53,    58,    77,    97,
     103,   114,   120,   123,   132,   133,   134,   135,   136,   137,
     138,   159,   160,   163,   164,   167,   168,   171,   229,   230,
     107,     4,     6,   227,    75,   107,    69,   107,    80,    30,
      56,   172,   227,   169,   170,   183,   227,     0,   123,   125,
      77,   171,   123,   126,     3,   227,    69,   227,   227,   227,
     227,   227,     5,     7,    21,    22,    23,    34,    35,    42,
      43,    49,    50,    51,    57,    64,    67,    78,    79,    86,
      87,    99,   106,   109,   110,   117,   122,   127,   141,   173,
     174,   175,   205,   206,   207,   208,   209,   210,   211,   218,
     220,   223,   227,   104,   129,    32,   127,    80,    28,    58,
       5,    90,   127,   119,   199,   200,   116,   127,   171,     7,
       7,   118,   205,   214,   215,   127,    79,   127,     5,   127,
      79,   205,     5,    69,   176,   129,    21,    22,    32,   224,
     227,    23,    24,   130,   225,    22,   208,    27,   127,   165,
     166,   227,   170,   127,   177,   226,   227,   227,    45,    46,
      45,    46,   120,   161,   227,   139,   140,   227,    10,    63,
     127,   201,   202,   203,   204,   205,   220,   127,   226,   201,
     118,   212,   213,    59,   215,   216,     7,   227,     7,   128,
     127,   177,   180,   181,   184,   209,   227,   199,   175,   227,
     206,   207,   227,    23,    56,   128,   205,   217,   129,   199,
      11,   171,   128,   129,   171,   139,    44,    68,    96,   113,
     145,   227,   227,   127,   127,   148,   128,   129,    79,   141,
     204,   177,   201,   205,     8,     9,    10,    11,    12,    13,
      14,    15,    16,    17,    18,    19,    74,   222,    20,   218,
     219,   128,   108,   205,   213,   216,   205,    60,   128,    69,
     128,   180,    32,   182,   183,    70,    76,    84,   101,   179,
     129,   182,    38,   112,   178,    71,   185,   128,   217,   128,
     129,   166,   205,   128,   227,   127,    82,    82,   127,    54,
      61,   162,   220,   221,   227,   115,   145,   146,   147,   139,
      10,    44,    52,    87,    96,   100,   113,   142,   143,   144,
     128,   202,   203,    17,    18,    19,    74,   205,   127,   177,
     205,    10,    87,   128,   129,   116,   205,   108,    60,   205,
     128,   183,    92,    92,    92,    81,   180,     7,     7,   182,
      41,    73,   186,   128,   205,   201,   127,   127,   226,     5,
      65,    89,    90,   111,   228,   128,   129,   128,   129,    36,
      39,    40,   105,   157,   129,   120,   149,    87,   127,   218,
      82,   227,   142,   205,   127,   177,     9,   217,    87,   218,
     127,   205,   128,   181,    95,    95,   217,   201,    91,   187,
     128,   226,   226,   128,    54,    61,   220,   127,   158,   145,
      37,    93,   150,   201,   127,     9,   217,   205,   128,   219,
      90,    41,    85,   188,   128,   128,     5,   228,   152,   153,
     154,   155,   156,   227,   127,    41,   128,   227,   205,   128,
     128,   201,   195,   196,   205,     7,   121,   189,   190,   100,
     128,   129,     7,    30,   127,   227,   152,    72,    98,   151,
     128,   129,    33,    55,   197,   218,    90,   191,   227,   153,
     226,   128,   127,   196,    88,   198,   220,    93,   192,   127,
     128,   226,    66,    83,    41,    62,   193,   226,   128,   217,
     218,    29,   194,   128,    94,   218,     7
=======
       0,     1,     3,    30,    46,    47,    53,    58,    77,    99,
     106,   117,   123,   126,   135,   136,   137,   138,   139,   140,
     141,   162,   163,   166,   167,   170,   171,   174,   227,   228,
     110,     4,     6,   225,    75,   110,    68,   110,    80,    29,
      56,   175,   225,   172,   173,   186,   225,     0,   126,   128,
      77,   174,   126,   129,     3,   225,    68,   225,   225,   225,
     225,   225,     5,     7,    21,    22,    23,    33,    34,    41,
      42,    48,    49,    51,    57,    63,    66,    78,    79,    86,
      89,   101,   109,   112,   113,   120,   125,   130,   144,   176,
     177,   178,   180,   202,   203,   204,   205,   206,   207,   208,
     215,   218,   221,   225,   107,   132,    31,   130,    80,    28,
      58,     5,    92,   130,   122,   196,   197,   119,   130,   174,
       7,     7,   121,   202,   211,   212,   130,    79,   130,     5,
     130,    79,   174,   202,     5,    68,   179,   132,    21,    22,
      31,   222,   225,    23,    24,   133,   223,    22,   205,    27,
     130,   168,   169,   225,   173,   130,   180,   224,   225,   225,
      44,    45,    44,    45,   123,   164,   225,   142,   143,   225,
      10,    62,   130,   198,   199,   200,   201,   202,   218,   130,
     224,   198,   121,   209,   210,    59,   212,   213,     7,    50,
      73,    87,    88,   105,   124,   216,   216,     7,   131,   131,
     130,   180,   183,   184,   187,   206,   225,   196,   178,   225,
     203,   204,   225,    23,    56,   131,   202,   214,   132,   196,
      11,   131,   132,   174,   142,    43,    67,    98,   116,   148,
     225,   225,   130,   130,   151,   131,   132,    79,   144,   201,
     180,   198,   202,     8,     9,    10,    11,    12,    13,    14,
      15,    16,    17,    18,    19,    74,   220,    20,   215,   217,
     131,   111,   202,   210,   213,   202,    60,   131,    68,   131,
     183,    31,   185,   186,    69,    76,    84,   103,   182,   132,
     185,    37,   115,   181,    70,   188,   131,   214,   131,   132,
     169,   202,   225,   130,    82,    82,   130,    54,    61,   165,
     218,   219,   225,   118,   148,   149,   150,   142,    10,    43,
      52,    89,    98,   102,   116,   145,   146,   147,   131,   199,
     200,    17,    18,    19,    74,   202,   130,   180,   202,    10,
      89,   131,   132,   119,   202,   111,    60,   202,   131,   186,
      94,    94,    94,    81,   183,     7,     7,   185,    40,    72,
     189,   131,   202,   198,   130,   130,   224,     5,    64,    91,
      92,   114,   226,   131,   132,   131,   132,    35,    38,    39,
     108,   160,   132,   123,   152,    89,   130,   215,    82,   225,
     145,   202,   130,   180,     9,   214,    89,   215,   130,   202,
     131,   184,    97,    97,   214,   198,    93,   190,   131,   224,
     224,   131,    54,    61,   218,   130,   161,   148,    36,    95,
     153,   198,   130,     9,   214,   202,   131,   217,    92,    40,
      85,   191,   131,   131,     5,   226,   155,   156,   157,   158,
     159,   225,   130,    40,   131,   225,   202,   131,   131,   198,
     192,   193,   202,     7,   102,   131,   132,     7,    29,   130,
     225,   155,    71,   100,   154,   131,   132,    32,    55,   194,
     225,   156,   224,   131,   130,   193,    90,   195,   130,   131,
     224,    65,    83,   224,   131,   131,    96,     7
>>>>>>> 5b75e8ec
};

  /* YYR1[YYN] -- Symbol number of symbol that rule YYN derives.  */
static const yytype_uint8 yyr1[] =
{
<<<<<<< HEAD
       0,   131,   132,   132,   132,   132,   132,   132,   133,   133,
     133,   133,   133,   133,   133,   133,   133,   133,   134,   135,
     135,   135,   135,   136,   137,   138,   139,   140,   140,   141,
     141,   141,   141,   141,   141,   141,   141,   141,   141,   141,
     141,   141,   141,   141,   141,   141,   141,   142,   142,   142,
     142,   142,   142,   142,   143,   143,   144,   144,   145,   145,
     145,   145,   146,   146,   147,   147,   148,   148,   149,   149,
     150,   150,   151,   151,   152,   152,   153,   153,   153,   154,
     154,   155,   156,   157,   157,   157,   157,   158,   158,   159,
     159,   159,   159,   160,   161,   161,   162,   162,   162,   162,
     163,   164,   165,   165,   166,   167,   167,   168,   169,   169,
     170,   171,   172,   172,   172,   173,   173,   174,   174,   175,
     175,   175,   176,   177,   178,   178,   178,   179,   179,   179,
     179,   179,   179,   179,   179,   180,   180,   181,   181,   181,
     181,   181,   181,   182,   182,   183,   183,   184,   184,   185,
     185,   186,   186,   187,   187,   188,   188,   189,   189,   190,
     191,   192,   192,   193,   194,   195,   195,   196,   197,   197,
     197,   198,   198,   198,   199,   199,   200,   201,   201,   202,
     202,   203,   203,   204,   204,   204,   204,   204,   204,   204,
     204,   204,   204,   204,   205,   205,   206,   206,   207,   207,
     208,   208,   208,   208,   208,   208,   209,   209,   209,   209,
     210,   211,   211,   212,   212,   213,   214,   214,   215,   216,
     216,   217,   217,   218,   218,   218,   218,   218,   218,   218,
     219,   219,   220,   220,   221,   221,   222,   222,   222,   222,
     222,   222,   222,   222,   222,   222,   223,   224,   224,   225,
     225,   225,   226,   226,   227,   227,   228,   228,   228,   228,
     229,   230,   230
=======
       0,   134,   135,   135,   135,   135,   135,   135,   136,   136,
     136,   136,   136,   136,   136,   136,   136,   136,   137,   138,
     138,   138,   138,   139,   140,   141,   142,   143,   143,   144,
     144,   144,   144,   144,   144,   144,   144,   144,   144,   144,
     144,   144,   144,   144,   144,   144,   144,   145,   145,   145,
     145,   145,   145,   145,   146,   146,   147,   147,   148,   148,
     148,   148,   149,   149,   150,   150,   151,   151,   152,   152,
     153,   153,   154,   154,   155,   155,   156,   156,   156,   157,
     157,   158,   159,   160,   160,   160,   160,   161,   161,   162,
     162,   162,   162,   163,   164,   164,   165,   165,   165,   165,
     166,   167,   168,   168,   169,   170,   170,   171,   172,   172,
     173,   174,   175,   175,   175,   176,   176,   177,   177,   178,
     178,   178,   179,   180,   181,   181,   181,   182,   182,   182,
     182,   182,   182,   182,   182,   183,   183,   184,   184,   184,
     184,   184,   184,   185,   185,   186,   186,   187,   187,   188,
     188,   189,   189,   190,   190,   191,   191,   192,   192,   193,
     194,   194,   194,   195,   195,   195,   196,   196,   197,   198,
     198,   199,   199,   200,   200,   201,   201,   201,   201,   201,
     201,   201,   201,   201,   201,   201,   202,   202,   203,   203,
     204,   204,   205,   205,   205,   205,   205,   205,   205,   206,
     206,   206,   206,   207,   208,   208,   209,   209,   210,   211,
     211,   212,   213,   213,   214,   214,   215,   215,   215,   215,
     215,   215,   215,   215,   216,   216,   216,   216,   216,   216,
     217,   217,   218,   218,   219,   219,   220,   220,   220,   220,
     220,   220,   220,   220,   220,   220,   221,   222,   222,   223,
     223,   223,   224,   224,   225,   225,   226,   226,   226,   226,
     227,   228,   228
>>>>>>> 5b75e8ec
};

  /* YYR2[YYN] -- Number of symbols on the right hand side of rule YYN.  */
static const yytype_uint8 yyr2[] =
{
       0,     2,     2,     2,     2,     2,     1,     1,     1,     1,
       1,     1,     1,     1,     1,     1,     1,     1,     1,     6,
       6,     6,     6,     9,     9,     3,     3,     1,     3,     1,
       1,     1,     1,     1,     1,     1,     1,     1,     1,     1,
       1,     1,     1,     2,     2,     4,     4,     1,     2,     1,
       2,     2,     4,     5,     2,     1,     0,     1,     4,     5,
      10,     4,     3,     1,     0,     1,     0,     3,     0,     5,
       0,     8,     1,     1,     1,     3,     1,     1,     1,     2,
       2,     4,     2,     1,     1,     1,     1,     0,     3,    10,
       7,     4,     5,     5,     0,     4,     2,     2,     4,     4,
       5,     4,     3,     1,     3,     1,     2,     2,     1,     3,
       3,    10,     0,     1,     1,     1,     1,     1,     3,     3,
       2,     1,     2,     3,     0,     3,     3,     0,     1,     1,
       2,     1,     2,     1,     2,     6,     1,     2,     3,     2,
       2,     1,     3,     1,     2,     1,     4,     1,     3,     0,
<<<<<<< HEAD
       3,     0,     2,     0,     3,     0,     2,     0,     5,     2,
       2,     0,     3,     2,     2,     1,     3,     3,     0,     1,
       1,     0,     2,     2,     0,     1,     2,     3,     1,     3,
       1,     2,     1,     5,     6,     4,     3,     3,     3,     2,
       3,     5,     4,     6,     3,     1,     3,     1,     2,     1,
       1,     1,     1,     1,     1,     3,     3,     4,     4,     5,
       6,     5,     4,     1,     2,     4,     1,     2,     4,     0,
       2,     1,     3,     1,     1,     2,     2,     1,     2,     2,
=======
       3,     0,     2,     0,     3,     0,     2,     1,     3,     3,
       0,     1,     1,     0,     2,     2,     0,     1,     2,     3,
       1,     3,     1,     2,     1,     5,     6,     4,     3,     3,
       3,     2,     3,     5,     4,     6,     3,     1,     3,     1,
       2,     1,     1,     1,     1,     1,     1,     3,     1,     3,
       4,     4,     5,     6,     5,     4,     1,     2,     4,     1,
       2,     4,     0,     2,     1,     3,     1,     1,     2,     2,
       1,     2,     3,     2,     1,     1,     1,     1,     1,     1,
>>>>>>> 5b75e8ec
       1,     3,     1,     3,     1,     3,     1,     1,     1,     1,
       1,     1,     1,     2,     1,     2,     1,     1,     1,     1,
       1,     1,     1,     3,     1,     1,     1,     1,     1,     1,
       2,     2,     0
};


#define yyerrok         (yyerrstatus = 0)
#define yyclearin       (yychar = YYEMPTY)
#define YYEMPTY         (-2)
#define YYEOF           0

#define YYACCEPT        goto yyacceptlab
#define YYABORT         goto yyabortlab
#define YYERROR         goto yyerrorlab


#define YYRECOVERING()  (!!yyerrstatus)

#define YYBACKUP(Token, Value)                                  \
do                                                              \
  if (yychar == YYEMPTY)                                        \
    {                                                           \
      yychar = (Token);                                         \
      yylval = (Value);                                         \
      YYPOPSTACK (yylen);                                       \
      yystate = *yyssp;                                         \
      goto yybackup;                                            \
    }                                                           \
  else                                                          \
    {                                                           \
      yyerror (&yylloc, yyscanner, parsedStatement, YY_("syntax error: cannot back up")); \
      YYERROR;                                                  \
    }                                                           \
while (0)

/* Error token number */
#define YYTERROR        1
#define YYERRCODE       256


/* YYLLOC_DEFAULT -- Set CURRENT to span from RHS[1] to RHS[N].
   If N is 0, then set CURRENT to the empty location which ends
   the previous symbol: RHS[0] (always defined).  */

#ifndef YYLLOC_DEFAULT
# define YYLLOC_DEFAULT(Current, Rhs, N)                                \
    do                                                                  \
      if (N)                                                            \
        {                                                               \
          (Current).first_line   = YYRHSLOC (Rhs, 1).first_line;        \
          (Current).first_column = YYRHSLOC (Rhs, 1).first_column;      \
          (Current).last_line    = YYRHSLOC (Rhs, N).last_line;         \
          (Current).last_column  = YYRHSLOC (Rhs, N).last_column;       \
        }                                                               \
      else                                                              \
        {                                                               \
          (Current).first_line   = (Current).last_line   =              \
            YYRHSLOC (Rhs, 0).last_line;                                \
          (Current).first_column = (Current).last_column =              \
            YYRHSLOC (Rhs, 0).last_column;                              \
        }                                                               \
    while (0)
#endif

#define YYRHSLOC(Rhs, K) ((Rhs)[K])


/* Enable debugging if requested.  */
#if YYDEBUG

# ifndef YYFPRINTF
#  include <stdio.h> /* INFRINGES ON USER NAME SPACE */
#  define YYFPRINTF fprintf
# endif

# define YYDPRINTF(Args)                        \
do {                                            \
  if (yydebug)                                  \
    YYFPRINTF Args;                             \
} while (0)


/* YY_LOCATION_PRINT -- Print the location on the stream.
   This macro was not mandated originally: define only if we know
   we won't break user code: when these are the locations we know.  */

#ifndef YY_LOCATION_PRINT
# if defined YYLTYPE_IS_TRIVIAL && YYLTYPE_IS_TRIVIAL

/* Print *YYLOCP on YYO.  Private, do not rely on its existence. */

YY_ATTRIBUTE_UNUSED
static unsigned
yy_location_print_ (FILE *yyo, YYLTYPE const * const yylocp)
{
  unsigned res = 0;
  int end_col = 0 != yylocp->last_column ? yylocp->last_column - 1 : 0;
  if (0 <= yylocp->first_line)
    {
      res += YYFPRINTF (yyo, "%d", yylocp->first_line);
      if (0 <= yylocp->first_column)
        res += YYFPRINTF (yyo, ".%d", yylocp->first_column);
    }
  if (0 <= yylocp->last_line)
    {
      if (yylocp->first_line < yylocp->last_line)
        {
          res += YYFPRINTF (yyo, "-%d", yylocp->last_line);
          if (0 <= end_col)
            res += YYFPRINTF (yyo, ".%d", end_col);
        }
      else if (0 <= end_col && yylocp->first_column < end_col)
        res += YYFPRINTF (yyo, "-%d", end_col);
    }
  return res;
 }

#  define YY_LOCATION_PRINT(File, Loc)          \
  yy_location_print_ (File, &(Loc))

# else
#  define YY_LOCATION_PRINT(File, Loc) ((void) 0)
# endif
#endif


# define YY_SYMBOL_PRINT(Title, Type, Value, Location)                    \
do {                                                                      \
  if (yydebug)                                                            \
    {                                                                     \
      YYFPRINTF (stderr, "%s ", Title);                                   \
      yy_symbol_print (stderr,                                            \
                  Type, Value, Location, yyscanner, parsedStatement); \
      YYFPRINTF (stderr, "\n");                                           \
    }                                                                     \
} while (0)


/*----------------------------------------.
| Print this symbol's value on YYOUTPUT.  |
`----------------------------------------*/

static void
yy_symbol_value_print (FILE *yyoutput, int yytype, YYSTYPE const * const yyvaluep, YYLTYPE const * const yylocationp, yyscan_t yyscanner, quickstep::ParseStatement **parsedStatement)
{
  FILE *yyo = yyoutput;
  YYUSE (yyo);
  YYUSE (yylocationp);
  YYUSE (yyscanner);
  YYUSE (parsedStatement);
  if (!yyvaluep)
    return;
# ifdef YYPRINT
  if (yytype < YYNTOKENS)
    YYPRINT (yyoutput, yytoknum[yytype], *yyvaluep);
# endif
  YYUSE (yytype);
}


/*--------------------------------.
| Print this symbol on YYOUTPUT.  |
`--------------------------------*/

static void
yy_symbol_print (FILE *yyoutput, int yytype, YYSTYPE const * const yyvaluep, YYLTYPE const * const yylocationp, yyscan_t yyscanner, quickstep::ParseStatement **parsedStatement)
{
  YYFPRINTF (yyoutput, "%s %s (",
             yytype < YYNTOKENS ? "token" : "nterm", yytname[yytype]);

  YY_LOCATION_PRINT (yyoutput, *yylocationp);
  YYFPRINTF (yyoutput, ": ");
  yy_symbol_value_print (yyoutput, yytype, yyvaluep, yylocationp, yyscanner, parsedStatement);
  YYFPRINTF (yyoutput, ")");
}

/*------------------------------------------------------------------.
| yy_stack_print -- Print the state stack from its BOTTOM up to its |
| TOP (included).                                                   |
`------------------------------------------------------------------*/

static void
yy_stack_print (yytype_int16 *yybottom, yytype_int16 *yytop)
{
  YYFPRINTF (stderr, "Stack now");
  for (; yybottom <= yytop; yybottom++)
    {
      int yybot = *yybottom;
      YYFPRINTF (stderr, " %d", yybot);
    }
  YYFPRINTF (stderr, "\n");
}

# define YY_STACK_PRINT(Bottom, Top)                            \
do {                                                            \
  if (yydebug)                                                  \
    yy_stack_print ((Bottom), (Top));                           \
} while (0)


/*------------------------------------------------.
| Report that the YYRULE is going to be reduced.  |
`------------------------------------------------*/

static void
yy_reduce_print (yytype_int16 *yyssp, YYSTYPE *yyvsp, YYLTYPE *yylsp, int yyrule, yyscan_t yyscanner, quickstep::ParseStatement **parsedStatement)
{
  unsigned long int yylno = yyrline[yyrule];
  int yynrhs = yyr2[yyrule];
  int yyi;
  YYFPRINTF (stderr, "Reducing stack by rule %d (line %lu):\n",
             yyrule - 1, yylno);
  /* The symbols being reduced.  */
  for (yyi = 0; yyi < yynrhs; yyi++)
    {
      YYFPRINTF (stderr, "   $%d = ", yyi + 1);
      yy_symbol_print (stderr,
                       yystos[yyssp[yyi + 1 - yynrhs]],
                       &(yyvsp[(yyi + 1) - (yynrhs)])
                       , &(yylsp[(yyi + 1) - (yynrhs)])                       , yyscanner, parsedStatement);
      YYFPRINTF (stderr, "\n");
    }
}

# define YY_REDUCE_PRINT(Rule)          \
do {                                    \
  if (yydebug)                          \
    yy_reduce_print (yyssp, yyvsp, yylsp, Rule, yyscanner, parsedStatement); \
} while (0)

/* Nonzero means print parse trace.  It is left uninitialized so that
   multiple parsers can coexist.  */
int yydebug;
#else /* !YYDEBUG */
# define YYDPRINTF(Args)
# define YY_SYMBOL_PRINT(Title, Type, Value, Location)
# define YY_STACK_PRINT(Bottom, Top)
# define YY_REDUCE_PRINT(Rule)
#endif /* !YYDEBUG */


/* YYINITDEPTH -- initial size of the parser's stacks.  */
#ifndef YYINITDEPTH
# define YYINITDEPTH 200
#endif

/* YYMAXDEPTH -- maximum size the stacks can grow to (effective only
   if the built-in stack extension method is used).

   Do not make this value too large; the results are undefined if
   YYSTACK_ALLOC_MAXIMUM < YYSTACK_BYTES (YYMAXDEPTH)
   evaluated with infinite-precision integer arithmetic.  */

#ifndef YYMAXDEPTH
# define YYMAXDEPTH 10000
#endif


#if YYERROR_VERBOSE

# ifndef yystrlen
#  if defined __GLIBC__ && defined _STRING_H
#   define yystrlen strlen
#  else
/* Return the length of YYSTR.  */
static YYSIZE_T
yystrlen (const char *yystr)
{
  YYSIZE_T yylen;
  for (yylen = 0; yystr[yylen]; yylen++)
    continue;
  return yylen;
}
#  endif
# endif

# ifndef yystpcpy
#  if defined __GLIBC__ && defined _STRING_H && defined _GNU_SOURCE
#   define yystpcpy stpcpy
#  else
/* Copy YYSRC to YYDEST, returning the address of the terminating '\0' in
   YYDEST.  */
static char *
yystpcpy (char *yydest, const char *yysrc)
{
  char *yyd = yydest;
  const char *yys = yysrc;

  while ((*yyd++ = *yys++) != '\0')
    continue;

  return yyd - 1;
}
#  endif
# endif

# ifndef yytnamerr
/* Copy to YYRES the contents of YYSTR after stripping away unnecessary
   quotes and backslashes, so that it's suitable for yyerror.  The
   heuristic is that double-quoting is unnecessary unless the string
   contains an apostrophe, a comma, or backslash (other than
   backslash-backslash).  YYSTR is taken from yytname.  If YYRES is
   null, do not copy; instead, return the length of what the result
   would have been.  */
static YYSIZE_T
yytnamerr (char *yyres, const char *yystr)
{
  if (*yystr == '"')
    {
      YYSIZE_T yyn = 0;
      char const *yyp = yystr;

      for (;;)
        switch (*++yyp)
          {
          case '\'':
          case ',':
            goto do_not_strip_quotes;

          case '\\':
            if (*++yyp != '\\')
              goto do_not_strip_quotes;
            /* Fall through.  */
          default:
            if (yyres)
              yyres[yyn] = *yyp;
            yyn++;
            break;

          case '"':
            if (yyres)
              yyres[yyn] = '\0';
            return yyn;
          }
    do_not_strip_quotes: ;
    }

  if (! yyres)
    return yystrlen (yystr);

  return yystpcpy (yyres, yystr) - yyres;
}
# endif

/* Copy into *YYMSG, which is of size *YYMSG_ALLOC, an error message
   about the unexpected token YYTOKEN for the state stack whose top is
   YYSSP.

   Return 0 if *YYMSG was successfully written.  Return 1 if *YYMSG is
   not large enough to hold the message.  In that case, also set
   *YYMSG_ALLOC to the required number of bytes.  Return 2 if the
   required number of bytes is too large to store.  */
static int
yysyntax_error (YYSIZE_T *yymsg_alloc, char **yymsg,
                yytype_int16 *yyssp, int yytoken)
{
  YYSIZE_T yysize0 = yytnamerr (YY_NULLPTR, yytname[yytoken]);
  YYSIZE_T yysize = yysize0;
  enum { YYERROR_VERBOSE_ARGS_MAXIMUM = 5 };
  /* Internationalized format string. */
  const char *yyformat = YY_NULLPTR;
  /* Arguments of yyformat. */
  char const *yyarg[YYERROR_VERBOSE_ARGS_MAXIMUM];
  /* Number of reported tokens (one for the "unexpected", one per
     "expected"). */
  int yycount = 0;

  /* There are many possibilities here to consider:
     - If this state is a consistent state with a default action, then
       the only way this function was invoked is if the default action
       is an error action.  In that case, don't check for expected
       tokens because there are none.
     - The only way there can be no lookahead present (in yychar) is if
       this state is a consistent state with a default action.  Thus,
       detecting the absence of a lookahead is sufficient to determine
       that there is no unexpected or expected token to report.  In that
       case, just report a simple "syntax error".
     - Don't assume there isn't a lookahead just because this state is a
       consistent state with a default action.  There might have been a
       previous inconsistent state, consistent state with a non-default
       action, or user semantic action that manipulated yychar.
     - Of course, the expected token list depends on states to have
       correct lookahead information, and it depends on the parser not
       to perform extra reductions after fetching a lookahead from the
       scanner and before detecting a syntax error.  Thus, state merging
       (from LALR or IELR) and default reductions corrupt the expected
       token list.  However, the list is correct for canonical LR with
       one exception: it will still contain any token that will not be
       accepted due to an error action in a later state.
  */
  if (yytoken != YYEMPTY)
    {
      int yyn = yypact[*yyssp];
      yyarg[yycount++] = yytname[yytoken];
      if (!yypact_value_is_default (yyn))
        {
          /* Start YYX at -YYN if negative to avoid negative indexes in
             YYCHECK.  In other words, skip the first -YYN actions for
             this state because they are default actions.  */
          int yyxbegin = yyn < 0 ? -yyn : 0;
          /* Stay within bounds of both yycheck and yytname.  */
          int yychecklim = YYLAST - yyn + 1;
          int yyxend = yychecklim < YYNTOKENS ? yychecklim : YYNTOKENS;
          int yyx;

          for (yyx = yyxbegin; yyx < yyxend; ++yyx)
            if (yycheck[yyx + yyn] == yyx && yyx != YYTERROR
                && !yytable_value_is_error (yytable[yyx + yyn]))
              {
                if (yycount == YYERROR_VERBOSE_ARGS_MAXIMUM)
                  {
                    yycount = 1;
                    yysize = yysize0;
                    break;
                  }
                yyarg[yycount++] = yytname[yyx];
                {
                  YYSIZE_T yysize1 = yysize + yytnamerr (YY_NULLPTR, yytname[yyx]);
                  if (! (yysize <= yysize1
                         && yysize1 <= YYSTACK_ALLOC_MAXIMUM))
                    return 2;
                  yysize = yysize1;
                }
              }
        }
    }

  switch (yycount)
    {
# define YYCASE_(N, S)                      \
      case N:                               \
        yyformat = S;                       \
      break
      YYCASE_(0, YY_("syntax error"));
      YYCASE_(1, YY_("syntax error, unexpected %s"));
      YYCASE_(2, YY_("syntax error, unexpected %s, expecting %s"));
      YYCASE_(3, YY_("syntax error, unexpected %s, expecting %s or %s"));
      YYCASE_(4, YY_("syntax error, unexpected %s, expecting %s or %s or %s"));
      YYCASE_(5, YY_("syntax error, unexpected %s, expecting %s or %s or %s or %s"));
# undef YYCASE_
    }

  {
    YYSIZE_T yysize1 = yysize + yystrlen (yyformat);
    if (! (yysize <= yysize1 && yysize1 <= YYSTACK_ALLOC_MAXIMUM))
      return 2;
    yysize = yysize1;
  }

  if (*yymsg_alloc < yysize)
    {
      *yymsg_alloc = 2 * yysize;
      if (! (yysize <= *yymsg_alloc
             && *yymsg_alloc <= YYSTACK_ALLOC_MAXIMUM))
        *yymsg_alloc = YYSTACK_ALLOC_MAXIMUM;
      return 1;
    }

  /* Avoid sprintf, as that infringes on the user's name space.
     Don't have undefined behavior even if the translation
     produced a string with the wrong number of "%s"s.  */
  {
    char *yyp = *yymsg;
    int yyi = 0;
    while ((*yyp = *yyformat) != '\0')
      if (*yyp == '%' && yyformat[1] == 's' && yyi < yycount)
        {
          yyp += yytnamerr (yyp, yyarg[yyi++]);
          yyformat += 2;
        }
      else
        {
          yyp++;
          yyformat++;
        }
  }
  return 0;
}
#endif /* YYERROR_VERBOSE */

/*-----------------------------------------------.
| Release the memory associated to this symbol.  |
`-----------------------------------------------*/

static void
yydestruct (const char *yymsg, int yytype, YYSTYPE *yyvaluep, YYLTYPE *yylocationp, yyscan_t yyscanner, quickstep::ParseStatement **parsedStatement)
{
  YYUSE (yyvaluep);
  YYUSE (yylocationp);
  YYUSE (yyscanner);
  YYUSE (parsedStatement);
  if (!yymsg)
    yymsg = "Deleting";
  YY_SYMBOL_PRINT (yymsg, yytype, yyvaluep, yylocationp);

  YY_IGNORE_MAYBE_UNINITIALIZED_BEGIN
  switch (yytype)
    {
          case 3: /* TOKEN_COMMAND  */
<<<<<<< HEAD
#line 586 "../SqlParser.ypp" /* yacc.c:1257  */
=======
#line 573 "../SqlParser.ypp" /* yacc.c:1257  */
>>>>>>> 5b75e8ec
      {
  if (((*yyvaluep).string_value_) != nullptr) {
    delete ((*yyvaluep).string_value_);
  }
}
<<<<<<< HEAD
#line 1865 "SqlParser_gen.cpp" /* yacc.c:1257  */
        break;

    case 4: /* TOKEN_NAME  */
#line 586 "../SqlParser.ypp" /* yacc.c:1257  */
=======
#line 1895 "SqlParser_gen.cpp" /* yacc.c:1257  */
        break;

    case 4: /* TOKEN_NAME  */
#line 573 "../SqlParser.ypp" /* yacc.c:1257  */
>>>>>>> 5b75e8ec
      {
  if (((*yyvaluep).string_value_) != nullptr) {
    delete ((*yyvaluep).string_value_);
  }
}
<<<<<<< HEAD
#line 1875 "SqlParser_gen.cpp" /* yacc.c:1257  */
        break;

    case 5: /* TOKEN_STRING_SINGLE_QUOTED  */
#line 586 "../SqlParser.ypp" /* yacc.c:1257  */
=======
#line 1905 "SqlParser_gen.cpp" /* yacc.c:1257  */
        break;

    case 5: /* TOKEN_STRING_SINGLE_QUOTED  */
#line 573 "../SqlParser.ypp" /* yacc.c:1257  */
>>>>>>> 5b75e8ec
      {
  if (((*yyvaluep).string_value_) != nullptr) {
    delete ((*yyvaluep).string_value_);
  }
}
<<<<<<< HEAD
#line 1885 "SqlParser_gen.cpp" /* yacc.c:1257  */
        break;

    case 6: /* TOKEN_STRING_DOUBLE_QUOTED  */
#line 586 "../SqlParser.ypp" /* yacc.c:1257  */
=======
#line 1915 "SqlParser_gen.cpp" /* yacc.c:1257  */
        break;

    case 6: /* TOKEN_STRING_DOUBLE_QUOTED  */
#line 573 "../SqlParser.ypp" /* yacc.c:1257  */
>>>>>>> 5b75e8ec
      {
  if (((*yyvaluep).string_value_) != nullptr) {
    delete ((*yyvaluep).string_value_);
  }
}
<<<<<<< HEAD
#line 1895 "SqlParser_gen.cpp" /* yacc.c:1257  */
        break;

    case 7: /* TOKEN_UNSIGNED_NUMVAL  */
#line 586 "../SqlParser.ypp" /* yacc.c:1257  */
=======
#line 1925 "SqlParser_gen.cpp" /* yacc.c:1257  */
        break;

    case 7: /* TOKEN_UNSIGNED_NUMVAL  */
#line 573 "../SqlParser.ypp" /* yacc.c:1257  */
>>>>>>> 5b75e8ec
      {
  if (((*yyvaluep).numeric_literal_value_) != nullptr) {
    delete ((*yyvaluep).numeric_literal_value_);
  }
}
<<<<<<< HEAD
#line 1905 "SqlParser_gen.cpp" /* yacc.c:1257  */
        break;

    case 133: /* sql_statement  */
#line 586 "../SqlParser.ypp" /* yacc.c:1257  */
=======
#line 1935 "SqlParser_gen.cpp" /* yacc.c:1257  */
        break;

    case 136: /* sql_statement  */
#line 573 "../SqlParser.ypp" /* yacc.c:1257  */
>>>>>>> 5b75e8ec
      {
  if (((*yyvaluep).statement_) != nullptr) {
    delete ((*yyvaluep).statement_);
  }
}
<<<<<<< HEAD
#line 1915 "SqlParser_gen.cpp" /* yacc.c:1257  */
        break;

    case 134: /* quit_statement  */
#line 586 "../SqlParser.ypp" /* yacc.c:1257  */
=======
#line 1945 "SqlParser_gen.cpp" /* yacc.c:1257  */
        break;

    case 137: /* quit_statement  */
#line 573 "../SqlParser.ypp" /* yacc.c:1257  */
>>>>>>> 5b75e8ec
      {
  if (((*yyvaluep).quit_statement_) != nullptr) {
    delete ((*yyvaluep).quit_statement_);
  }
}
<<<<<<< HEAD
#line 1925 "SqlParser_gen.cpp" /* yacc.c:1257  */
        break;

    case 135: /* alter_table_statement  */
#line 586 "../SqlParser.ypp" /* yacc.c:1257  */
=======
#line 1955 "SqlParser_gen.cpp" /* yacc.c:1257  */
        break;

    case 138: /* alter_table_statement  */
#line 573 "../SqlParser.ypp" /* yacc.c:1257  */
>>>>>>> 5b75e8ec
      {
  if (((*yyvaluep).statement_) != nullptr) {
    delete ((*yyvaluep).statement_);
  }
}
<<<<<<< HEAD
#line 1935 "SqlParser_gen.cpp" /* yacc.c:1257  */
        break;

    case 136: /* create_table_statement  */
#line 586 "../SqlParser.ypp" /* yacc.c:1257  */
=======
#line 1965 "SqlParser_gen.cpp" /* yacc.c:1257  */
        break;

    case 139: /* create_table_statement  */
#line 573 "../SqlParser.ypp" /* yacc.c:1257  */
>>>>>>> 5b75e8ec
      {
  if (((*yyvaluep).create_table_statement_) != nullptr) {
    delete ((*yyvaluep).create_table_statement_);
  }
}
<<<<<<< HEAD
#line 1945 "SqlParser_gen.cpp" /* yacc.c:1257  */
        break;

    case 137: /* create_index_statement  */
#line 586 "../SqlParser.ypp" /* yacc.c:1257  */
=======
#line 1975 "SqlParser_gen.cpp" /* yacc.c:1257  */
        break;

    case 140: /* create_index_statement  */
#line 573 "../SqlParser.ypp" /* yacc.c:1257  */
>>>>>>> 5b75e8ec
      {
  if (((*yyvaluep).statement_) != nullptr) {
    delete ((*yyvaluep).statement_);
  }
}
<<<<<<< HEAD
#line 1955 "SqlParser_gen.cpp" /* yacc.c:1257  */
        break;

    case 138: /* drop_table_statement  */
#line 586 "../SqlParser.ypp" /* yacc.c:1257  */
=======
#line 1985 "SqlParser_gen.cpp" /* yacc.c:1257  */
        break;

    case 141: /* drop_table_statement  */
#line 573 "../SqlParser.ypp" /* yacc.c:1257  */
>>>>>>> 5b75e8ec
      {
  if (((*yyvaluep).drop_table_statement_) != nullptr) {
    delete ((*yyvaluep).drop_table_statement_);
  }
}
<<<<<<< HEAD
#line 1965 "SqlParser_gen.cpp" /* yacc.c:1257  */
        break;

    case 139: /* column_def  */
#line 586 "../SqlParser.ypp" /* yacc.c:1257  */
=======
#line 1995 "SqlParser_gen.cpp" /* yacc.c:1257  */
        break;

    case 142: /* column_def  */
#line 573 "../SqlParser.ypp" /* yacc.c:1257  */
>>>>>>> 5b75e8ec
      {
  if (((*yyvaluep).attribute_definition_) != nullptr) {
    delete ((*yyvaluep).attribute_definition_);
  }
}
<<<<<<< HEAD
#line 1975 "SqlParser_gen.cpp" /* yacc.c:1257  */
        break;

    case 140: /* column_def_commalist  */
#line 586 "../SqlParser.ypp" /* yacc.c:1257  */
=======
#line 2005 "SqlParser_gen.cpp" /* yacc.c:1257  */
        break;

    case 143: /* column_def_commalist  */
#line 573 "../SqlParser.ypp" /* yacc.c:1257  */
>>>>>>> 5b75e8ec
      {
  if (((*yyvaluep).attribute_definition_list_) != nullptr) {
    delete ((*yyvaluep).attribute_definition_list_);
  }
}
<<<<<<< HEAD
#line 1985 "SqlParser_gen.cpp" /* yacc.c:1257  */
        break;

    case 141: /* data_type  */
#line 586 "../SqlParser.ypp" /* yacc.c:1257  */
=======
#line 2015 "SqlParser_gen.cpp" /* yacc.c:1257  */
        break;

    case 144: /* data_type  */
#line 573 "../SqlParser.ypp" /* yacc.c:1257  */
>>>>>>> 5b75e8ec
      {
  if (((*yyvaluep).data_type_) != nullptr) {
    delete ((*yyvaluep).data_type_);
  }
}
<<<<<<< HEAD
#line 1995 "SqlParser_gen.cpp" /* yacc.c:1257  */
        break;

    case 142: /* column_constraint_def  */
#line 586 "../SqlParser.ypp" /* yacc.c:1257  */
=======
#line 2025 "SqlParser_gen.cpp" /* yacc.c:1257  */
        break;

    case 145: /* column_constraint_def  */
#line 573 "../SqlParser.ypp" /* yacc.c:1257  */
>>>>>>> 5b75e8ec
      {
  if (((*yyvaluep).column_constraint_) != nullptr) {
    delete ((*yyvaluep).column_constraint_);
  }
}
<<<<<<< HEAD
#line 2005 "SqlParser_gen.cpp" /* yacc.c:1257  */
        break;

    case 143: /* column_constraint_def_list  */
#line 586 "../SqlParser.ypp" /* yacc.c:1257  */
=======
#line 2035 "SqlParser_gen.cpp" /* yacc.c:1257  */
        break;

    case 146: /* column_constraint_def_list  */
#line 573 "../SqlParser.ypp" /* yacc.c:1257  */
>>>>>>> 5b75e8ec
      {
  if (((*yyvaluep).column_constraint_list_) != nullptr) {
    delete ((*yyvaluep).column_constraint_list_);
  }
}
<<<<<<< HEAD
#line 2015 "SqlParser_gen.cpp" /* yacc.c:1257  */
        break;

    case 144: /* opt_column_constraint_def_list  */
#line 586 "../SqlParser.ypp" /* yacc.c:1257  */
=======
#line 2045 "SqlParser_gen.cpp" /* yacc.c:1257  */
        break;

    case 147: /* opt_column_constraint_def_list  */
#line 573 "../SqlParser.ypp" /* yacc.c:1257  */
>>>>>>> 5b75e8ec
      {
  if (((*yyvaluep).column_constraint_list_) != nullptr) {
    delete ((*yyvaluep).column_constraint_list_);
  }
}
<<<<<<< HEAD
#line 2025 "SqlParser_gen.cpp" /* yacc.c:1257  */
        break;

    case 148: /* opt_column_list  */
#line 586 "../SqlParser.ypp" /* yacc.c:1257  */
=======
#line 2055 "SqlParser_gen.cpp" /* yacc.c:1257  */
        break;

    case 151: /* opt_column_list  */
#line 573 "../SqlParser.ypp" /* yacc.c:1257  */
>>>>>>> 5b75e8ec
      {
  if (((*yyvaluep).attribute_list_) != nullptr) {
    delete ((*yyvaluep).attribute_list_);
  }
}
<<<<<<< HEAD
#line 2035 "SqlParser_gen.cpp" /* yacc.c:1257  */
        break;

    case 149: /* opt_block_properties  */
#line 586 "../SqlParser.ypp" /* yacc.c:1257  */
=======
#line 2065 "SqlParser_gen.cpp" /* yacc.c:1257  */
        break;

    case 152: /* opt_block_properties  */
#line 573 "../SqlParser.ypp" /* yacc.c:1257  */
>>>>>>> 5b75e8ec
      {
  if (((*yyvaluep).block_properties_) != nullptr) {
    delete ((*yyvaluep).block_properties_);
  }
}
<<<<<<< HEAD
#line 2045 "SqlParser_gen.cpp" /* yacc.c:1257  */
        break;

    case 150: /* opt_partition_clause  */
#line 586 "../SqlParser.ypp" /* yacc.c:1257  */
=======
#line 2075 "SqlParser_gen.cpp" /* yacc.c:1257  */
        break;

    case 153: /* opt_partition_clause  */
#line 573 "../SqlParser.ypp" /* yacc.c:1257  */
>>>>>>> 5b75e8ec
      {
  if (((*yyvaluep).partition_clause_) != nullptr) {
    delete ((*yyvaluep).partition_clause_);
  }
}
<<<<<<< HEAD
#line 2055 "SqlParser_gen.cpp" /* yacc.c:1257  */
        break;

    case 151: /* partition_type  */
#line 586 "../SqlParser.ypp" /* yacc.c:1257  */
=======
#line 2085 "SqlParser_gen.cpp" /* yacc.c:1257  */
        break;

    case 154: /* partition_type  */
#line 573 "../SqlParser.ypp" /* yacc.c:1257  */
>>>>>>> 5b75e8ec
      {
  if (((*yyvaluep).string_value_) != nullptr) {
    delete ((*yyvaluep).string_value_);
  }
}
<<<<<<< HEAD
#line 2065 "SqlParser_gen.cpp" /* yacc.c:1257  */
        break;

    case 152: /* key_value_list  */
#line 586 "../SqlParser.ypp" /* yacc.c:1257  */
=======
#line 2095 "SqlParser_gen.cpp" /* yacc.c:1257  */
        break;

    case 155: /* key_value_list  */
#line 573 "../SqlParser.ypp" /* yacc.c:1257  */
>>>>>>> 5b75e8ec
      {
  if (((*yyvaluep).key_value_list_) != nullptr) {
    delete ((*yyvaluep).key_value_list_);
  }
}
<<<<<<< HEAD
#line 2075 "SqlParser_gen.cpp" /* yacc.c:1257  */
        break;

    case 153: /* key_value  */
#line 586 "../SqlParser.ypp" /* yacc.c:1257  */
=======
#line 2105 "SqlParser_gen.cpp" /* yacc.c:1257  */
        break;

    case 156: /* key_value  */
#line 573 "../SqlParser.ypp" /* yacc.c:1257  */
>>>>>>> 5b75e8ec
      {
  if (((*yyvaluep).key_value_) != nullptr) {
    delete ((*yyvaluep).key_value_);
  }
}
<<<<<<< HEAD
#line 2085 "SqlParser_gen.cpp" /* yacc.c:1257  */
        break;

    case 154: /* key_string_value  */
#line 586 "../SqlParser.ypp" /* yacc.c:1257  */
=======
#line 2115 "SqlParser_gen.cpp" /* yacc.c:1257  */
        break;

    case 157: /* key_string_value  */
#line 573 "../SqlParser.ypp" /* yacc.c:1257  */
>>>>>>> 5b75e8ec
      {
  if (((*yyvaluep).key_string_value_) != nullptr) {
    delete ((*yyvaluep).key_string_value_);
  }
}
<<<<<<< HEAD
#line 2095 "SqlParser_gen.cpp" /* yacc.c:1257  */
        break;

    case 155: /* key_string_list  */
#line 586 "../SqlParser.ypp" /* yacc.c:1257  */
=======
#line 2125 "SqlParser_gen.cpp" /* yacc.c:1257  */
        break;

    case 158: /* key_string_list  */
#line 573 "../SqlParser.ypp" /* yacc.c:1257  */
>>>>>>> 5b75e8ec
      {
  if (((*yyvaluep).key_string_list_) != nullptr) {
    delete ((*yyvaluep).key_string_list_);
  }
}
<<<<<<< HEAD
#line 2105 "SqlParser_gen.cpp" /* yacc.c:1257  */
        break;

    case 156: /* key_integer_value  */
#line 586 "../SqlParser.ypp" /* yacc.c:1257  */
=======
#line 2135 "SqlParser_gen.cpp" /* yacc.c:1257  */
        break;

    case 159: /* key_integer_value  */
#line 573 "../SqlParser.ypp" /* yacc.c:1257  */
>>>>>>> 5b75e8ec
      {
  if (((*yyvaluep).key_integer_value_) != nullptr) {
    delete ((*yyvaluep).key_integer_value_);
  }
}
<<<<<<< HEAD
#line 2115 "SqlParser_gen.cpp" /* yacc.c:1257  */
        break;

    case 157: /* index_type  */
#line 586 "../SqlParser.ypp" /* yacc.c:1257  */
=======
#line 2145 "SqlParser_gen.cpp" /* yacc.c:1257  */
        break;

    case 160: /* index_type  */
#line 573 "../SqlParser.ypp" /* yacc.c:1257  */
>>>>>>> 5b75e8ec
      {
  if (((*yyvaluep).string_value_) != nullptr) {
    delete ((*yyvaluep).string_value_);
  }
}
<<<<<<< HEAD
#line 2125 "SqlParser_gen.cpp" /* yacc.c:1257  */
        break;

    case 158: /* opt_index_properties  */
#line 586 "../SqlParser.ypp" /* yacc.c:1257  */
=======
#line 2155 "SqlParser_gen.cpp" /* yacc.c:1257  */
        break;

    case 161: /* opt_index_properties  */
#line 573 "../SqlParser.ypp" /* yacc.c:1257  */
>>>>>>> 5b75e8ec
      {
  if (((*yyvaluep).key_value_list_) != nullptr) {
    delete ((*yyvaluep).key_value_list_);
  }
}
<<<<<<< HEAD
#line 2135 "SqlParser_gen.cpp" /* yacc.c:1257  */
        break;

    case 159: /* insert_statement  */
#line 586 "../SqlParser.ypp" /* yacc.c:1257  */
=======
#line 2165 "SqlParser_gen.cpp" /* yacc.c:1257  */
        break;

    case 162: /* insert_statement  */
#line 573 "../SqlParser.ypp" /* yacc.c:1257  */
>>>>>>> 5b75e8ec
      {
  if (((*yyvaluep).insert_statement_) != nullptr) {
    delete ((*yyvaluep).insert_statement_);
  }
}
<<<<<<< HEAD
#line 2145 "SqlParser_gen.cpp" /* yacc.c:1257  */
        break;

    case 160: /* copy_from_statement  */
#line 586 "../SqlParser.ypp" /* yacc.c:1257  */
=======
#line 2175 "SqlParser_gen.cpp" /* yacc.c:1257  */
        break;

    case 163: /* copy_from_statement  */
#line 573 "../SqlParser.ypp" /* yacc.c:1257  */
>>>>>>> 5b75e8ec
      {
  if (((*yyvaluep).copy_from_statement_) != nullptr) {
    delete ((*yyvaluep).copy_from_statement_);
  }
}
<<<<<<< HEAD
#line 2155 "SqlParser_gen.cpp" /* yacc.c:1257  */
        break;

    case 161: /* opt_copy_from_params  */
#line 586 "../SqlParser.ypp" /* yacc.c:1257  */
=======
#line 2185 "SqlParser_gen.cpp" /* yacc.c:1257  */
        break;

    case 164: /* opt_copy_from_params  */
#line 573 "../SqlParser.ypp" /* yacc.c:1257  */
>>>>>>> 5b75e8ec
      {
  if (((*yyvaluep).copy_from_params_) != nullptr) {
    delete ((*yyvaluep).copy_from_params_);
  }
}
<<<<<<< HEAD
#line 2165 "SqlParser_gen.cpp" /* yacc.c:1257  */
        break;

    case 162: /* copy_from_params  */
#line 586 "../SqlParser.ypp" /* yacc.c:1257  */
=======
#line 2195 "SqlParser_gen.cpp" /* yacc.c:1257  */
        break;

    case 165: /* copy_from_params  */
#line 573 "../SqlParser.ypp" /* yacc.c:1257  */
>>>>>>> 5b75e8ec
      {
  if (((*yyvaluep).copy_from_params_) != nullptr) {
    delete ((*yyvaluep).copy_from_params_);
  }
}
<<<<<<< HEAD
#line 2175 "SqlParser_gen.cpp" /* yacc.c:1257  */
        break;

    case 163: /* update_statement  */
#line 586 "../SqlParser.ypp" /* yacc.c:1257  */
=======
#line 2205 "SqlParser_gen.cpp" /* yacc.c:1257  */
        break;

    case 166: /* update_statement  */
#line 573 "../SqlParser.ypp" /* yacc.c:1257  */
>>>>>>> 5b75e8ec
      {
  if (((*yyvaluep).update_statement_) != nullptr) {
    delete ((*yyvaluep).update_statement_);
  }
}
<<<<<<< HEAD
#line 2185 "SqlParser_gen.cpp" /* yacc.c:1257  */
        break;

    case 164: /* delete_statement  */
#line 586 "../SqlParser.ypp" /* yacc.c:1257  */
=======
#line 2215 "SqlParser_gen.cpp" /* yacc.c:1257  */
        break;

    case 167: /* delete_statement  */
#line 573 "../SqlParser.ypp" /* yacc.c:1257  */
>>>>>>> 5b75e8ec
      {
  if (((*yyvaluep).delete_statement_) != nullptr) {
    delete ((*yyvaluep).delete_statement_);
  }
}
<<<<<<< HEAD
#line 2195 "SqlParser_gen.cpp" /* yacc.c:1257  */
        break;

    case 165: /* assignment_list  */
#line 586 "../SqlParser.ypp" /* yacc.c:1257  */
=======
#line 2225 "SqlParser_gen.cpp" /* yacc.c:1257  */
        break;

    case 168: /* assignment_list  */
#line 573 "../SqlParser.ypp" /* yacc.c:1257  */
>>>>>>> 5b75e8ec
      {
  if (((*yyvaluep).assignment_list_) != nullptr) {
    delete ((*yyvaluep).assignment_list_);
  }
}
<<<<<<< HEAD
#line 2205 "SqlParser_gen.cpp" /* yacc.c:1257  */
        break;

    case 166: /* assignment_item  */
#line 586 "../SqlParser.ypp" /* yacc.c:1257  */
=======
#line 2235 "SqlParser_gen.cpp" /* yacc.c:1257  */
        break;

    case 169: /* assignment_item  */
#line 573 "../SqlParser.ypp" /* yacc.c:1257  */
>>>>>>> 5b75e8ec
      {
  if (((*yyvaluep).assignment_) != nullptr) {
    delete ((*yyvaluep).assignment_);
  }
}
<<<<<<< HEAD
#line 2215 "SqlParser_gen.cpp" /* yacc.c:1257  */
        break;

    case 167: /* select_statement  */
#line 586 "../SqlParser.ypp" /* yacc.c:1257  */
=======
#line 2245 "SqlParser_gen.cpp" /* yacc.c:1257  */
        break;

    case 170: /* select_statement  */
#line 573 "../SqlParser.ypp" /* yacc.c:1257  */
>>>>>>> 5b75e8ec
      {
  if (((*yyvaluep).select_statement_) != nullptr) {
    delete ((*yyvaluep).select_statement_);
  }
}
<<<<<<< HEAD
#line 2225 "SqlParser_gen.cpp" /* yacc.c:1257  */
        break;

    case 168: /* with_clause  */
#line 586 "../SqlParser.ypp" /* yacc.c:1257  */
=======
#line 2255 "SqlParser_gen.cpp" /* yacc.c:1257  */
        break;

    case 171: /* with_clause  */
#line 573 "../SqlParser.ypp" /* yacc.c:1257  */
>>>>>>> 5b75e8ec
      {
  if (((*yyvaluep).with_list_) != nullptr) {
    delete ((*yyvaluep).with_list_);
  }
}
<<<<<<< HEAD
#line 2235 "SqlParser_gen.cpp" /* yacc.c:1257  */
        break;

    case 169: /* with_list  */
#line 586 "../SqlParser.ypp" /* yacc.c:1257  */
=======
#line 2265 "SqlParser_gen.cpp" /* yacc.c:1257  */
        break;

    case 172: /* with_list  */
#line 573 "../SqlParser.ypp" /* yacc.c:1257  */
>>>>>>> 5b75e8ec
      {
  if (((*yyvaluep).with_list_) != nullptr) {
    delete ((*yyvaluep).with_list_);
  }
}
<<<<<<< HEAD
#line 2245 "SqlParser_gen.cpp" /* yacc.c:1257  */
        break;

    case 170: /* with_list_element  */
#line 586 "../SqlParser.ypp" /* yacc.c:1257  */
=======
#line 2275 "SqlParser_gen.cpp" /* yacc.c:1257  */
        break;

    case 173: /* with_list_element  */
#line 573 "../SqlParser.ypp" /* yacc.c:1257  */
>>>>>>> 5b75e8ec
      {
  if (((*yyvaluep).with_list_element_) != nullptr) {
    delete ((*yyvaluep).with_list_element_);
  }
}
<<<<<<< HEAD
#line 2255 "SqlParser_gen.cpp" /* yacc.c:1257  */
        break;

    case 171: /* select_query  */
#line 586 "../SqlParser.ypp" /* yacc.c:1257  */
=======
#line 2285 "SqlParser_gen.cpp" /* yacc.c:1257  */
        break;

    case 174: /* select_query  */
#line 573 "../SqlParser.ypp" /* yacc.c:1257  */
>>>>>>> 5b75e8ec
      {
  if (((*yyvaluep).select_query_) != nullptr) {
    delete ((*yyvaluep).select_query_);
  }
}
<<<<<<< HEAD
#line 2265 "SqlParser_gen.cpp" /* yacc.c:1257  */
        break;

    case 173: /* selection  */
#line 586 "../SqlParser.ypp" /* yacc.c:1257  */
=======
#line 2295 "SqlParser_gen.cpp" /* yacc.c:1257  */
        break;

    case 176: /* selection  */
#line 573 "../SqlParser.ypp" /* yacc.c:1257  */
>>>>>>> 5b75e8ec
      {
  if (((*yyvaluep).selection_) != nullptr) {
    delete ((*yyvaluep).selection_);
  }
}
<<<<<<< HEAD
#line 2275 "SqlParser_gen.cpp" /* yacc.c:1257  */
        break;

    case 174: /* selection_item_commalist  */
#line 586 "../SqlParser.ypp" /* yacc.c:1257  */
=======
#line 2305 "SqlParser_gen.cpp" /* yacc.c:1257  */
        break;

    case 177: /* selection_item_commalist  */
#line 573 "../SqlParser.ypp" /* yacc.c:1257  */
>>>>>>> 5b75e8ec
      {
  if (((*yyvaluep).selection_list_) != nullptr) {
    delete ((*yyvaluep).selection_list_);
  }
}
<<<<<<< HEAD
#line 2285 "SqlParser_gen.cpp" /* yacc.c:1257  */
        break;

    case 175: /* selection_item  */
#line 586 "../SqlParser.ypp" /* yacc.c:1257  */
=======
#line 2315 "SqlParser_gen.cpp" /* yacc.c:1257  */
        break;

    case 178: /* selection_item  */
#line 573 "../SqlParser.ypp" /* yacc.c:1257  */
>>>>>>> 5b75e8ec
      {
  if (((*yyvaluep).selection_item_) != nullptr) {
    delete ((*yyvaluep).selection_item_);
  }
}
<<<<<<< HEAD
#line 2295 "SqlParser_gen.cpp" /* yacc.c:1257  */
        break;

    case 176: /* from_clause  */
#line 586 "../SqlParser.ypp" /* yacc.c:1257  */
=======
#line 2325 "SqlParser_gen.cpp" /* yacc.c:1257  */
        break;

    case 179: /* from_clause  */
#line 573 "../SqlParser.ypp" /* yacc.c:1257  */
>>>>>>> 5b75e8ec
      {
  if (((*yyvaluep).table_reference_list_) != nullptr) {
    delete ((*yyvaluep).table_reference_list_);
  }
}
<<<<<<< HEAD
#line 2305 "SqlParser_gen.cpp" /* yacc.c:1257  */
        break;

    case 177: /* subquery_expression  */
#line 586 "../SqlParser.ypp" /* yacc.c:1257  */
=======
#line 2335 "SqlParser_gen.cpp" /* yacc.c:1257  */
        break;

    case 180: /* subquery_expression  */
#line 573 "../SqlParser.ypp" /* yacc.c:1257  */
>>>>>>> 5b75e8ec
      {
  if (((*yyvaluep).subquery_expression_) != nullptr) {
    delete ((*yyvaluep).subquery_expression_);
  }
}
<<<<<<< HEAD
#line 2315 "SqlParser_gen.cpp" /* yacc.c:1257  */
        break;

    case 178: /* opt_sample_clause  */
#line 586 "../SqlParser.ypp" /* yacc.c:1257  */
=======
#line 2345 "SqlParser_gen.cpp" /* yacc.c:1257  */
        break;

    case 181: /* opt_sample_clause  */
#line 573 "../SqlParser.ypp" /* yacc.c:1257  */
>>>>>>> 5b75e8ec
      {
  if (((*yyvaluep).opt_sample_clause_) != nullptr) {
    delete ((*yyvaluep).opt_sample_clause_);
  }
}
<<<<<<< HEAD
#line 2325 "SqlParser_gen.cpp" /* yacc.c:1257  */
        break;

    case 179: /* join_type  */
#line 584 "../SqlParser.ypp" /* yacc.c:1257  */
      { }
#line 2331 "SqlParser_gen.cpp" /* yacc.c:1257  */
        break;

    case 180: /* joined_table_reference  */
#line 586 "../SqlParser.ypp" /* yacc.c:1257  */
=======
#line 2355 "SqlParser_gen.cpp" /* yacc.c:1257  */
        break;

    case 182: /* join_type  */
#line 571 "../SqlParser.ypp" /* yacc.c:1257  */
      { }
#line 2361 "SqlParser_gen.cpp" /* yacc.c:1257  */
        break;

    case 183: /* joined_table_reference  */
#line 573 "../SqlParser.ypp" /* yacc.c:1257  */
>>>>>>> 5b75e8ec
      {
  if (((*yyvaluep).table_reference_) != nullptr) {
    delete ((*yyvaluep).table_reference_);
  }
}
<<<<<<< HEAD
#line 2341 "SqlParser_gen.cpp" /* yacc.c:1257  */
        break;

    case 181: /* table_reference  */
#line 586 "../SqlParser.ypp" /* yacc.c:1257  */
=======
#line 2371 "SqlParser_gen.cpp" /* yacc.c:1257  */
        break;

    case 184: /* table_reference  */
#line 573 "../SqlParser.ypp" /* yacc.c:1257  */
>>>>>>> 5b75e8ec
      {
  if (((*yyvaluep).table_reference_) != nullptr) {
    delete ((*yyvaluep).table_reference_);
  }
}
<<<<<<< HEAD
#line 2351 "SqlParser_gen.cpp" /* yacc.c:1257  */
        break;

    case 182: /* table_reference_signature  */
#line 586 "../SqlParser.ypp" /* yacc.c:1257  */
=======
#line 2381 "SqlParser_gen.cpp" /* yacc.c:1257  */
        break;

    case 185: /* table_reference_signature  */
#line 573 "../SqlParser.ypp" /* yacc.c:1257  */
>>>>>>> 5b75e8ec
      {
  if (((*yyvaluep).table_reference_signature_) != nullptr) {
    delete ((*yyvaluep).table_reference_signature_);
  }
}
<<<<<<< HEAD
#line 2361 "SqlParser_gen.cpp" /* yacc.c:1257  */
        break;

    case 183: /* table_reference_signature_primary  */
#line 586 "../SqlParser.ypp" /* yacc.c:1257  */
=======
#line 2391 "SqlParser_gen.cpp" /* yacc.c:1257  */
        break;

    case 186: /* table_reference_signature_primary  */
#line 573 "../SqlParser.ypp" /* yacc.c:1257  */
>>>>>>> 5b75e8ec
      {
  if (((*yyvaluep).table_reference_signature_) != nullptr) {
    delete ((*yyvaluep).table_reference_signature_);
  }
}
<<<<<<< HEAD
#line 2371 "SqlParser_gen.cpp" /* yacc.c:1257  */
        break;

    case 184: /* joined_table_reference_commalist  */
#line 586 "../SqlParser.ypp" /* yacc.c:1257  */
=======
#line 2401 "SqlParser_gen.cpp" /* yacc.c:1257  */
        break;

    case 187: /* joined_table_reference_commalist  */
#line 573 "../SqlParser.ypp" /* yacc.c:1257  */
>>>>>>> 5b75e8ec
      {
  if (((*yyvaluep).table_reference_list_) != nullptr) {
    delete ((*yyvaluep).table_reference_list_);
  }
}
<<<<<<< HEAD
#line 2381 "SqlParser_gen.cpp" /* yacc.c:1257  */
        break;

    case 185: /* opt_group_by_clause  */
#line 586 "../SqlParser.ypp" /* yacc.c:1257  */
=======
#line 2411 "SqlParser_gen.cpp" /* yacc.c:1257  */
        break;

    case 188: /* opt_group_by_clause  */
#line 573 "../SqlParser.ypp" /* yacc.c:1257  */
>>>>>>> 5b75e8ec
      {
  if (((*yyvaluep).opt_group_by_clause_) != nullptr) {
    delete ((*yyvaluep).opt_group_by_clause_);
  }
}
<<<<<<< HEAD
#line 2391 "SqlParser_gen.cpp" /* yacc.c:1257  */
        break;

    case 186: /* opt_having_clause  */
#line 586 "../SqlParser.ypp" /* yacc.c:1257  */
=======
#line 2421 "SqlParser_gen.cpp" /* yacc.c:1257  */
        break;

    case 189: /* opt_having_clause  */
#line 573 "../SqlParser.ypp" /* yacc.c:1257  */
>>>>>>> 5b75e8ec
      {
  if (((*yyvaluep).opt_having_clause_) != nullptr) {
    delete ((*yyvaluep).opt_having_clause_);
  }
}
<<<<<<< HEAD
#line 2401 "SqlParser_gen.cpp" /* yacc.c:1257  */
        break;

    case 187: /* opt_order_by_clause  */
#line 586 "../SqlParser.ypp" /* yacc.c:1257  */
=======
#line 2431 "SqlParser_gen.cpp" /* yacc.c:1257  */
        break;

    case 190: /* opt_order_by_clause  */
#line 573 "../SqlParser.ypp" /* yacc.c:1257  */
>>>>>>> 5b75e8ec
      {
  if (((*yyvaluep).opt_order_by_clause_) != nullptr) {
    delete ((*yyvaluep).opt_order_by_clause_);
  }
}
<<<<<<< HEAD
#line 2411 "SqlParser_gen.cpp" /* yacc.c:1257  */
        break;

    case 188: /* opt_limit_clause  */
#line 586 "../SqlParser.ypp" /* yacc.c:1257  */
=======
#line 2441 "SqlParser_gen.cpp" /* yacc.c:1257  */
        break;

    case 191: /* opt_limit_clause  */
#line 573 "../SqlParser.ypp" /* yacc.c:1257  */
>>>>>>> 5b75e8ec
      {
  if (((*yyvaluep).opt_limit_clause_) != nullptr) {
    delete ((*yyvaluep).opt_limit_clause_);
  }
}
<<<<<<< HEAD
#line 2421 "SqlParser_gen.cpp" /* yacc.c:1257  */
        break;

    case 189: /* opt_window_clause  */
#line 586 "../SqlParser.ypp" /* yacc.c:1257  */
      {
  if (((*yyvaluep).opt_window_clause_) != nullptr) {
    delete ((*yyvaluep).opt_window_clause_);
  }
}
#line 2431 "SqlParser_gen.cpp" /* yacc.c:1257  */
        break;

    case 190: /* window_duration  */
#line 586 "../SqlParser.ypp" /* yacc.c:1257  */
      {
  if (((*yyvaluep).literal_value_) != nullptr) {
    delete ((*yyvaluep).literal_value_);
  }
}
#line 2441 "SqlParser_gen.cpp" /* yacc.c:1257  */
        break;

    case 191: /* window_attribute  */
#line 586 "../SqlParser.ypp" /* yacc.c:1257  */
      {
  if (((*yyvaluep).attribute_) != nullptr) {
    delete ((*yyvaluep).attribute_);
  }
}
#line 2451 "SqlParser_gen.cpp" /* yacc.c:1257  */
        break;

    case 192: /* opt_window_partition  */
#line 586 "../SqlParser.ypp" /* yacc.c:1257  */
      {
  if (((*yyvaluep).window_partition_by_list_) != nullptr) {
    delete ((*yyvaluep).window_partition_by_list_);
  }
}
#line 2461 "SqlParser_gen.cpp" /* yacc.c:1257  */
        break;

    case 193: /* emit_duration  */
#line 586 "../SqlParser.ypp" /* yacc.c:1257  */
      {
  if (((*yyvaluep).literal_value_) != nullptr) {
    delete ((*yyvaluep).literal_value_);
  }
}
#line 2471 "SqlParser_gen.cpp" /* yacc.c:1257  */
        break;

    case 194: /* age_duration  */
#line 586 "../SqlParser.ypp" /* yacc.c:1257  */
      {
  if (((*yyvaluep).literal_value_) != nullptr) {
    delete ((*yyvaluep).literal_value_);
  }
}
#line 2481 "SqlParser_gen.cpp" /* yacc.c:1257  */
        break;

    case 195: /* order_commalist  */
#line 586 "../SqlParser.ypp" /* yacc.c:1257  */
=======
#line 2451 "SqlParser_gen.cpp" /* yacc.c:1257  */
        break;

    case 192: /* order_commalist  */
#line 573 "../SqlParser.ypp" /* yacc.c:1257  */
>>>>>>> 5b75e8ec
      {
  if (((*yyvaluep).order_commalist_) != nullptr) {
    delete ((*yyvaluep).order_commalist_);
  }
}
<<<<<<< HEAD
#line 2491 "SqlParser_gen.cpp" /* yacc.c:1257  */
        break;

    case 196: /* order_item  */
#line 586 "../SqlParser.ypp" /* yacc.c:1257  */
=======
#line 2461 "SqlParser_gen.cpp" /* yacc.c:1257  */
        break;

    case 193: /* order_item  */
#line 573 "../SqlParser.ypp" /* yacc.c:1257  */
>>>>>>> 5b75e8ec
      {
  if (((*yyvaluep).order_item_) != nullptr) {
    delete ((*yyvaluep).order_item_);
  }
}
<<<<<<< HEAD
#line 2501 "SqlParser_gen.cpp" /* yacc.c:1257  */
        break;

    case 197: /* opt_order_direction  */
#line 586 "../SqlParser.ypp" /* yacc.c:1257  */
=======
#line 2471 "SqlParser_gen.cpp" /* yacc.c:1257  */
        break;

    case 194: /* opt_order_direction  */
#line 573 "../SqlParser.ypp" /* yacc.c:1257  */
>>>>>>> 5b75e8ec
      {
  if (((*yyvaluep).order_direction_) != nullptr) {
    delete ((*yyvaluep).order_direction_);
  }
}
<<<<<<< HEAD
#line 2511 "SqlParser_gen.cpp" /* yacc.c:1257  */
        break;

    case 198: /* opt_nulls_first  */
#line 586 "../SqlParser.ypp" /* yacc.c:1257  */
=======
#line 2481 "SqlParser_gen.cpp" /* yacc.c:1257  */
        break;

    case 195: /* opt_nulls_first  */
#line 573 "../SqlParser.ypp" /* yacc.c:1257  */
>>>>>>> 5b75e8ec
      {
  if (((*yyvaluep).order_direction_) != nullptr) {
    delete ((*yyvaluep).order_direction_);
  }
}
<<<<<<< HEAD
#line 2521 "SqlParser_gen.cpp" /* yacc.c:1257  */
        break;

    case 199: /* opt_where_clause  */
#line 586 "../SqlParser.ypp" /* yacc.c:1257  */
=======
#line 2491 "SqlParser_gen.cpp" /* yacc.c:1257  */
        break;

    case 196: /* opt_where_clause  */
#line 573 "../SqlParser.ypp" /* yacc.c:1257  */
>>>>>>> 5b75e8ec
      {
  if (((*yyvaluep).predicate_) != nullptr) {
    delete ((*yyvaluep).predicate_);
  }
}
<<<<<<< HEAD
#line 2531 "SqlParser_gen.cpp" /* yacc.c:1257  */
        break;

    case 200: /* where_clause  */
#line 586 "../SqlParser.ypp" /* yacc.c:1257  */
=======
#line 2501 "SqlParser_gen.cpp" /* yacc.c:1257  */
        break;

    case 197: /* where_clause  */
#line 573 "../SqlParser.ypp" /* yacc.c:1257  */
>>>>>>> 5b75e8ec
      {
  if (((*yyvaluep).predicate_) != nullptr) {
    delete ((*yyvaluep).predicate_);
  }
}
<<<<<<< HEAD
#line 2541 "SqlParser_gen.cpp" /* yacc.c:1257  */
        break;

    case 201: /* or_expression  */
#line 586 "../SqlParser.ypp" /* yacc.c:1257  */
=======
#line 2511 "SqlParser_gen.cpp" /* yacc.c:1257  */
        break;

    case 198: /* or_expression  */
#line 573 "../SqlParser.ypp" /* yacc.c:1257  */
>>>>>>> 5b75e8ec
      {
  if (((*yyvaluep).predicate_) != nullptr) {
    delete ((*yyvaluep).predicate_);
  }
}
<<<<<<< HEAD
#line 2551 "SqlParser_gen.cpp" /* yacc.c:1257  */
        break;

    case 202: /* and_expression  */
#line 586 "../SqlParser.ypp" /* yacc.c:1257  */
=======
#line 2521 "SqlParser_gen.cpp" /* yacc.c:1257  */
        break;

    case 199: /* and_expression  */
#line 573 "../SqlParser.ypp" /* yacc.c:1257  */
>>>>>>> 5b75e8ec
      {
  if (((*yyvaluep).predicate_) != nullptr) {
    delete ((*yyvaluep).predicate_);
  }
}
<<<<<<< HEAD
#line 2561 "SqlParser_gen.cpp" /* yacc.c:1257  */
        break;

    case 203: /* not_expression  */
#line 586 "../SqlParser.ypp" /* yacc.c:1257  */
=======
#line 2531 "SqlParser_gen.cpp" /* yacc.c:1257  */
        break;

    case 200: /* not_expression  */
#line 573 "../SqlParser.ypp" /* yacc.c:1257  */
>>>>>>> 5b75e8ec
      {
  if (((*yyvaluep).predicate_) != nullptr) {
    delete ((*yyvaluep).predicate_);
  }
}
<<<<<<< HEAD
#line 2571 "SqlParser_gen.cpp" /* yacc.c:1257  */
        break;

    case 204: /* predicate_expression_base  */
#line 586 "../SqlParser.ypp" /* yacc.c:1257  */
=======
#line 2541 "SqlParser_gen.cpp" /* yacc.c:1257  */
        break;

    case 201: /* predicate_expression_base  */
#line 573 "../SqlParser.ypp" /* yacc.c:1257  */
>>>>>>> 5b75e8ec
      {
  if (((*yyvaluep).predicate_) != nullptr) {
    delete ((*yyvaluep).predicate_);
  }
}
<<<<<<< HEAD
#line 2581 "SqlParser_gen.cpp" /* yacc.c:1257  */
        break;

    case 205: /* add_expression  */
#line 586 "../SqlParser.ypp" /* yacc.c:1257  */
=======
#line 2551 "SqlParser_gen.cpp" /* yacc.c:1257  */
        break;

    case 202: /* add_expression  */
#line 573 "../SqlParser.ypp" /* yacc.c:1257  */
>>>>>>> 5b75e8ec
      {
  if (((*yyvaluep).expression_) != nullptr) {
    delete ((*yyvaluep).expression_);
  }
}
<<<<<<< HEAD
#line 2591 "SqlParser_gen.cpp" /* yacc.c:1257  */
        break;

    case 206: /* multiply_expression  */
#line 586 "../SqlParser.ypp" /* yacc.c:1257  */
=======
#line 2561 "SqlParser_gen.cpp" /* yacc.c:1257  */
        break;

    case 203: /* multiply_expression  */
#line 573 "../SqlParser.ypp" /* yacc.c:1257  */
>>>>>>> 5b75e8ec
      {
  if (((*yyvaluep).expression_) != nullptr) {
    delete ((*yyvaluep).expression_);
  }
}
<<<<<<< HEAD
#line 2601 "SqlParser_gen.cpp" /* yacc.c:1257  */
        break;

    case 207: /* unary_expression  */
#line 586 "../SqlParser.ypp" /* yacc.c:1257  */
=======
#line 2571 "SqlParser_gen.cpp" /* yacc.c:1257  */
        break;

    case 204: /* unary_expression  */
#line 573 "../SqlParser.ypp" /* yacc.c:1257  */
>>>>>>> 5b75e8ec
      {
  if (((*yyvaluep).expression_) != nullptr) {
    delete ((*yyvaluep).expression_);
  }
}
<<<<<<< HEAD
#line 2611 "SqlParser_gen.cpp" /* yacc.c:1257  */
        break;

    case 208: /* expression_base  */
#line 586 "../SqlParser.ypp" /* yacc.c:1257  */
=======
#line 2581 "SqlParser_gen.cpp" /* yacc.c:1257  */
        break;

    case 205: /* expression_base  */
#line 573 "../SqlParser.ypp" /* yacc.c:1257  */
>>>>>>> 5b75e8ec
      {
  if (((*yyvaluep).expression_) != nullptr) {
    delete ((*yyvaluep).expression_);
  }
}
<<<<<<< HEAD
#line 2621 "SqlParser_gen.cpp" /* yacc.c:1257  */
        break;

    case 209: /* function_call  */
#line 586 "../SqlParser.ypp" /* yacc.c:1257  */
=======
#line 2591 "SqlParser_gen.cpp" /* yacc.c:1257  */
        break;

    case 206: /* function_call  */
#line 573 "../SqlParser.ypp" /* yacc.c:1257  */
>>>>>>> 5b75e8ec
      {
  if (((*yyvaluep).function_call_) != nullptr) {
    delete ((*yyvaluep).function_call_);
  }
}
<<<<<<< HEAD
#line 2631 "SqlParser_gen.cpp" /* yacc.c:1257  */
        break;

    case 210: /* extract_function  */
#line 586 "../SqlParser.ypp" /* yacc.c:1257  */
=======
#line 2601 "SqlParser_gen.cpp" /* yacc.c:1257  */
        break;

    case 207: /* extract_function  */
#line 573 "../SqlParser.ypp" /* yacc.c:1257  */
>>>>>>> 5b75e8ec
      {
  if (((*yyvaluep).expression_) != nullptr) {
    delete ((*yyvaluep).expression_);
  }
}
<<<<<<< HEAD
#line 2641 "SqlParser_gen.cpp" /* yacc.c:1257  */
        break;

    case 211: /* case_expression  */
#line 586 "../SqlParser.ypp" /* yacc.c:1257  */
=======
#line 2611 "SqlParser_gen.cpp" /* yacc.c:1257  */
        break;

    case 208: /* case_expression  */
#line 573 "../SqlParser.ypp" /* yacc.c:1257  */
>>>>>>> 5b75e8ec
      {
  if (((*yyvaluep).expression_) != nullptr) {
    delete ((*yyvaluep).expression_);
  }
}
<<<<<<< HEAD
#line 2651 "SqlParser_gen.cpp" /* yacc.c:1257  */
        break;

    case 212: /* simple_when_clause_list  */
#line 586 "../SqlParser.ypp" /* yacc.c:1257  */
=======
#line 2621 "SqlParser_gen.cpp" /* yacc.c:1257  */
        break;

    case 209: /* simple_when_clause_list  */
#line 573 "../SqlParser.ypp" /* yacc.c:1257  */
>>>>>>> 5b75e8ec
      {
  if (((*yyvaluep).simple_when_clause_list_) != nullptr) {
    delete ((*yyvaluep).simple_when_clause_list_);
  }
}
<<<<<<< HEAD
#line 2661 "SqlParser_gen.cpp" /* yacc.c:1257  */
        break;

    case 213: /* simple_when_clause  */
#line 586 "../SqlParser.ypp" /* yacc.c:1257  */
=======
#line 2631 "SqlParser_gen.cpp" /* yacc.c:1257  */
        break;

    case 210: /* simple_when_clause  */
#line 573 "../SqlParser.ypp" /* yacc.c:1257  */
>>>>>>> 5b75e8ec
      {
  if (((*yyvaluep).simple_when_clause_) != nullptr) {
    delete ((*yyvaluep).simple_when_clause_);
  }
}
<<<<<<< HEAD
#line 2671 "SqlParser_gen.cpp" /* yacc.c:1257  */
        break;

    case 214: /* searched_when_clause_list  */
#line 586 "../SqlParser.ypp" /* yacc.c:1257  */
=======
#line 2641 "SqlParser_gen.cpp" /* yacc.c:1257  */
        break;

    case 211: /* searched_when_clause_list  */
#line 573 "../SqlParser.ypp" /* yacc.c:1257  */
>>>>>>> 5b75e8ec
      {
  if (((*yyvaluep).searched_when_clause_list_) != nullptr) {
    delete ((*yyvaluep).searched_when_clause_list_);
  }
}
<<<<<<< HEAD
#line 2681 "SqlParser_gen.cpp" /* yacc.c:1257  */
        break;

    case 215: /* searched_when_clause  */
#line 586 "../SqlParser.ypp" /* yacc.c:1257  */
=======
#line 2651 "SqlParser_gen.cpp" /* yacc.c:1257  */
        break;

    case 212: /* searched_when_clause  */
#line 573 "../SqlParser.ypp" /* yacc.c:1257  */
>>>>>>> 5b75e8ec
      {
  if (((*yyvaluep).searched_when_clause_) != nullptr) {
    delete ((*yyvaluep).searched_when_clause_);
  }
}
<<<<<<< HEAD
#line 2691 "SqlParser_gen.cpp" /* yacc.c:1257  */
        break;

    case 216: /* opt_else_clause  */
#line 586 "../SqlParser.ypp" /* yacc.c:1257  */
=======
#line 2661 "SqlParser_gen.cpp" /* yacc.c:1257  */
        break;

    case 213: /* opt_else_clause  */
#line 573 "../SqlParser.ypp" /* yacc.c:1257  */
>>>>>>> 5b75e8ec
      {
  if (((*yyvaluep).expression_) != nullptr) {
    delete ((*yyvaluep).expression_);
  }
}
<<<<<<< HEAD
#line 2701 "SqlParser_gen.cpp" /* yacc.c:1257  */
        break;

    case 217: /* expression_list  */
#line 586 "../SqlParser.ypp" /* yacc.c:1257  */
=======
#line 2671 "SqlParser_gen.cpp" /* yacc.c:1257  */
        break;

    case 214: /* expression_list  */
#line 573 "../SqlParser.ypp" /* yacc.c:1257  */
>>>>>>> 5b75e8ec
      {
  if (((*yyvaluep).expression_list_) != nullptr) {
    delete ((*yyvaluep).expression_list_);
  }
}
<<<<<<< HEAD
#line 2711 "SqlParser_gen.cpp" /* yacc.c:1257  */
        break;

    case 218: /* literal_value  */
#line 586 "../SqlParser.ypp" /* yacc.c:1257  */
=======
#line 2681 "SqlParser_gen.cpp" /* yacc.c:1257  */
        break;

    case 215: /* literal_value  */
#line 573 "../SqlParser.ypp" /* yacc.c:1257  */
>>>>>>> 5b75e8ec
      {
  if (((*yyvaluep).literal_value_) != nullptr) {
    delete ((*yyvaluep).literal_value_);
  }
}
<<<<<<< HEAD
#line 2721 "SqlParser_gen.cpp" /* yacc.c:1257  */
        break;

    case 219: /* literal_value_commalist  */
#line 586 "../SqlParser.ypp" /* yacc.c:1257  */
=======
#line 2691 "SqlParser_gen.cpp" /* yacc.c:1257  */
        break;

    case 216: /* datetime_unit  */
#line 573 "../SqlParser.ypp" /* yacc.c:1257  */
      {
  if (((*yyvaluep).string_value_) != nullptr) {
    delete ((*yyvaluep).string_value_);
  }
}
#line 2701 "SqlParser_gen.cpp" /* yacc.c:1257  */
        break;

    case 217: /* literal_value_commalist  */
#line 573 "../SqlParser.ypp" /* yacc.c:1257  */
>>>>>>> 5b75e8ec
      {
  if (((*yyvaluep).literal_value_list_) != nullptr) {
    delete ((*yyvaluep).literal_value_list_);
  }
}
<<<<<<< HEAD
#line 2731 "SqlParser_gen.cpp" /* yacc.c:1257  */
        break;

    case 220: /* attribute_ref  */
#line 586 "../SqlParser.ypp" /* yacc.c:1257  */
=======
#line 2711 "SqlParser_gen.cpp" /* yacc.c:1257  */
        break;

    case 218: /* attribute_ref  */
#line 573 "../SqlParser.ypp" /* yacc.c:1257  */
>>>>>>> 5b75e8ec
      {
  if (((*yyvaluep).attribute_) != nullptr) {
    delete ((*yyvaluep).attribute_);
  }
}
<<<<<<< HEAD
#line 2741 "SqlParser_gen.cpp" /* yacc.c:1257  */
        break;

    case 221: /* attribute_ref_list  */
#line 586 "../SqlParser.ypp" /* yacc.c:1257  */
=======
#line 2721 "SqlParser_gen.cpp" /* yacc.c:1257  */
        break;

    case 219: /* attribute_ref_list  */
#line 573 "../SqlParser.ypp" /* yacc.c:1257  */
>>>>>>> 5b75e8ec
      {
  if (((*yyvaluep).attribute_list_) != nullptr) {
    delete ((*yyvaluep).attribute_list_);
  }
}
<<<<<<< HEAD
#line 2751 "SqlParser_gen.cpp" /* yacc.c:1257  */
        break;

    case 222: /* comparison_operation  */
#line 581 "../SqlParser.ypp" /* yacc.c:1257  */
      { }
#line 2757 "SqlParser_gen.cpp" /* yacc.c:1257  */
        break;

    case 223: /* unary_operation  */
#line 582 "../SqlParser.ypp" /* yacc.c:1257  */
      { }
#line 2763 "SqlParser_gen.cpp" /* yacc.c:1257  */
        break;

    case 224: /* add_operation  */
#line 583 "../SqlParser.ypp" /* yacc.c:1257  */
      { }
#line 2769 "SqlParser_gen.cpp" /* yacc.c:1257  */
        break;

    case 225: /* multiply_operation  */
#line 583 "../SqlParser.ypp" /* yacc.c:1257  */
      { }
#line 2775 "SqlParser_gen.cpp" /* yacc.c:1257  */
        break;

    case 226: /* name_commalist  */
#line 586 "../SqlParser.ypp" /* yacc.c:1257  */
=======
#line 2731 "SqlParser_gen.cpp" /* yacc.c:1257  */
        break;

    case 220: /* comparison_operation  */
#line 568 "../SqlParser.ypp" /* yacc.c:1257  */
      { }
#line 2737 "SqlParser_gen.cpp" /* yacc.c:1257  */
        break;

    case 221: /* unary_operation  */
#line 569 "../SqlParser.ypp" /* yacc.c:1257  */
      { }
#line 2743 "SqlParser_gen.cpp" /* yacc.c:1257  */
        break;

    case 222: /* add_operation  */
#line 570 "../SqlParser.ypp" /* yacc.c:1257  */
      { }
#line 2749 "SqlParser_gen.cpp" /* yacc.c:1257  */
        break;

    case 223: /* multiply_operation  */
#line 570 "../SqlParser.ypp" /* yacc.c:1257  */
      { }
#line 2755 "SqlParser_gen.cpp" /* yacc.c:1257  */
        break;

    case 224: /* name_commalist  */
#line 573 "../SqlParser.ypp" /* yacc.c:1257  */
>>>>>>> 5b75e8ec
      {
  if (((*yyvaluep).string_list_) != nullptr) {
    delete ((*yyvaluep).string_list_);
  }
}
<<<<<<< HEAD
#line 2785 "SqlParser_gen.cpp" /* yacc.c:1257  */
        break;

    case 227: /* any_name  */
#line 586 "../SqlParser.ypp" /* yacc.c:1257  */
=======
#line 2765 "SqlParser_gen.cpp" /* yacc.c:1257  */
        break;

    case 225: /* any_name  */
#line 573 "../SqlParser.ypp" /* yacc.c:1257  */
>>>>>>> 5b75e8ec
      {
  if (((*yyvaluep).string_value_) != nullptr) {
    delete ((*yyvaluep).string_value_);
  }
}
<<<<<<< HEAD
#line 2795 "SqlParser_gen.cpp" /* yacc.c:1257  */
        break;

    case 228: /* boolean_value  */
#line 580 "../SqlParser.ypp" /* yacc.c:1257  */
      { }
#line 2801 "SqlParser_gen.cpp" /* yacc.c:1257  */
        break;

    case 229: /* command  */
#line 586 "../SqlParser.ypp" /* yacc.c:1257  */
=======
#line 2775 "SqlParser_gen.cpp" /* yacc.c:1257  */
        break;

    case 226: /* boolean_value  */
#line 567 "../SqlParser.ypp" /* yacc.c:1257  */
      { }
#line 2781 "SqlParser_gen.cpp" /* yacc.c:1257  */
        break;

    case 227: /* command  */
#line 573 "../SqlParser.ypp" /* yacc.c:1257  */
>>>>>>> 5b75e8ec
      {
  if (((*yyvaluep).command_) != nullptr) {
    delete ((*yyvaluep).command_);
  }
}
<<<<<<< HEAD
#line 2811 "SqlParser_gen.cpp" /* yacc.c:1257  */
        break;

    case 230: /* command_argument_list  */
#line 586 "../SqlParser.ypp" /* yacc.c:1257  */
=======
#line 2791 "SqlParser_gen.cpp" /* yacc.c:1257  */
        break;

    case 228: /* command_argument_list  */
#line 573 "../SqlParser.ypp" /* yacc.c:1257  */
>>>>>>> 5b75e8ec
      {
  if (((*yyvaluep).command_argument_list_) != nullptr) {
    delete ((*yyvaluep).command_argument_list_);
  }
}
<<<<<<< HEAD
#line 2821 "SqlParser_gen.cpp" /* yacc.c:1257  */
=======
#line 2801 "SqlParser_gen.cpp" /* yacc.c:1257  */
>>>>>>> 5b75e8ec
        break;


      default:
        break;
    }
  YY_IGNORE_MAYBE_UNINITIALIZED_END
}




/*----------.
| yyparse.  |
`----------*/

int
yyparse (yyscan_t yyscanner, quickstep::ParseStatement **parsedStatement)
{
/* The lookahead symbol.  */
int yychar;


/* The semantic value of the lookahead symbol.  */
/* Default value used for initialization, for pacifying older GCCs
   or non-GCC compilers.  */
YY_INITIAL_VALUE (static YYSTYPE yyval_default;)
YYSTYPE yylval YY_INITIAL_VALUE (= yyval_default);

/* Location data for the lookahead symbol.  */
static YYLTYPE yyloc_default
# if defined YYLTYPE_IS_TRIVIAL && YYLTYPE_IS_TRIVIAL
  = { 1, 1, 1, 1 }
# endif
;
YYLTYPE yylloc = yyloc_default;

    /* Number of syntax errors so far.  */
    int yynerrs;

    int yystate;
    /* Number of tokens to shift before error messages enabled.  */
    int yyerrstatus;

    /* The stacks and their tools:
       'yyss': related to states.
       'yyvs': related to semantic values.
       'yyls': related to locations.

       Refer to the stacks through separate pointers, to allow yyoverflow
       to reallocate them elsewhere.  */

    /* The state stack.  */
    yytype_int16 yyssa[YYINITDEPTH];
    yytype_int16 *yyss;
    yytype_int16 *yyssp;

    /* The semantic value stack.  */
    YYSTYPE yyvsa[YYINITDEPTH];
    YYSTYPE *yyvs;
    YYSTYPE *yyvsp;

    /* The location stack.  */
    YYLTYPE yylsa[YYINITDEPTH];
    YYLTYPE *yyls;
    YYLTYPE *yylsp;

    /* The locations where the error started and ended.  */
    YYLTYPE yyerror_range[3];

    YYSIZE_T yystacksize;

  int yyn;
  int yyresult;
  /* Lookahead token as an internal (translated) token number.  */
  int yytoken = 0;
  /* The variables used to return semantic value and location from the
     action routines.  */
  YYSTYPE yyval;
  YYLTYPE yyloc;

#if YYERROR_VERBOSE
  /* Buffer for error messages, and its allocated size.  */
  char yymsgbuf[128];
  char *yymsg = yymsgbuf;
  YYSIZE_T yymsg_alloc = sizeof yymsgbuf;
#endif

#define YYPOPSTACK(N)   (yyvsp -= (N), yyssp -= (N), yylsp -= (N))

  /* The number of symbols on the RHS of the reduced rule.
     Keep to zero when no symbol should be popped.  */
  int yylen = 0;

  yyssp = yyss = yyssa;
  yyvsp = yyvs = yyvsa;
  yylsp = yyls = yylsa;
  yystacksize = YYINITDEPTH;

  YYDPRINTF ((stderr, "Starting parse\n"));

  yystate = 0;
  yyerrstatus = 0;
  yynerrs = 0;
  yychar = YYEMPTY; /* Cause a token to be read.  */
  yylsp[0] = yylloc;
  goto yysetstate;

/*------------------------------------------------------------.
| yynewstate -- Push a new state, which is found in yystate.  |
`------------------------------------------------------------*/
 yynewstate:
  /* In all cases, when you get here, the value and location stacks
     have just been pushed.  So pushing a state here evens the stacks.  */
  yyssp++;

 yysetstate:
  *yyssp = yystate;

  if (yyss + yystacksize - 1 <= yyssp)
    {
      /* Get the current used size of the three stacks, in elements.  */
      YYSIZE_T yysize = yyssp - yyss + 1;

#ifdef yyoverflow
      {
        /* Give user a chance to reallocate the stack.  Use copies of
           these so that the &'s don't force the real ones into
           memory.  */
        YYSTYPE *yyvs1 = yyvs;
        yytype_int16 *yyss1 = yyss;
        YYLTYPE *yyls1 = yyls;

        /* Each stack pointer address is followed by the size of the
           data in use in that stack, in bytes.  This used to be a
           conditional around just the two extra args, but that might
           be undefined if yyoverflow is a macro.  */
        yyoverflow (YY_("memory exhausted"),
                    &yyss1, yysize * sizeof (*yyssp),
                    &yyvs1, yysize * sizeof (*yyvsp),
                    &yyls1, yysize * sizeof (*yylsp),
                    &yystacksize);

        yyls = yyls1;
        yyss = yyss1;
        yyvs = yyvs1;
      }
#else /* no yyoverflow */
# ifndef YYSTACK_RELOCATE
      goto yyexhaustedlab;
# else
      /* Extend the stack our own way.  */
      if (YYMAXDEPTH <= yystacksize)
        goto yyexhaustedlab;
      yystacksize *= 2;
      if (YYMAXDEPTH < yystacksize)
        yystacksize = YYMAXDEPTH;

      {
        yytype_int16 *yyss1 = yyss;
        union yyalloc *yyptr =
          (union yyalloc *) YYSTACK_ALLOC (YYSTACK_BYTES (yystacksize));
        if (! yyptr)
          goto yyexhaustedlab;
        YYSTACK_RELOCATE (yyss_alloc, yyss);
        YYSTACK_RELOCATE (yyvs_alloc, yyvs);
        YYSTACK_RELOCATE (yyls_alloc, yyls);
#  undef YYSTACK_RELOCATE
        if (yyss1 != yyssa)
          YYSTACK_FREE (yyss1);
      }
# endif
#endif /* no yyoverflow */

      yyssp = yyss + yysize - 1;
      yyvsp = yyvs + yysize - 1;
      yylsp = yyls + yysize - 1;

      YYDPRINTF ((stderr, "Stack size increased to %lu\n",
                  (unsigned long int) yystacksize));

      if (yyss + yystacksize - 1 <= yyssp)
        YYABORT;
    }

  YYDPRINTF ((stderr, "Entering state %d\n", yystate));

  if (yystate == YYFINAL)
    YYACCEPT;

  goto yybackup;

/*-----------.
| yybackup.  |
`-----------*/
yybackup:

  /* Do appropriate processing given the current state.  Read a
     lookahead token if we need one and don't already have one.  */

  /* First try to decide what to do without reference to lookahead token.  */
  yyn = yypact[yystate];
  if (yypact_value_is_default (yyn))
    goto yydefault;

  /* Not known => get a lookahead token if don't already have one.  */

  /* YYCHAR is either YYEMPTY or YYEOF or a valid lookahead symbol.  */
  if (yychar == YYEMPTY)
    {
      YYDPRINTF ((stderr, "Reading a token: "));
      yychar = yylex (&yylval, &yylloc, yyscanner);
    }

  if (yychar <= YYEOF)
    {
      yychar = yytoken = YYEOF;
      YYDPRINTF ((stderr, "Now at end of input.\n"));
    }
  else
    {
      yytoken = YYTRANSLATE (yychar);
      YY_SYMBOL_PRINT ("Next token is", yytoken, &yylval, &yylloc);
    }

  /* If the proper action on seeing token YYTOKEN is to reduce or to
     detect an error, take that action.  */
  yyn += yytoken;
  if (yyn < 0 || YYLAST < yyn || yycheck[yyn] != yytoken)
    goto yydefault;
  yyn = yytable[yyn];
  if (yyn <= 0)
    {
      if (yytable_value_is_error (yyn))
        goto yyerrlab;
      yyn = -yyn;
      goto yyreduce;
    }

  /* Count tokens shifted since error; after three, turn off error
     status.  */
  if (yyerrstatus)
    yyerrstatus--;

  /* Shift the lookahead token.  */
  YY_SYMBOL_PRINT ("Shifting", yytoken, &yylval, &yylloc);

  /* Discard the shifted token.  */
  yychar = YYEMPTY;

  yystate = yyn;
  YY_IGNORE_MAYBE_UNINITIALIZED_BEGIN
  *++yyvsp = yylval;
  YY_IGNORE_MAYBE_UNINITIALIZED_END
  *++yylsp = yylloc;
  goto yynewstate;


/*-----------------------------------------------------------.
| yydefault -- do the default action for the current state.  |
`-----------------------------------------------------------*/
yydefault:
  yyn = yydefact[yystate];
  if (yyn == 0)
    goto yyerrlab;
  goto yyreduce;


/*-----------------------------.
| yyreduce -- Do a reduction.  |
`-----------------------------*/
yyreduce:
  /* yyn is the number of a rule to reduce with.  */
  yylen = yyr2[yyn];

  /* If YYLEN is nonzero, implement the default value of the action:
     '$$ = $1'.

     Otherwise, the following line sets YYVAL to garbage.
     This behavior is undocumented and Bison
     users should not rely upon it.  Assigning to YYVAL
     unconditionally makes the parser a bit smaller, and it avoids a
     GCC warning that YYVAL may be used uninitialized.  */
  yyval = yyvsp[1-yylen];

  /* Default location.  */
  YYLLOC_DEFAULT (yyloc, (yylsp - yylen), yylen);
  YY_REDUCE_PRINT (yyn);
  switch (yyn)
    {
        case 2:
<<<<<<< HEAD
#line 595 "../SqlParser.ypp" /* yacc.c:1646  */
=======
#line 582 "../SqlParser.ypp" /* yacc.c:1661  */
>>>>>>> 5b75e8ec
    {
    *parsedStatement = (yyvsp[-1].statement_);
    YYACCEPT;
  }
<<<<<<< HEAD
#line 3118 "SqlParser_gen.cpp" /* yacc.c:1646  */
    break;

  case 3:
#line 599 "../SqlParser.ypp" /* yacc.c:1646  */
=======
#line 3098 "SqlParser_gen.cpp" /* yacc.c:1661  */
    break;

  case 3:
#line 586 "../SqlParser.ypp" /* yacc.c:1661  */
>>>>>>> 5b75e8ec
    {
    *parsedStatement = (yyvsp[-1].statement_);
    YYACCEPT;
  }
<<<<<<< HEAD
#line 3127 "SqlParser_gen.cpp" /* yacc.c:1646  */
    break;

  case 4:
#line 603 "../SqlParser.ypp" /* yacc.c:1646  */
=======
#line 3107 "SqlParser_gen.cpp" /* yacc.c:1661  */
    break;

  case 4:
#line 590 "../SqlParser.ypp" /* yacc.c:1661  */
>>>>>>> 5b75e8ec
    {
    *parsedStatement = (yyvsp[-1].command_);
    YYACCEPT;
  }
<<<<<<< HEAD
#line 3136 "SqlParser_gen.cpp" /* yacc.c:1646  */
    break;

  case 5:
#line 607 "../SqlParser.ypp" /* yacc.c:1646  */
=======
#line 3116 "SqlParser_gen.cpp" /* yacc.c:1661  */
    break;

  case 5:
#line 594 "../SqlParser.ypp" /* yacc.c:1661  */
>>>>>>> 5b75e8ec
    {
    *parsedStatement = (yyvsp[-1].command_);
    YYACCEPT;
  }
<<<<<<< HEAD
#line 3145 "SqlParser_gen.cpp" /* yacc.c:1646  */
    break;

  case 6:
#line 611 "../SqlParser.ypp" /* yacc.c:1646  */
    {
    YYABORT;
  }
#line 3153 "SqlParser_gen.cpp" /* yacc.c:1646  */
    break;

  case 7:
#line 614 "../SqlParser.ypp" /* yacc.c:1646  */
=======
#line 3125 "SqlParser_gen.cpp" /* yacc.c:1661  */
    break;

  case 6:
#line 598 "../SqlParser.ypp" /* yacc.c:1661  */
    {
    YYABORT;
  }
#line 3133 "SqlParser_gen.cpp" /* yacc.c:1661  */
    break;

  case 7:
#line 601 "../SqlParser.ypp" /* yacc.c:1661  */
>>>>>>> 5b75e8ec
    {
    // Regular yyparse() return codes are non-negative, so use a negative one here.
    return -1;
  }
<<<<<<< HEAD
#line 3162 "SqlParser_gen.cpp" /* yacc.c:1646  */
    break;

  case 8:
#line 621 "../SqlParser.ypp" /* yacc.c:1646  */
    {
    (yyval.statement_) = (yyvsp[0].statement_);
  }
#line 3170 "SqlParser_gen.cpp" /* yacc.c:1646  */
    break;

  case 9:
#line 624 "../SqlParser.ypp" /* yacc.c:1646  */
    {
    (yyval.statement_) = (yyvsp[0].copy_from_statement_);
  }
#line 3178 "SqlParser_gen.cpp" /* yacc.c:1646  */
    break;

  case 10:
#line 627 "../SqlParser.ypp" /* yacc.c:1646  */
    {
    (yyval.statement_) = (yyvsp[0].create_table_statement_);
  }
#line 3186 "SqlParser_gen.cpp" /* yacc.c:1646  */
    break;

  case 11:
#line 630 "../SqlParser.ypp" /* yacc.c:1646  */
    {
    (yyval.statement_) = (yyvsp[0].statement_);
  }
#line 3194 "SqlParser_gen.cpp" /* yacc.c:1646  */
    break;

  case 12:
#line 633 "../SqlParser.ypp" /* yacc.c:1646  */
    {
    (yyval.statement_) = (yyvsp[0].delete_statement_);
  }
#line 3202 "SqlParser_gen.cpp" /* yacc.c:1646  */
    break;

  case 13:
#line 636 "../SqlParser.ypp" /* yacc.c:1646  */
    {
    (yyval.statement_) = (yyvsp[0].drop_table_statement_);
  }
#line 3210 "SqlParser_gen.cpp" /* yacc.c:1646  */
    break;

  case 14:
#line 639 "../SqlParser.ypp" /* yacc.c:1646  */
    {
    (yyval.statement_) = (yyvsp[0].insert_statement_);
  }
#line 3218 "SqlParser_gen.cpp" /* yacc.c:1646  */
    break;

  case 15:
#line 642 "../SqlParser.ypp" /* yacc.c:1646  */
    {
    (yyval.statement_) = (yyvsp[0].quit_statement_);
  }
#line 3226 "SqlParser_gen.cpp" /* yacc.c:1646  */
    break;

  case 16:
#line 645 "../SqlParser.ypp" /* yacc.c:1646  */
    {
    (yyval.statement_) = (yyvsp[0].select_statement_);
  }
#line 3234 "SqlParser_gen.cpp" /* yacc.c:1646  */
    break;

  case 17:
#line 648 "../SqlParser.ypp" /* yacc.c:1646  */
    {
    (yyval.statement_) = (yyvsp[0].update_statement_);
  }
#line 3242 "SqlParser_gen.cpp" /* yacc.c:1646  */
    break;

  case 18:
#line 654 "../SqlParser.ypp" /* yacc.c:1646  */
    {
    (yyval.quit_statement_) = new quickstep::ParseStatementQuit((yylsp[0]).first_line, (yylsp[0]).first_column);
  }
#line 3250 "SqlParser_gen.cpp" /* yacc.c:1646  */
    break;

  case 19:
#line 660 "../SqlParser.ypp" /* yacc.c:1646  */
=======
#line 3142 "SqlParser_gen.cpp" /* yacc.c:1661  */
    break;

  case 8:
#line 608 "../SqlParser.ypp" /* yacc.c:1661  */
    {
    (yyval.statement_) = (yyvsp[0].statement_);
  }
#line 3150 "SqlParser_gen.cpp" /* yacc.c:1661  */
    break;

  case 9:
#line 611 "../SqlParser.ypp" /* yacc.c:1661  */
    {
    (yyval.statement_) = (yyvsp[0].copy_from_statement_);
  }
#line 3158 "SqlParser_gen.cpp" /* yacc.c:1661  */
    break;

  case 10:
#line 614 "../SqlParser.ypp" /* yacc.c:1661  */
    {
    (yyval.statement_) = (yyvsp[0].create_table_statement_);
  }
#line 3166 "SqlParser_gen.cpp" /* yacc.c:1661  */
    break;

  case 11:
#line 617 "../SqlParser.ypp" /* yacc.c:1661  */
    {
    (yyval.statement_) = (yyvsp[0].statement_);
  }
#line 3174 "SqlParser_gen.cpp" /* yacc.c:1661  */
    break;

  case 12:
#line 620 "../SqlParser.ypp" /* yacc.c:1661  */
    {
    (yyval.statement_) = (yyvsp[0].delete_statement_);
  }
#line 3182 "SqlParser_gen.cpp" /* yacc.c:1661  */
    break;

  case 13:
#line 623 "../SqlParser.ypp" /* yacc.c:1661  */
    {
    (yyval.statement_) = (yyvsp[0].drop_table_statement_);
  }
#line 3190 "SqlParser_gen.cpp" /* yacc.c:1661  */
    break;

  case 14:
#line 626 "../SqlParser.ypp" /* yacc.c:1661  */
    {
    (yyval.statement_) = (yyvsp[0].insert_statement_);
  }
#line 3198 "SqlParser_gen.cpp" /* yacc.c:1661  */
    break;

  case 15:
#line 629 "../SqlParser.ypp" /* yacc.c:1661  */
    {
    (yyval.statement_) = (yyvsp[0].quit_statement_);
  }
#line 3206 "SqlParser_gen.cpp" /* yacc.c:1661  */
    break;

  case 16:
#line 632 "../SqlParser.ypp" /* yacc.c:1661  */
    {
    (yyval.statement_) = (yyvsp[0].select_statement_);
  }
#line 3214 "SqlParser_gen.cpp" /* yacc.c:1661  */
    break;

  case 17:
#line 635 "../SqlParser.ypp" /* yacc.c:1661  */
    {
    (yyval.statement_) = (yyvsp[0].update_statement_);
  }
#line 3222 "SqlParser_gen.cpp" /* yacc.c:1661  */
    break;

  case 18:
#line 641 "../SqlParser.ypp" /* yacc.c:1661  */
    {
    (yyval.quit_statement_) = new quickstep::ParseStatementQuit((yylsp[0]).first_line, (yylsp[0]).first_column);
  }
#line 3230 "SqlParser_gen.cpp" /* yacc.c:1661  */
    break;

  case 19:
#line 647 "../SqlParser.ypp" /* yacc.c:1661  */
>>>>>>> 5b75e8ec
    {
    delete (yyvsp[-3].string_value_);
    delete (yyvsp[0].attribute_definition_);
    (yyval.statement_) = nullptr;
    NotSupported(&(yylsp[-5]), yyscanner, "ALTER statements");
    YYERROR;
  }
<<<<<<< HEAD
#line 3262 "SqlParser_gen.cpp" /* yacc.c:1646  */
    break;

  case 20:
#line 667 "../SqlParser.ypp" /* yacc.c:1646  */
=======
#line 3242 "SqlParser_gen.cpp" /* yacc.c:1661  */
    break;

  case 20:
#line 654 "../SqlParser.ypp" /* yacc.c:1661  */
>>>>>>> 5b75e8ec
    {
    delete (yyvsp[-3].string_value_);
    (yyval.statement_) = nullptr;
    NotSupported(&(yylsp[-5]), yyscanner, "ALTER statements");
    YYERROR;
  }
<<<<<<< HEAD
#line 3273 "SqlParser_gen.cpp" /* yacc.c:1646  */
    break;

  case 21:
#line 673 "../SqlParser.ypp" /* yacc.c:1646  */
=======
#line 3253 "SqlParser_gen.cpp" /* yacc.c:1661  */
    break;

  case 21:
#line 660 "../SqlParser.ypp" /* yacc.c:1661  */
>>>>>>> 5b75e8ec
    {
    delete (yyvsp[-3].string_value_);
    delete (yyvsp[0].string_value_);
    (yyval.statement_) = nullptr;
    NotSupported(&(yylsp[-5]), yyscanner, "ALTER statements");
    YYERROR;
  }
<<<<<<< HEAD
#line 3285 "SqlParser_gen.cpp" /* yacc.c:1646  */
    break;

  case 22:
#line 680 "../SqlParser.ypp" /* yacc.c:1646  */
=======
#line 3265 "SqlParser_gen.cpp" /* yacc.c:1661  */
    break;

  case 22:
#line 667 "../SqlParser.ypp" /* yacc.c:1661  */
>>>>>>> 5b75e8ec
    {
    delete (yyvsp[-3].string_value_);
    delete (yyvsp[0].string_value_);
    (yyval.statement_) = nullptr;
    NotSupported(&(yylsp[-5]), yyscanner, "ALTER statements");
    YYERROR;
  }
<<<<<<< HEAD
#line 3297 "SqlParser_gen.cpp" /* yacc.c:1646  */
    break;

  case 23:
#line 689 "../SqlParser.ypp" /* yacc.c:1646  */
    {
    (yyval.create_table_statement_) = new quickstep::ParseStatementCreateTable((yylsp[-8]).first_line, (yylsp[-8]).first_column, (yyvsp[-6].string_value_), (yyvsp[-4].attribute_definition_list_), (yyvsp[-1].block_properties_), (yyvsp[0].partition_clause_));
  }
#line 3305 "SqlParser_gen.cpp" /* yacc.c:1646  */
    break;

  case 24:
#line 694 "../SqlParser.ypp" /* yacc.c:1646  */
=======
#line 3277 "SqlParser_gen.cpp" /* yacc.c:1661  */
    break;

  case 23:
#line 676 "../SqlParser.ypp" /* yacc.c:1661  */
    {
    (yyval.create_table_statement_) = new quickstep::ParseStatementCreateTable((yylsp[-8]).first_line, (yylsp[-8]).first_column, (yyvsp[-6].string_value_), (yyvsp[-4].attribute_definition_list_), (yyvsp[-1].block_properties_), (yyvsp[0].partition_clause_));
  }
#line 3285 "SqlParser_gen.cpp" /* yacc.c:1661  */
    break;

  case 24:
#line 681 "../SqlParser.ypp" /* yacc.c:1661  */
>>>>>>> 5b75e8ec
    {
    if ((yyvsp[0].key_value_list_)) {
      (yyval.statement_) = new quickstep::ParseStatementCreateIndex((yylsp[-8]).first_line, (yylsp[-8]).first_column, (yyvsp[-6].string_value_), (yyvsp[-4].string_value_), (yyvsp[-3].attribute_list_), (yyvsp[-1].string_value_), (yylsp[0]).first_line, (yylsp[0]).first_column, (yyvsp[0].key_value_list_));
    } else {
      (yyval.statement_) = new quickstep::ParseStatementCreateIndex((yylsp[-8]).first_line, (yylsp[-8]).first_column, (yyvsp[-6].string_value_), (yyvsp[-4].string_value_), (yyvsp[-3].attribute_list_), (yyvsp[-1].string_value_));
    }
  }
<<<<<<< HEAD
#line 3317 "SqlParser_gen.cpp" /* yacc.c:1646  */
    break;

  case 25:
#line 703 "../SqlParser.ypp" /* yacc.c:1646  */
    {
    (yyval.drop_table_statement_) = new quickstep::ParseStatementDropTable((yylsp[-2]).first_line, (yylsp[-2]).first_column, (yyvsp[0].string_value_));
  }
#line 3325 "SqlParser_gen.cpp" /* yacc.c:1646  */
    break;

  case 26:
#line 708 "../SqlParser.ypp" /* yacc.c:1646  */
    {
    (yyval.attribute_definition_) = new quickstep::ParseAttributeDefinition((yylsp[-2]).first_line, (yylsp[-2]).first_column, (yyvsp[-2].string_value_), (yyvsp[-1].data_type_), (yyvsp[0].column_constraint_list_));
  }
#line 3333 "SqlParser_gen.cpp" /* yacc.c:1646  */
    break;

  case 27:
#line 713 "../SqlParser.ypp" /* yacc.c:1646  */
=======
#line 3297 "SqlParser_gen.cpp" /* yacc.c:1661  */
    break;

  case 25:
#line 690 "../SqlParser.ypp" /* yacc.c:1661  */
    {
    (yyval.drop_table_statement_) = new quickstep::ParseStatementDropTable((yylsp[-2]).first_line, (yylsp[-2]).first_column, (yyvsp[0].string_value_));
  }
#line 3305 "SqlParser_gen.cpp" /* yacc.c:1661  */
    break;

  case 26:
#line 695 "../SqlParser.ypp" /* yacc.c:1661  */
    {
    (yyval.attribute_definition_) = new quickstep::ParseAttributeDefinition((yylsp[-2]).first_line, (yylsp[-2]).first_column, (yyvsp[-2].string_value_), (yyvsp[-1].data_type_), (yyvsp[0].column_constraint_list_));
  }
#line 3313 "SqlParser_gen.cpp" /* yacc.c:1661  */
    break;

  case 27:
#line 700 "../SqlParser.ypp" /* yacc.c:1661  */
>>>>>>> 5b75e8ec
    {
    (yyval.attribute_definition_list_) = new quickstep::PtrList<quickstep::ParseAttributeDefinition>();
    (yyval.attribute_definition_list_)->push_back((yyvsp[0].attribute_definition_));
  }
<<<<<<< HEAD
#line 3342 "SqlParser_gen.cpp" /* yacc.c:1646  */
    break;

  case 28:
#line 717 "../SqlParser.ypp" /* yacc.c:1646  */
=======
#line 3322 "SqlParser_gen.cpp" /* yacc.c:1661  */
    break;

  case 28:
#line 704 "../SqlParser.ypp" /* yacc.c:1661  */
>>>>>>> 5b75e8ec
    {
    (yyval.attribute_definition_list_) = (yyvsp[-2].attribute_definition_list_);
    (yyval.attribute_definition_list_)->push_back((yyvsp[0].attribute_definition_));
  }
<<<<<<< HEAD
#line 3351 "SqlParser_gen.cpp" /* yacc.c:1646  */
    break;

  case 29:
#line 723 "../SqlParser.ypp" /* yacc.c:1646  */
=======
#line 3331 "SqlParser_gen.cpp" /* yacc.c:1661  */
    break;

  case 29:
#line 710 "../SqlParser.ypp" /* yacc.c:1661  */
>>>>>>> 5b75e8ec
    {
    (yyval.data_type_) = nullptr;
    NotSupported(&(yylsp[0]), yyscanner, "BIT data type");
    YYERROR;
  }
<<<<<<< HEAD
#line 3361 "SqlParser_gen.cpp" /* yacc.c:1646  */
    break;

  case 30:
#line 728 "../SqlParser.ypp" /* yacc.c:1646  */
    {
    (yyval.data_type_) = new quickstep::ParseDataType(quickstep::TypeFactory::GetType(quickstep::kDatetime));
  }
#line 3369 "SqlParser_gen.cpp" /* yacc.c:1646  */
    break;

  case 31:
#line 731 "../SqlParser.ypp" /* yacc.c:1646  */
    {
    (yyval.data_type_) = new quickstep::ParseDataType(quickstep::TypeFactory::GetType(quickstep::kDatetime));
  }
#line 3377 "SqlParser_gen.cpp" /* yacc.c:1646  */
    break;

  case 32:
#line 734 "../SqlParser.ypp" /* yacc.c:1646  */
=======
#line 3341 "SqlParser_gen.cpp" /* yacc.c:1661  */
    break;

  case 30:
#line 715 "../SqlParser.ypp" /* yacc.c:1661  */
    {
    (yyval.data_type_) = new quickstep::ParseDataType(quickstep::TypeFactory::GetType(quickstep::kDatetime));
  }
#line 3349 "SqlParser_gen.cpp" /* yacc.c:1661  */
    break;

  case 31:
#line 718 "../SqlParser.ypp" /* yacc.c:1661  */
    {
    (yyval.data_type_) = new quickstep::ParseDataType(quickstep::TypeFactory::GetType(quickstep::kDatetime));
  }
#line 3357 "SqlParser_gen.cpp" /* yacc.c:1661  */
    break;

  case 32:
#line 721 "../SqlParser.ypp" /* yacc.c:1661  */
>>>>>>> 5b75e8ec
    {
    (yyval.data_type_) = nullptr;
    NotSupported(&(yylsp[0]), yyscanner, "TIME data type");
    YYERROR;
  }
<<<<<<< HEAD
#line 3387 "SqlParser_gen.cpp" /* yacc.c:1646  */
    break;

  case 33:
#line 739 "../SqlParser.ypp" /* yacc.c:1646  */
    {
    (yyval.data_type_) = new quickstep::ParseDataType(quickstep::TypeFactory::GetType(quickstep::kDatetime));
  }
#line 3395 "SqlParser_gen.cpp" /* yacc.c:1646  */
    break;

  case 34:
#line 742 "../SqlParser.ypp" /* yacc.c:1646  */
    {
    (yyval.data_type_) = new quickstep::ParseDataType(quickstep::TypeFactory::GetType(quickstep::kDouble));
  }
#line 3403 "SqlParser_gen.cpp" /* yacc.c:1646  */
    break;

  case 35:
#line 745 "../SqlParser.ypp" /* yacc.c:1646  */
    {
    (yyval.data_type_) = new quickstep::ParseDataType(quickstep::TypeFactory::GetType(quickstep::kDouble));
  }
#line 3411 "SqlParser_gen.cpp" /* yacc.c:1646  */
    break;

  case 36:
#line 748 "../SqlParser.ypp" /* yacc.c:1646  */
    {
    (yyval.data_type_) = new quickstep::ParseDataType(quickstep::TypeFactory::GetType(quickstep::kDouble));
  }
#line 3419 "SqlParser_gen.cpp" /* yacc.c:1646  */
    break;

  case 37:
#line 751 "../SqlParser.ypp" /* yacc.c:1646  */
    {
    (yyval.data_type_) = new quickstep::ParseDataType(quickstep::TypeFactory::GetType(quickstep::kFloat));
  }
#line 3427 "SqlParser_gen.cpp" /* yacc.c:1646  */
    break;

  case 38:
#line 754 "../SqlParser.ypp" /* yacc.c:1646  */
    {
    (yyval.data_type_) = new quickstep::ParseDataType(quickstep::TypeFactory::GetType(quickstep::kInt));
  }
#line 3435 "SqlParser_gen.cpp" /* yacc.c:1646  */
    break;

  case 39:
#line 757 "../SqlParser.ypp" /* yacc.c:1646  */
    {
    (yyval.data_type_) = new quickstep::ParseDataType(quickstep::TypeFactory::GetType(quickstep::kInt));
  }
#line 3443 "SqlParser_gen.cpp" /* yacc.c:1646  */
    break;

  case 40:
#line 760 "../SqlParser.ypp" /* yacc.c:1646  */
    {
    (yyval.data_type_) = new quickstep::ParseDataType(quickstep::TypeFactory::GetType(quickstep::kLong));
  }
#line 3451 "SqlParser_gen.cpp" /* yacc.c:1646  */
    break;

  case 41:
#line 763 "../SqlParser.ypp" /* yacc.c:1646  */
    {
    (yyval.data_type_) = new quickstep::ParseDataType(quickstep::TypeFactory::GetType(quickstep::kLong));
  }
#line 3459 "SqlParser_gen.cpp" /* yacc.c:1646  */
    break;

  case 42:
#line 766 "../SqlParser.ypp" /* yacc.c:1646  */
=======
#line 3367 "SqlParser_gen.cpp" /* yacc.c:1661  */
    break;

  case 33:
#line 726 "../SqlParser.ypp" /* yacc.c:1661  */
    {
    (yyval.data_type_) = new quickstep::ParseDataType(quickstep::TypeFactory::GetType(quickstep::kDatetime));
  }
#line 3375 "SqlParser_gen.cpp" /* yacc.c:1661  */
    break;

  case 34:
#line 729 "../SqlParser.ypp" /* yacc.c:1661  */
    {
    (yyval.data_type_) = new quickstep::ParseDataType(quickstep::TypeFactory::GetType(quickstep::kDouble));
  }
#line 3383 "SqlParser_gen.cpp" /* yacc.c:1661  */
    break;

  case 35:
#line 732 "../SqlParser.ypp" /* yacc.c:1661  */
    {
    (yyval.data_type_) = new quickstep::ParseDataType(quickstep::TypeFactory::GetType(quickstep::kDouble));
  }
#line 3391 "SqlParser_gen.cpp" /* yacc.c:1661  */
    break;

  case 36:
#line 735 "../SqlParser.ypp" /* yacc.c:1661  */
    {
    (yyval.data_type_) = new quickstep::ParseDataType(quickstep::TypeFactory::GetType(quickstep::kDouble));
  }
#line 3399 "SqlParser_gen.cpp" /* yacc.c:1661  */
    break;

  case 37:
#line 738 "../SqlParser.ypp" /* yacc.c:1661  */
    {
    (yyval.data_type_) = new quickstep::ParseDataType(quickstep::TypeFactory::GetType(quickstep::kFloat));
  }
#line 3407 "SqlParser_gen.cpp" /* yacc.c:1661  */
    break;

  case 38:
#line 741 "../SqlParser.ypp" /* yacc.c:1661  */
    {
    (yyval.data_type_) = new quickstep::ParseDataType(quickstep::TypeFactory::GetType(quickstep::kInt));
  }
#line 3415 "SqlParser_gen.cpp" /* yacc.c:1661  */
    break;

  case 39:
#line 744 "../SqlParser.ypp" /* yacc.c:1661  */
    {
    (yyval.data_type_) = new quickstep::ParseDataType(quickstep::TypeFactory::GetType(quickstep::kInt));
  }
#line 3423 "SqlParser_gen.cpp" /* yacc.c:1661  */
    break;

  case 40:
#line 747 "../SqlParser.ypp" /* yacc.c:1661  */
    {
    (yyval.data_type_) = new quickstep::ParseDataType(quickstep::TypeFactory::GetType(quickstep::kLong));
  }
#line 3431 "SqlParser_gen.cpp" /* yacc.c:1661  */
    break;

  case 41:
#line 750 "../SqlParser.ypp" /* yacc.c:1661  */
    {
    (yyval.data_type_) = new quickstep::ParseDataType(quickstep::TypeFactory::GetType(quickstep::kLong));
  }
#line 3439 "SqlParser_gen.cpp" /* yacc.c:1661  */
    break;

  case 42:
#line 753 "../SqlParser.ypp" /* yacc.c:1661  */
>>>>>>> 5b75e8ec
    {
    /**
     * NOTE(chasseur): This pattern exhibits a shift/reduce conflict with the
     * TOKEN_INTERVAL case in 'literal_value'. Bison prefers to shift rather
     * than reduce, so the case in 'literal_value' has precedence over this.
     **/
    (yyval.data_type_) = nullptr;
    quickstep_yyerror(&(yylsp[0]), yyscanner, nullptr,
        "INTERVAL is ambiguous as a column type. Specify either DATETIME INTERVAL "
        "or YEARMONTH INTERVAL");
    YYERROR;
  }
<<<<<<< HEAD
#line 3476 "SqlParser_gen.cpp" /* yacc.c:1646  */
    break;

  case 43:
#line 778 "../SqlParser.ypp" /* yacc.c:1646  */
    {
    (yyval.data_type_) = new quickstep::ParseDataType(quickstep::TypeFactory::GetType(quickstep::kDatetimeInterval));
  }
#line 3484 "SqlParser_gen.cpp" /* yacc.c:1646  */
    break;

  case 44:
#line 781 "../SqlParser.ypp" /* yacc.c:1646  */
    {
    (yyval.data_type_) = new quickstep::ParseDataType(quickstep::TypeFactory::GetType(quickstep::kYearMonthInterval));
  }
#line 3492 "SqlParser_gen.cpp" /* yacc.c:1646  */
    break;

  case 45:
#line 784 "../SqlParser.ypp" /* yacc.c:1646  */
=======
#line 3456 "SqlParser_gen.cpp" /* yacc.c:1661  */
    break;

  case 43:
#line 765 "../SqlParser.ypp" /* yacc.c:1661  */
    {
    (yyval.data_type_) = new quickstep::ParseDataType(quickstep::TypeFactory::GetType(quickstep::kDatetimeInterval));
  }
#line 3464 "SqlParser_gen.cpp" /* yacc.c:1661  */
    break;

  case 44:
#line 768 "../SqlParser.ypp" /* yacc.c:1661  */
    {
    (yyval.data_type_) = new quickstep::ParseDataType(quickstep::TypeFactory::GetType(quickstep::kYearMonthInterval));
  }
#line 3472 "SqlParser_gen.cpp" /* yacc.c:1661  */
    break;

  case 45:
#line 771 "../SqlParser.ypp" /* yacc.c:1661  */
>>>>>>> 5b75e8ec
    {
    if ((yyvsp[-1].numeric_literal_value_)->float_like()) {
      delete (yyvsp[-1].numeric_literal_value_);
      (yyval.data_type_) = NULL;
      quickstep_yyerror(&(yylsp[-1]), yyscanner, nullptr, "Non-integer length supplied for CHAR type");
      YYERROR;
    } else {
      if ((yyvsp[-1].numeric_literal_value_)->long_value() <= 0) {
        delete (yyvsp[-1].numeric_literal_value_);
        (yyval.data_type_) = NULL;
        quickstep_yyerror(&(yylsp[-1]), yyscanner, nullptr, "Length for CHAR type must be at least 1");
        YYERROR;
      } else {
        (yyval.data_type_) = new quickstep::ParseDataType(quickstep::TypeFactory::GetType(quickstep::kChar, (yyvsp[-1].numeric_literal_value_)->long_value(), false));
        delete (yyvsp[-1].numeric_literal_value_);
      }
    }
  }
<<<<<<< HEAD
#line 3515 "SqlParser_gen.cpp" /* yacc.c:1646  */
    break;

  case 46:
#line 802 "../SqlParser.ypp" /* yacc.c:1646  */
=======
#line 3495 "SqlParser_gen.cpp" /* yacc.c:1661  */
    break;

  case 46:
#line 789 "../SqlParser.ypp" /* yacc.c:1661  */
>>>>>>> 5b75e8ec
    {
    if ((yyvsp[-1].numeric_literal_value_)->float_like()) {
      delete (yyvsp[-1].numeric_literal_value_);
      (yyval.data_type_) = NULL;
      quickstep_yyerror(&(yylsp[-1]), yyscanner, nullptr, "Non-integer length supplied for VARCHAR type");
      YYERROR;
    } else {
      if ((yyvsp[-1].numeric_literal_value_)->long_value() < 0) {
        delete (yyvsp[-1].numeric_literal_value_);
        (yyval.data_type_) = NULL;
        quickstep_yyerror(&(yylsp[-1]), yyscanner, nullptr, "Negative length supplied for VARCHAR type");
        YYERROR;
      } else {
        (yyval.data_type_) = new quickstep::ParseDataType(quickstep::TypeFactory::GetType(quickstep::kVarChar, (yyvsp[-1].numeric_literal_value_)->long_value(), false));
        delete (yyvsp[-1].numeric_literal_value_);
      }
    }
  }
<<<<<<< HEAD
#line 3538 "SqlParser_gen.cpp" /* yacc.c:1646  */
    break;

  case 47:
#line 822 "../SqlParser.ypp" /* yacc.c:1646  */
    {
    (yyval.column_constraint_) = new quickstep::ParseColumnConstraintNull((yylsp[0]).first_line, (yylsp[0]).first_column);
  }
#line 3546 "SqlParser_gen.cpp" /* yacc.c:1646  */
    break;

  case 48:
#line 825 "../SqlParser.ypp" /* yacc.c:1646  */
    {
    (yyval.column_constraint_) = new quickstep::ParseColumnConstraintNotNull((yylsp[-1]).first_line, (yylsp[-1]).first_column);
  }
#line 3554 "SqlParser_gen.cpp" /* yacc.c:1646  */
    break;

  case 49:
#line 828 "../SqlParser.ypp" /* yacc.c:1646  */
=======
#line 3518 "SqlParser_gen.cpp" /* yacc.c:1661  */
    break;

  case 47:
#line 809 "../SqlParser.ypp" /* yacc.c:1661  */
    {
    (yyval.column_constraint_) = new quickstep::ParseColumnConstraintNull((yylsp[0]).first_line, (yylsp[0]).first_column);
  }
#line 3526 "SqlParser_gen.cpp" /* yacc.c:1661  */
    break;

  case 48:
#line 812 "../SqlParser.ypp" /* yacc.c:1661  */
    {
    (yyval.column_constraint_) = new quickstep::ParseColumnConstraintNotNull((yylsp[-1]).first_line, (yylsp[-1]).first_column);
  }
#line 3534 "SqlParser_gen.cpp" /* yacc.c:1661  */
    break;

  case 49:
#line 815 "../SqlParser.ypp" /* yacc.c:1661  */
>>>>>>> 5b75e8ec
    {
    (yyval.column_constraint_) = nullptr;
    NotSupported(&(yylsp[0]), yyscanner, "Column Constraints (UNIQUE)");
    YYERROR;
  }
<<<<<<< HEAD
#line 3564 "SqlParser_gen.cpp" /* yacc.c:1646  */
    break;

  case 50:
#line 833 "../SqlParser.ypp" /* yacc.c:1646  */
=======
#line 3544 "SqlParser_gen.cpp" /* yacc.c:1661  */
    break;

  case 50:
#line 820 "../SqlParser.ypp" /* yacc.c:1661  */
>>>>>>> 5b75e8ec
    {
    (yyval.column_constraint_) = nullptr;
    NotSupported(&(yylsp[-1]), yyscanner, "Column Constraints (PRIMARY KEY)");
    YYERROR;
  }
<<<<<<< HEAD
#line 3574 "SqlParser_gen.cpp" /* yacc.c:1646  */
    break;

  case 51:
#line 838 "../SqlParser.ypp" /* yacc.c:1646  */
=======
#line 3554 "SqlParser_gen.cpp" /* yacc.c:1661  */
    break;

  case 51:
#line 825 "../SqlParser.ypp" /* yacc.c:1661  */
>>>>>>> 5b75e8ec
    {
    (yyval.column_constraint_) = nullptr;
    delete (yyvsp[0].literal_value_);
    NotSupported(&(yylsp[-1]), yyscanner, "Column Constraints (DEFAULT)");
    YYERROR;
  }
<<<<<<< HEAD
#line 3585 "SqlParser_gen.cpp" /* yacc.c:1646  */
    break;

  case 52:
#line 844 "../SqlParser.ypp" /* yacc.c:1646  */
=======
#line 3565 "SqlParser_gen.cpp" /* yacc.c:1661  */
    break;

  case 52:
#line 831 "../SqlParser.ypp" /* yacc.c:1661  */
>>>>>>> 5b75e8ec
    {
    (yyval.column_constraint_) = nullptr;
    delete (yyvsp[-1].predicate_);
    NotSupported(&(yylsp[-3]), yyscanner, "Column Constraints (CHECK)");
    YYERROR;
  }
<<<<<<< HEAD
#line 3596 "SqlParser_gen.cpp" /* yacc.c:1646  */
    break;

  case 53:
#line 850 "../SqlParser.ypp" /* yacc.c:1646  */
=======
#line 3576 "SqlParser_gen.cpp" /* yacc.c:1661  */
    break;

  case 53:
#line 837 "../SqlParser.ypp" /* yacc.c:1661  */
>>>>>>> 5b75e8ec
    {
    (yyval.column_constraint_) = nullptr;
    delete (yyvsp[-3].string_value_);
    delete (yyvsp[-1].string_value_);
    NotSupported(&(yylsp[-4]), yyscanner, "Foreign Keys");
    YYERROR;
  }
<<<<<<< HEAD
#line 3608 "SqlParser_gen.cpp" /* yacc.c:1646  */
    break;

  case 54:
#line 859 "../SqlParser.ypp" /* yacc.c:1646  */
=======
#line 3588 "SqlParser_gen.cpp" /* yacc.c:1661  */
    break;

  case 54:
#line 846 "../SqlParser.ypp" /* yacc.c:1661  */
>>>>>>> 5b75e8ec
    {
    (yyval.column_constraint_list_) = (yyvsp[-1].column_constraint_list_);
    (yyval.column_constraint_list_)->push_back((yyvsp[0].column_constraint_));
  }
<<<<<<< HEAD
#line 3617 "SqlParser_gen.cpp" /* yacc.c:1646  */
    break;

  case 55:
#line 863 "../SqlParser.ypp" /* yacc.c:1646  */
=======
#line 3597 "SqlParser_gen.cpp" /* yacc.c:1661  */
    break;

  case 55:
#line 850 "../SqlParser.ypp" /* yacc.c:1661  */
>>>>>>> 5b75e8ec
    {
    (yyval.column_constraint_list_) = new quickstep::PtrList<quickstep::ParseColumnConstraint>();
    (yyval.column_constraint_list_)->push_back((yyvsp[0].column_constraint_));
  }
<<<<<<< HEAD
#line 3626 "SqlParser_gen.cpp" /* yacc.c:1646  */
    break;

  case 56:
#line 869 "../SqlParser.ypp" /* yacc.c:1646  */
    {
    (yyval.column_constraint_list_) = nullptr;
  }
#line 3634 "SqlParser_gen.cpp" /* yacc.c:1646  */
    break;

  case 57:
#line 872 "../SqlParser.ypp" /* yacc.c:1646  */
    {
    (yyval.column_constraint_list_) = (yyvsp[0].column_constraint_list_);
  }
#line 3642 "SqlParser_gen.cpp" /* yacc.c:1646  */
    break;

  case 58:
#line 877 "../SqlParser.ypp" /* yacc.c:1646  */
=======
#line 3606 "SqlParser_gen.cpp" /* yacc.c:1661  */
    break;

  case 56:
#line 856 "../SqlParser.ypp" /* yacc.c:1661  */
    {
    (yyval.column_constraint_list_) = nullptr;
  }
#line 3614 "SqlParser_gen.cpp" /* yacc.c:1661  */
    break;

  case 57:
#line 859 "../SqlParser.ypp" /* yacc.c:1661  */
    {
    (yyval.column_constraint_list_) = (yyvsp[0].column_constraint_list_);
  }
#line 3622 "SqlParser_gen.cpp" /* yacc.c:1661  */
    break;

  case 58:
#line 864 "../SqlParser.ypp" /* yacc.c:1661  */
>>>>>>> 5b75e8ec
    {
    delete (yyvsp[-1].string_list_);
    NotSupported(&(yylsp[-3]), yyscanner, "Table Constraints (UNIQUE)");
    YYERROR;
  }
<<<<<<< HEAD
#line 3652 "SqlParser_gen.cpp" /* yacc.c:1646  */
    break;

  case 59:
#line 882 "../SqlParser.ypp" /* yacc.c:1646  */
=======
#line 3632 "SqlParser_gen.cpp" /* yacc.c:1661  */
    break;

  case 59:
#line 869 "../SqlParser.ypp" /* yacc.c:1661  */
>>>>>>> 5b75e8ec
    {
    delete (yyvsp[-1].string_list_);
    NotSupported(&(yylsp[-4]), yyscanner, "Table Constraints (PRIMARY KEY)");
    YYERROR;
  }
<<<<<<< HEAD
#line 3662 "SqlParser_gen.cpp" /* yacc.c:1646  */
    break;

  case 60:
#line 887 "../SqlParser.ypp" /* yacc.c:1646  */
=======
#line 3642 "SqlParser_gen.cpp" /* yacc.c:1661  */
    break;

  case 60:
#line 874 "../SqlParser.ypp" /* yacc.c:1661  */
>>>>>>> 5b75e8ec
    {
    delete (yyvsp[-6].string_list_);
    delete (yyvsp[-3].string_value_);
    delete (yyvsp[-1].string_list_);
    NotSupported(&(yylsp[-9]), yyscanner, "Table Constraints (FOREIGN KEY)");
    YYERROR;
  }
<<<<<<< HEAD
#line 3674 "SqlParser_gen.cpp" /* yacc.c:1646  */
    break;

  case 61:
#line 894 "../SqlParser.ypp" /* yacc.c:1646  */
=======
#line 3654 "SqlParser_gen.cpp" /* yacc.c:1661  */
    break;

  case 61:
#line 881 "../SqlParser.ypp" /* yacc.c:1661  */
>>>>>>> 5b75e8ec
    {
    delete (yyvsp[-1].predicate_);
    NotSupported(&(yylsp[-3]), yyscanner, "Table Constraints (CHECK)");
    YYERROR;
  }
<<<<<<< HEAD
#line 3684 "SqlParser_gen.cpp" /* yacc.c:1646  */
    break;

  case 62:
#line 901 "../SqlParser.ypp" /* yacc.c:1646  */
=======
#line 3664 "SqlParser_gen.cpp" /* yacc.c:1661  */
    break;

  case 62:
#line 888 "../SqlParser.ypp" /* yacc.c:1661  */
>>>>>>> 5b75e8ec
    {
    NotSupported(&(yylsp[-2]), yyscanner, "Table Constraints");
    YYERROR;
  }
<<<<<<< HEAD
#line 3693 "SqlParser_gen.cpp" /* yacc.c:1646  */
    break;

  case 63:
#line 905 "../SqlParser.ypp" /* yacc.c:1646  */
=======
#line 3673 "SqlParser_gen.cpp" /* yacc.c:1661  */
    break;

  case 63:
#line 892 "../SqlParser.ypp" /* yacc.c:1661  */
>>>>>>> 5b75e8ec
    {
    NotSupported(&(yylsp[0]), yyscanner, "Table Constraints");
    YYERROR;
  }
<<<<<<< HEAD
#line 3702 "SqlParser_gen.cpp" /* yacc.c:1646  */
    break;

  case 64:
#line 911 "../SqlParser.ypp" /* yacc.c:1646  */
    {
    /* $$ = nullptr; */
  }
#line 3710 "SqlParser_gen.cpp" /* yacc.c:1646  */
    break;

  case 65:
#line 914 "../SqlParser.ypp" /* yacc.c:1646  */
    {
    /* $$ = $1; */
  }
#line 3718 "SqlParser_gen.cpp" /* yacc.c:1646  */
    break;

  case 66:
#line 919 "../SqlParser.ypp" /* yacc.c:1646  */
    {
    (yyval.attribute_list_) = nullptr;
  }
#line 3726 "SqlParser_gen.cpp" /* yacc.c:1646  */
    break;

  case 67:
#line 922 "../SqlParser.ypp" /* yacc.c:1646  */
    {
    (yyval.attribute_list_) = (yyvsp[-1].attribute_list_);
  }
#line 3734 "SqlParser_gen.cpp" /* yacc.c:1646  */
    break;

  case 68:
#line 927 "../SqlParser.ypp" /* yacc.c:1646  */
    {
    (yyval.block_properties_) = nullptr;
  }
#line 3742 "SqlParser_gen.cpp" /* yacc.c:1646  */
    break;

  case 69:
#line 930 "../SqlParser.ypp" /* yacc.c:1646  */
    {
    (yyval.block_properties_) = new quickstep::ParseBlockProperties((yylsp[-3]).first_line, (yylsp[-3]).first_column, (yyvsp[-1].key_value_list_));
  }
#line 3750 "SqlParser_gen.cpp" /* yacc.c:1646  */
    break;

  case 70:
#line 935 "../SqlParser.ypp" /* yacc.c:1646  */
    {
    (yyval.partition_clause_) = nullptr;
  }
#line 3758 "SqlParser_gen.cpp" /* yacc.c:1646  */
    break;

  case 71:
#line 938 "../SqlParser.ypp" /* yacc.c:1646  */
=======
#line 3682 "SqlParser_gen.cpp" /* yacc.c:1661  */
    break;

  case 64:
#line 898 "../SqlParser.ypp" /* yacc.c:1661  */
    {
    /* $$ = nullptr; */
  }
#line 3690 "SqlParser_gen.cpp" /* yacc.c:1661  */
    break;

  case 65:
#line 901 "../SqlParser.ypp" /* yacc.c:1661  */
    {
    /* $$ = $1; */
  }
#line 3698 "SqlParser_gen.cpp" /* yacc.c:1661  */
    break;

  case 66:
#line 906 "../SqlParser.ypp" /* yacc.c:1661  */
    {
    (yyval.attribute_list_) = nullptr;
  }
#line 3706 "SqlParser_gen.cpp" /* yacc.c:1661  */
    break;

  case 67:
#line 909 "../SqlParser.ypp" /* yacc.c:1661  */
    {
    (yyval.attribute_list_) = (yyvsp[-1].attribute_list_);
  }
#line 3714 "SqlParser_gen.cpp" /* yacc.c:1661  */
    break;

  case 68:
#line 914 "../SqlParser.ypp" /* yacc.c:1661  */
    {
    (yyval.block_properties_) = nullptr;
  }
#line 3722 "SqlParser_gen.cpp" /* yacc.c:1661  */
    break;

  case 69:
#line 917 "../SqlParser.ypp" /* yacc.c:1661  */
    {
    (yyval.block_properties_) = new quickstep::ParseBlockProperties((yylsp[-3]).first_line, (yylsp[-3]).first_column, (yyvsp[-1].key_value_list_));
  }
#line 3730 "SqlParser_gen.cpp" /* yacc.c:1661  */
    break;

  case 70:
#line 922 "../SqlParser.ypp" /* yacc.c:1661  */
    {
    (yyval.partition_clause_) = nullptr;
  }
#line 3738 "SqlParser_gen.cpp" /* yacc.c:1661  */
    break;

  case 71:
#line 925 "../SqlParser.ypp" /* yacc.c:1661  */
>>>>>>> 5b75e8ec
    {
    if ((yyvsp[0].numeric_literal_value_)->float_like()) {
      delete (yyvsp[0].numeric_literal_value_);
      (yyval.partition_clause_) = NULL;
      quickstep_yyerror(&(yylsp[0]), yyscanner, NULL, "NUMBER OF PARTITIONS must be an integer");
      YYERROR;
    } else {
      if ((yyvsp[0].numeric_literal_value_)->long_value() <= 0 || (yyvsp[0].numeric_literal_value_)->long_value() > 64) {
        delete (yyvsp[0].numeric_literal_value_);
        (yyval.partition_clause_) = NULL;
        quickstep_yyerror(&(yylsp[0]), yyscanner, NULL, "NUMBER OF PARITIONS must be between 1 and 64");
        YYERROR;
      } else {
        (yyval.partition_clause_) = new quickstep::ParsePartitionClause((yylsp[-7]).first_line, (yylsp[-7]).first_column, (yyvsp[-5].string_value_), (yyvsp[-3].string_list_), (yyvsp[0].numeric_literal_value_));
      }
    }
  }
<<<<<<< HEAD
#line 3780 "SqlParser_gen.cpp" /* yacc.c:1646  */
    break;

  case 72:
#line 957 "../SqlParser.ypp" /* yacc.c:1646  */
=======
#line 3760 "SqlParser_gen.cpp" /* yacc.c:1661  */
    break;

  case 72:
#line 944 "../SqlParser.ypp" /* yacc.c:1661  */
>>>>>>> 5b75e8ec
    {
    (yyval.string_value_) = new quickstep::ParseString((yylsp[0]).first_line, (yylsp[0]).first_column,
           std::to_string(quickstep::PartitionSchemeHeader::PartitionType::kHash));
  }
<<<<<<< HEAD
#line 3789 "SqlParser_gen.cpp" /* yacc.c:1646  */
    break;

  case 73:
#line 961 "../SqlParser.ypp" /* yacc.c:1646  */
=======
#line 3769 "SqlParser_gen.cpp" /* yacc.c:1661  */
    break;

  case 73:
#line 948 "../SqlParser.ypp" /* yacc.c:1661  */
>>>>>>> 5b75e8ec
    {
    (yyval.string_value_) = new quickstep::ParseString((yylsp[0]).first_line, (yylsp[0]).first_column,
           std::to_string(quickstep::PartitionSchemeHeader::PartitionType::kRange));
  }
<<<<<<< HEAD
#line 3798 "SqlParser_gen.cpp" /* yacc.c:1646  */
    break;

  case 74:
#line 967 "../SqlParser.ypp" /* yacc.c:1646  */
=======
#line 3778 "SqlParser_gen.cpp" /* yacc.c:1661  */
    break;

  case 74:
#line 954 "../SqlParser.ypp" /* yacc.c:1661  */
>>>>>>> 5b75e8ec
    {
    (yyval.key_value_list_) = new quickstep::PtrList<quickstep::ParseKeyValue>();
    (yyval.key_value_list_)->push_back((yyvsp[0].key_value_));
  }
<<<<<<< HEAD
#line 3807 "SqlParser_gen.cpp" /* yacc.c:1646  */
    break;

  case 75:
#line 971 "../SqlParser.ypp" /* yacc.c:1646  */
=======
#line 3787 "SqlParser_gen.cpp" /* yacc.c:1661  */
    break;

  case 75:
#line 958 "../SqlParser.ypp" /* yacc.c:1661  */
>>>>>>> 5b75e8ec
    {
    (yyval.key_value_list_) = (yyvsp[-2].key_value_list_);
    (yyval.key_value_list_)->push_back((yyvsp[0].key_value_));
  }
<<<<<<< HEAD
#line 3816 "SqlParser_gen.cpp" /* yacc.c:1646  */
    break;

  case 76:
#line 977 "../SqlParser.ypp" /* yacc.c:1646  */
    {
    (yyval.key_value_) = (yyvsp[0].key_string_value_);
  }
#line 3824 "SqlParser_gen.cpp" /* yacc.c:1646  */
    break;

  case 77:
#line 980 "../SqlParser.ypp" /* yacc.c:1646  */
    {
    (yyval.key_value_) = (yyvsp[0].key_string_list_);
  }
#line 3832 "SqlParser_gen.cpp" /* yacc.c:1646  */
    break;

  case 78:
#line 983 "../SqlParser.ypp" /* yacc.c:1646  */
    {
    (yyval.key_value_) = (yyvsp[0].key_integer_value_);
  }
#line 3840 "SqlParser_gen.cpp" /* yacc.c:1646  */
    break;

  case 79:
#line 988 "../SqlParser.ypp" /* yacc.c:1646  */
    {
    (yyval.key_string_value_) = new quickstep::ParseKeyStringValue((yylsp[-1]).first_line, (yylsp[-1]).first_column, (yyvsp[-1].string_value_), (yyvsp[0].string_value_));
  }
#line 3848 "SqlParser_gen.cpp" /* yacc.c:1646  */
    break;

  case 80:
#line 991 "../SqlParser.ypp" /* yacc.c:1646  */
=======
#line 3796 "SqlParser_gen.cpp" /* yacc.c:1661  */
    break;

  case 76:
#line 964 "../SqlParser.ypp" /* yacc.c:1661  */
    {
    (yyval.key_value_) = (yyvsp[0].key_string_value_);
  }
#line 3804 "SqlParser_gen.cpp" /* yacc.c:1661  */
    break;

  case 77:
#line 967 "../SqlParser.ypp" /* yacc.c:1661  */
    {
    (yyval.key_value_) = (yyvsp[0].key_string_list_);
  }
#line 3812 "SqlParser_gen.cpp" /* yacc.c:1661  */
    break;

  case 78:
#line 970 "../SqlParser.ypp" /* yacc.c:1661  */
    {
    (yyval.key_value_) = (yyvsp[0].key_integer_value_);
  }
#line 3820 "SqlParser_gen.cpp" /* yacc.c:1661  */
    break;

  case 79:
#line 975 "../SqlParser.ypp" /* yacc.c:1661  */
    {
    (yyval.key_string_value_) = new quickstep::ParseKeyStringValue((yylsp[-1]).first_line, (yylsp[-1]).first_column, (yyvsp[-1].string_value_), (yyvsp[0].string_value_));
  }
#line 3828 "SqlParser_gen.cpp" /* yacc.c:1661  */
    break;

  case 80:
#line 978 "../SqlParser.ypp" /* yacc.c:1661  */
>>>>>>> 5b75e8ec
    {
    // This is a special case to handle the COMPRESS ALL option of the BLOCK PROPERTIES.
    (yyval.key_string_value_) = new quickstep::ParseKeyStringValue((yylsp[-1]).first_line, (yylsp[-1]).first_column, (yyvsp[-1].string_value_),
        new quickstep::ParseString((yylsp[0]).first_line, (yylsp[0]).first_column, "ALL"));
  }
<<<<<<< HEAD
#line 3858 "SqlParser_gen.cpp" /* yacc.c:1646  */
    break;

  case 81:
#line 998 "../SqlParser.ypp" /* yacc.c:1646  */
    {
    (yyval.key_string_list_) = new quickstep::ParseKeyStringList((yylsp[-3]).first_line, (yylsp[-3]).first_column, (yyvsp[-3].string_value_), (yyvsp[-1].string_list_));
  }
#line 3866 "SqlParser_gen.cpp" /* yacc.c:1646  */
    break;

  case 82:
#line 1003 "../SqlParser.ypp" /* yacc.c:1646  */
=======
#line 3838 "SqlParser_gen.cpp" /* yacc.c:1661  */
    break;

  case 81:
#line 985 "../SqlParser.ypp" /* yacc.c:1661  */
    {
    (yyval.key_string_list_) = new quickstep::ParseKeyStringList((yylsp[-3]).first_line, (yylsp[-3]).first_column, (yyvsp[-3].string_value_), (yyvsp[-1].string_list_));
  }
#line 3846 "SqlParser_gen.cpp" /* yacc.c:1661  */
    break;

  case 82:
#line 990 "../SqlParser.ypp" /* yacc.c:1661  */
>>>>>>> 5b75e8ec
    {
    if ((yyvsp[0].numeric_literal_value_)->float_like()) {
      delete (yyvsp[0].numeric_literal_value_);
      (yyval.key_integer_value_) = nullptr;
      quickstep_yyerror(&(yylsp[0]), yyscanner, nullptr, "Value must be an integer");
      YYERROR;
    }
    (yyval.key_integer_value_) = new quickstep::ParseKeyIntegerValue((yylsp[-1]).first_line, (yylsp[-1]).first_column, (yyvsp[-1].string_value_), (yyvsp[0].numeric_literal_value_));
  }
<<<<<<< HEAD
#line 3880 "SqlParser_gen.cpp" /* yacc.c:1646  */
    break;

  case 83:
#line 1014 "../SqlParser.ypp" /* yacc.c:1646  */
=======
#line 3860 "SqlParser_gen.cpp" /* yacc.c:1661  */
    break;

  case 83:
#line 1001 "../SqlParser.ypp" /* yacc.c:1661  */
>>>>>>> 5b75e8ec
    {
    // Defaults to BitWeavingV, but IndexProperties can change this to H.
    (yyval.string_value_) = new quickstep::ParseString((yylsp[0]).first_line, (yylsp[0]).first_column,
           std::to_string(quickstep::IndexSubBlockType::kBitWeavingV));
  }
<<<<<<< HEAD
#line 3890 "SqlParser_gen.cpp" /* yacc.c:1646  */
    break;

  case 84:
#line 1019 "../SqlParser.ypp" /* yacc.c:1646  */
=======
#line 3870 "SqlParser_gen.cpp" /* yacc.c:1661  */
    break;

  case 84:
#line 1006 "../SqlParser.ypp" /* yacc.c:1661  */
>>>>>>> 5b75e8ec
    {
    (yyval.string_value_) = new quickstep::ParseString((yylsp[0]).first_line, (yylsp[0]).first_column,
           std::to_string(quickstep::IndexSubBlockType::kBloomFilter));
  }
<<<<<<< HEAD
#line 3899 "SqlParser_gen.cpp" /* yacc.c:1646  */
    break;

  case 85:
#line 1023 "../SqlParser.ypp" /* yacc.c:1646  */
=======
#line 3879 "SqlParser_gen.cpp" /* yacc.c:1661  */
    break;

  case 85:
#line 1010 "../SqlParser.ypp" /* yacc.c:1661  */
>>>>>>> 5b75e8ec
    {
    (yyval.string_value_) = new quickstep::ParseString((yylsp[0]).first_line, (yylsp[0]).first_column,
           std::to_string(quickstep::IndexSubBlockType::kCSBTree));
  }
<<<<<<< HEAD
#line 3908 "SqlParser_gen.cpp" /* yacc.c:1646  */
    break;

  case 86:
#line 1027 "../SqlParser.ypp" /* yacc.c:1646  */
=======
#line 3888 "SqlParser_gen.cpp" /* yacc.c:1661  */
    break;

  case 86:
#line 1014 "../SqlParser.ypp" /* yacc.c:1661  */
>>>>>>> 5b75e8ec
    {
    (yyval.string_value_) = new quickstep::ParseString((yylsp[0]).first_line, (yylsp[0]).first_column,
           std::to_string(quickstep::IndexSubBlockType::kSMA));
  }
<<<<<<< HEAD
#line 3917 "SqlParser_gen.cpp" /* yacc.c:1646  */
    break;

  case 87:
#line 1033 "../SqlParser.ypp" /* yacc.c:1646  */
    {
    (yyval.key_value_list_) = nullptr;
  }
#line 3925 "SqlParser_gen.cpp" /* yacc.c:1646  */
    break;

  case 88:
#line 1036 "../SqlParser.ypp" /* yacc.c:1646  */
    {
    (yyval.key_value_list_) = (yyvsp[-1].key_value_list_);
  }
#line 3933 "SqlParser_gen.cpp" /* yacc.c:1646  */
    break;

  case 89:
#line 1042 "../SqlParser.ypp" /* yacc.c:1646  */
=======
#line 3897 "SqlParser_gen.cpp" /* yacc.c:1661  */
    break;

  case 87:
#line 1020 "../SqlParser.ypp" /* yacc.c:1661  */
    {
    (yyval.key_value_list_) = nullptr;
  }
#line 3905 "SqlParser_gen.cpp" /* yacc.c:1661  */
    break;

  case 88:
#line 1023 "../SqlParser.ypp" /* yacc.c:1661  */
    {
    (yyval.key_value_list_) = (yyvsp[-1].key_value_list_);
  }
#line 3913 "SqlParser_gen.cpp" /* yacc.c:1661  */
    break;

  case 89:
#line 1029 "../SqlParser.ypp" /* yacc.c:1661  */
>>>>>>> 5b75e8ec
    {
    delete (yyvsp[-7].string_value_);
    delete (yyvsp[-5].string_list_);
    delete (yyvsp[-1].literal_value_list_);
    (yyval.insert_statement_) = nullptr;
    NotSupported(&(yylsp[-6]), yyscanner, "list of column names in INSERT statement");
    YYERROR;
  }
<<<<<<< HEAD
#line 3946 "SqlParser_gen.cpp" /* yacc.c:1646  */
    break;

  case 90:
#line 1050 "../SqlParser.ypp" /* yacc.c:1646  */
    {
    (yyval.insert_statement_) = new quickstep::ParseStatementInsertTuple((yylsp[-6]).first_line, (yylsp[-6]).first_column, (yyvsp[-4].string_value_), (yyvsp[-1].literal_value_list_));
  }
#line 3954 "SqlParser_gen.cpp" /* yacc.c:1646  */
    break;

  case 91:
#line 1053 "../SqlParser.ypp" /* yacc.c:1646  */
    {
    (yyval.insert_statement_) = new quickstep::ParseStatementInsertSelection((yylsp[-3]).first_line, (yylsp[-2]).first_column, (yyvsp[-1].string_value_), (yyvsp[0].select_query_), nullptr);
  }
#line 3962 "SqlParser_gen.cpp" /* yacc.c:1646  */
    break;

  case 92:
#line 1056 "../SqlParser.ypp" /* yacc.c:1646  */
    {
    (yyval.insert_statement_) = new quickstep::ParseStatementInsertSelection((yylsp[-4]).first_line, (yylsp[-3]).first_column, (yyvsp[-1].string_value_), (yyvsp[0].select_query_), (yyvsp[-4].with_list_));
  }
#line 3970 "SqlParser_gen.cpp" /* yacc.c:1646  */
    break;

  case 93:
#line 1062 "../SqlParser.ypp" /* yacc.c:1646  */
    {
    (yyval.copy_from_statement_) = new quickstep::ParseStatementCopyFrom((yylsp[-4]).first_line, (yylsp[-4]).first_column, (yyvsp[-3].string_value_), (yyvsp[-1].string_value_), (yyvsp[0].copy_from_params_));
  }
#line 3978 "SqlParser_gen.cpp" /* yacc.c:1646  */
    break;

  case 94:
#line 1067 "../SqlParser.ypp" /* yacc.c:1646  */
    {
    (yyval.copy_from_params_) = nullptr;
  }
#line 3986 "SqlParser_gen.cpp" /* yacc.c:1646  */
    break;

  case 95:
#line 1070 "../SqlParser.ypp" /* yacc.c:1646  */
    {
    (yyval.copy_from_params_) = (yyvsp[-1].copy_from_params_);
  }
#line 3994 "SqlParser_gen.cpp" /* yacc.c:1646  */
    break;

  case 96:
#line 1075 "../SqlParser.ypp" /* yacc.c:1646  */
=======
#line 3926 "SqlParser_gen.cpp" /* yacc.c:1661  */
    break;

  case 90:
#line 1037 "../SqlParser.ypp" /* yacc.c:1661  */
    {
    (yyval.insert_statement_) = new quickstep::ParseStatementInsertTuple((yylsp[-6]).first_line, (yylsp[-6]).first_column, (yyvsp[-4].string_value_), (yyvsp[-1].literal_value_list_));
  }
#line 3934 "SqlParser_gen.cpp" /* yacc.c:1661  */
    break;

  case 91:
#line 1040 "../SqlParser.ypp" /* yacc.c:1661  */
    {
    (yyval.insert_statement_) = new quickstep::ParseStatementInsertSelection((yylsp[-3]).first_line, (yylsp[-2]).first_column, (yyvsp[-1].string_value_), (yyvsp[0].select_query_), nullptr);
  }
#line 3942 "SqlParser_gen.cpp" /* yacc.c:1661  */
    break;

  case 92:
#line 1043 "../SqlParser.ypp" /* yacc.c:1661  */
    {
    (yyval.insert_statement_) = new quickstep::ParseStatementInsertSelection((yylsp[-4]).first_line, (yylsp[-3]).first_column, (yyvsp[-1].string_value_), (yyvsp[0].select_query_), (yyvsp[-4].with_list_));
  }
#line 3950 "SqlParser_gen.cpp" /* yacc.c:1661  */
    break;

  case 93:
#line 1049 "../SqlParser.ypp" /* yacc.c:1661  */
    {
    (yyval.copy_from_statement_) = new quickstep::ParseStatementCopyFrom((yylsp[-4]).first_line, (yylsp[-4]).first_column, (yyvsp[-3].string_value_), (yyvsp[-1].string_value_), (yyvsp[0].copy_from_params_));
  }
#line 3958 "SqlParser_gen.cpp" /* yacc.c:1661  */
    break;

  case 94:
#line 1054 "../SqlParser.ypp" /* yacc.c:1661  */
    {
    (yyval.copy_from_params_) = nullptr;
  }
#line 3966 "SqlParser_gen.cpp" /* yacc.c:1661  */
    break;

  case 95:
#line 1057 "../SqlParser.ypp" /* yacc.c:1661  */
    {
    (yyval.copy_from_params_) = (yyvsp[-1].copy_from_params_);
  }
#line 3974 "SqlParser_gen.cpp" /* yacc.c:1661  */
    break;

  case 96:
#line 1062 "../SqlParser.ypp" /* yacc.c:1661  */
>>>>>>> 5b75e8ec
    {
    (yyval.copy_from_params_) = new quickstep::ParseCopyFromParams((yylsp[-1]).first_line, (yylsp[-1]).first_column);
    (yyval.copy_from_params_)->set_delimiter((yyvsp[0].string_value_));
  }
<<<<<<< HEAD
#line 4003 "SqlParser_gen.cpp" /* yacc.c:1646  */
    break;

  case 97:
#line 1079 "../SqlParser.ypp" /* yacc.c:1646  */
=======
#line 3983 "SqlParser_gen.cpp" /* yacc.c:1661  */
    break;

  case 97:
#line 1066 "../SqlParser.ypp" /* yacc.c:1661  */
>>>>>>> 5b75e8ec
    {
    (yyval.copy_from_params_) = new quickstep::ParseCopyFromParams((yylsp[-1]).first_line, (yylsp[-1]).first_column);
    (yyval.copy_from_params_)->escape_strings = (yyvsp[0].boolean_value_);
  }
<<<<<<< HEAD
#line 4012 "SqlParser_gen.cpp" /* yacc.c:1646  */
    break;

  case 98:
#line 1083 "../SqlParser.ypp" /* yacc.c:1646  */
=======
#line 3992 "SqlParser_gen.cpp" /* yacc.c:1661  */
    break;

  case 98:
#line 1070 "../SqlParser.ypp" /* yacc.c:1661  */
>>>>>>> 5b75e8ec
    {
    (yyval.copy_from_params_) = (yyvsp[-3].copy_from_params_);
    (yyval.copy_from_params_)->set_delimiter((yyvsp[0].string_value_));
  }
<<<<<<< HEAD
#line 4021 "SqlParser_gen.cpp" /* yacc.c:1646  */
    break;

  case 99:
#line 1087 "../SqlParser.ypp" /* yacc.c:1646  */
=======
#line 4001 "SqlParser_gen.cpp" /* yacc.c:1661  */
    break;

  case 99:
#line 1074 "../SqlParser.ypp" /* yacc.c:1661  */
>>>>>>> 5b75e8ec
    {
    (yyval.copy_from_params_) = (yyvsp[-3].copy_from_params_);
    (yyval.copy_from_params_)->escape_strings = (yyvsp[0].boolean_value_);
  }
<<<<<<< HEAD
#line 4030 "SqlParser_gen.cpp" /* yacc.c:1646  */
    break;

  case 100:
#line 1093 "../SqlParser.ypp" /* yacc.c:1646  */
    {
    (yyval.update_statement_) = new quickstep::ParseStatementUpdate((yylsp[-4]).first_line, (yylsp[-4]).first_column, (yyvsp[-3].string_value_), (yyvsp[-1].assignment_list_), (yyvsp[0].predicate_));
  }
#line 4038 "SqlParser_gen.cpp" /* yacc.c:1646  */
    break;

  case 101:
#line 1098 "../SqlParser.ypp" /* yacc.c:1646  */
    {
    (yyval.delete_statement_) = new quickstep::ParseStatementDelete((yylsp[-3]).first_line, (yylsp[-3]).first_column, (yyvsp[-1].string_value_), (yyvsp[0].predicate_));
  }
#line 4046 "SqlParser_gen.cpp" /* yacc.c:1646  */
    break;

  case 102:
#line 1103 "../SqlParser.ypp" /* yacc.c:1646  */
=======
#line 4010 "SqlParser_gen.cpp" /* yacc.c:1661  */
    break;

  case 100:
#line 1080 "../SqlParser.ypp" /* yacc.c:1661  */
    {
    (yyval.update_statement_) = new quickstep::ParseStatementUpdate((yylsp[-4]).first_line, (yylsp[-4]).first_column, (yyvsp[-3].string_value_), (yyvsp[-1].assignment_list_), (yyvsp[0].predicate_));
  }
#line 4018 "SqlParser_gen.cpp" /* yacc.c:1661  */
    break;

  case 101:
#line 1085 "../SqlParser.ypp" /* yacc.c:1661  */
    {
    (yyval.delete_statement_) = new quickstep::ParseStatementDelete((yylsp[-3]).first_line, (yylsp[-3]).first_column, (yyvsp[-1].string_value_), (yyvsp[0].predicate_));
  }
#line 4026 "SqlParser_gen.cpp" /* yacc.c:1661  */
    break;

  case 102:
#line 1090 "../SqlParser.ypp" /* yacc.c:1661  */
>>>>>>> 5b75e8ec
    {
    (yyval.assignment_list_) = (yyvsp[-2].assignment_list_);
    (yyval.assignment_list_)->push_back((yyvsp[0].assignment_));
  }
<<<<<<< HEAD
#line 4055 "SqlParser_gen.cpp" /* yacc.c:1646  */
    break;

  case 103:
#line 1107 "../SqlParser.ypp" /* yacc.c:1646  */
=======
#line 4035 "SqlParser_gen.cpp" /* yacc.c:1661  */
    break;

  case 103:
#line 1094 "../SqlParser.ypp" /* yacc.c:1661  */
>>>>>>> 5b75e8ec
    {
    (yyval.assignment_list_) = new quickstep::PtrList<quickstep::ParseAssignment>();
    (yyval.assignment_list_)->push_back((yyvsp[0].assignment_));
  }
<<<<<<< HEAD
#line 4064 "SqlParser_gen.cpp" /* yacc.c:1646  */
    break;

  case 104:
#line 1113 "../SqlParser.ypp" /* yacc.c:1646  */
    {
    (yyval.assignment_) = new quickstep::ParseAssignment((yylsp[-2]).first_line, (yylsp[-2]).first_column, (yyvsp[-2].string_value_), (yyvsp[0].expression_));
  }
#line 4072 "SqlParser_gen.cpp" /* yacc.c:1646  */
    break;

  case 105:
#line 1119 "../SqlParser.ypp" /* yacc.c:1646  */
    {
    (yyval.select_statement_) = new quickstep::ParseStatementSelect((yylsp[0]).first_line, (yylsp[0]).first_column, (yyvsp[0].select_query_), nullptr);
  }
#line 4080 "SqlParser_gen.cpp" /* yacc.c:1646  */
    break;

  case 106:
#line 1122 "../SqlParser.ypp" /* yacc.c:1646  */
    {
    (yyval.select_statement_) = new quickstep::ParseStatementSelect((yylsp[-1]).first_line, (yylsp[-1]).first_column, (yyvsp[0].select_query_), (yyvsp[-1].with_list_));
  }
#line 4088 "SqlParser_gen.cpp" /* yacc.c:1646  */
    break;

  case 107:
#line 1127 "../SqlParser.ypp" /* yacc.c:1646  */
    {
    (yyval.with_list_) = (yyvsp[0].with_list_);
  }
#line 4096 "SqlParser_gen.cpp" /* yacc.c:1646  */
    break;

  case 108:
#line 1132 "../SqlParser.ypp" /* yacc.c:1646  */
=======
#line 4044 "SqlParser_gen.cpp" /* yacc.c:1661  */
    break;

  case 104:
#line 1100 "../SqlParser.ypp" /* yacc.c:1661  */
    {
    (yyval.assignment_) = new quickstep::ParseAssignment((yylsp[-2]).first_line, (yylsp[-2]).first_column, (yyvsp[-2].string_value_), (yyvsp[0].expression_));
  }
#line 4052 "SqlParser_gen.cpp" /* yacc.c:1661  */
    break;

  case 105:
#line 1106 "../SqlParser.ypp" /* yacc.c:1661  */
    {
    (yyval.select_statement_) = new quickstep::ParseStatementSelect((yylsp[0]).first_line, (yylsp[0]).first_column, (yyvsp[0].select_query_), nullptr);
  }
#line 4060 "SqlParser_gen.cpp" /* yacc.c:1661  */
    break;

  case 106:
#line 1109 "../SqlParser.ypp" /* yacc.c:1661  */
    {
    (yyval.select_statement_) = new quickstep::ParseStatementSelect((yylsp[-1]).first_line, (yylsp[-1]).first_column, (yyvsp[0].select_query_), (yyvsp[-1].with_list_));
  }
#line 4068 "SqlParser_gen.cpp" /* yacc.c:1661  */
    break;

  case 107:
#line 1114 "../SqlParser.ypp" /* yacc.c:1661  */
    {
    (yyval.with_list_) = (yyvsp[0].with_list_);
  }
#line 4076 "SqlParser_gen.cpp" /* yacc.c:1661  */
    break;

  case 108:
#line 1119 "../SqlParser.ypp" /* yacc.c:1661  */
>>>>>>> 5b75e8ec
    {
    (yyval.with_list_) = new quickstep::PtrVector<quickstep::ParseSubqueryTableReference>();
    (yyval.with_list_)->push_back((yyvsp[0].with_list_element_));
  }
<<<<<<< HEAD
#line 4105 "SqlParser_gen.cpp" /* yacc.c:1646  */
    break;

  case 109:
#line 1136 "../SqlParser.ypp" /* yacc.c:1646  */
=======
#line 4085 "SqlParser_gen.cpp" /* yacc.c:1661  */
    break;

  case 109:
#line 1123 "../SqlParser.ypp" /* yacc.c:1661  */
>>>>>>> 5b75e8ec
    {
    (yyval.with_list_) = (yyvsp[-2].with_list_);
    (yyval.with_list_)->push_back((yyvsp[0].with_list_element_));
  }
<<<<<<< HEAD
#line 4114 "SqlParser_gen.cpp" /* yacc.c:1646  */
    break;

  case 110:
#line 1142 "../SqlParser.ypp" /* yacc.c:1646  */
=======
#line 4094 "SqlParser_gen.cpp" /* yacc.c:1661  */
    break;

  case 110:
#line 1129 "../SqlParser.ypp" /* yacc.c:1661  */
>>>>>>> 5b75e8ec
    {
    (yyval.with_list_element_) = new quickstep::ParseSubqueryTableReference((yylsp[-2]).first_line, (yylsp[-2]).first_column, (yyvsp[0].subquery_expression_));
    (yyval.with_list_element_)->set_table_reference_signature((yyvsp[-2].table_reference_signature_));
  }
<<<<<<< HEAD
#line 4123 "SqlParser_gen.cpp" /* yacc.c:1646  */
    break;

  case 111:
#line 1149 "../SqlParser.ypp" /* yacc.c:1646  */
=======
#line 4103 "SqlParser_gen.cpp" /* yacc.c:1661  */
    break;

  case 111:
#line 1136 "../SqlParser.ypp" /* yacc.c:1661  */
>>>>>>> 5b75e8ec
    {
    (yyval.select_query_) = new quickstep::ParseSelect((yylsp[-9]).first_line, (yylsp[-9]).first_column, (yyvsp[-7].selection_), (yyvsp[-6].table_reference_list_), (yyvsp[-5].predicate_), (yyvsp[-4].opt_group_by_clause_), (yyvsp[-3].opt_having_clause_), (yyvsp[-2].opt_order_by_clause_), (yyvsp[-1].opt_limit_clause_), (yyvsp[0].opt_window_clause_));
  }
<<<<<<< HEAD
#line 4131 "SqlParser_gen.cpp" /* yacc.c:1646  */
    break;

  case 112:
#line 1154 "../SqlParser.ypp" /* yacc.c:1646  */
    {
    /* $$ = nullptr; */
  }
#line 4139 "SqlParser_gen.cpp" /* yacc.c:1646  */
    break;

  case 113:
#line 1157 "../SqlParser.ypp" /* yacc.c:1646  */
=======
#line 4111 "SqlParser_gen.cpp" /* yacc.c:1661  */
    break;

  case 112:
#line 1141 "../SqlParser.ypp" /* yacc.c:1661  */
    {
    /* $$ = nullptr; */
  }
#line 4119 "SqlParser_gen.cpp" /* yacc.c:1661  */
    break;

  case 113:
#line 1144 "../SqlParser.ypp" /* yacc.c:1661  */
>>>>>>> 5b75e8ec
    {
    NotSupported(&(yylsp[0]), yyscanner, "ALL in selection");
    YYERROR;
  }
<<<<<<< HEAD
#line 4148 "SqlParser_gen.cpp" /* yacc.c:1646  */
    break;

  case 114:
#line 1161 "../SqlParser.ypp" /* yacc.c:1646  */
=======
#line 4128 "SqlParser_gen.cpp" /* yacc.c:1661  */
    break;

  case 114:
#line 1148 "../SqlParser.ypp" /* yacc.c:1661  */
>>>>>>> 5b75e8ec
    {
    NotSupported(&(yylsp[0]), yyscanner, "DISTINCT in selection");
    YYERROR;
  }
<<<<<<< HEAD
#line 4157 "SqlParser_gen.cpp" /* yacc.c:1646  */
    break;

  case 115:
#line 1167 "../SqlParser.ypp" /* yacc.c:1646  */
    {
    (yyval.selection_) = new quickstep::ParseSelectionStar((yylsp[0]).first_line, (yylsp[0]).first_column);
  }
#line 4165 "SqlParser_gen.cpp" /* yacc.c:1646  */
    break;

  case 116:
#line 1170 "../SqlParser.ypp" /* yacc.c:1646  */
    {
    (yyval.selection_) = (yyvsp[0].selection_list_);
  }
#line 4173 "SqlParser_gen.cpp" /* yacc.c:1646  */
    break;

  case 117:
#line 1175 "../SqlParser.ypp" /* yacc.c:1646  */
=======
#line 4137 "SqlParser_gen.cpp" /* yacc.c:1661  */
    break;

  case 115:
#line 1154 "../SqlParser.ypp" /* yacc.c:1661  */
    {
    (yyval.selection_) = new quickstep::ParseSelectionStar((yylsp[0]).first_line, (yylsp[0]).first_column);
  }
#line 4145 "SqlParser_gen.cpp" /* yacc.c:1661  */
    break;

  case 116:
#line 1157 "../SqlParser.ypp" /* yacc.c:1661  */
    {
    (yyval.selection_) = (yyvsp[0].selection_list_);
  }
#line 4153 "SqlParser_gen.cpp" /* yacc.c:1661  */
    break;

  case 117:
#line 1162 "../SqlParser.ypp" /* yacc.c:1661  */
>>>>>>> 5b75e8ec
    {
    (yyval.selection_list_) = new quickstep::ParseSelectionList((yylsp[0]).first_line, (yylsp[0]).first_column);
    (yyval.selection_list_)->add((yyvsp[0].selection_item_));
  }
<<<<<<< HEAD
#line 4182 "SqlParser_gen.cpp" /* yacc.c:1646  */
    break;

  case 118:
#line 1179 "../SqlParser.ypp" /* yacc.c:1646  */
=======
#line 4162 "SqlParser_gen.cpp" /* yacc.c:1661  */
    break;

  case 118:
#line 1166 "../SqlParser.ypp" /* yacc.c:1661  */
>>>>>>> 5b75e8ec
    {
    (yyval.selection_list_) = (yyvsp[-2].selection_list_);
    (yyval.selection_list_)->add((yyvsp[0].selection_item_));
  }
<<<<<<< HEAD
#line 4191 "SqlParser_gen.cpp" /* yacc.c:1646  */
    break;

  case 119:
#line 1185 "../SqlParser.ypp" /* yacc.c:1646  */
    {
    (yyval.selection_item_) = new quickstep::ParseSelectionItem((yylsp[-2]).first_line, (yylsp[-2]).first_column, (yyvsp[-2].expression_), (yyvsp[0].string_value_));
  }
#line 4199 "SqlParser_gen.cpp" /* yacc.c:1646  */
    break;

  case 120:
#line 1188 "../SqlParser.ypp" /* yacc.c:1646  */
    {
    (yyval.selection_item_) = new quickstep::ParseSelectionItem((yylsp[-1]).first_line, (yylsp[-1]).first_column, (yyvsp[-1].expression_), (yyvsp[0].string_value_));
  }
#line 4207 "SqlParser_gen.cpp" /* yacc.c:1646  */
    break;

  case 121:
#line 1191 "../SqlParser.ypp" /* yacc.c:1646  */
    {
    (yyval.selection_item_) = new quickstep::ParseSelectionItem((yylsp[0]).first_line, (yylsp[0]).first_column, (yyvsp[0].expression_));
  }
#line 4215 "SqlParser_gen.cpp" /* yacc.c:1646  */
    break;

  case 122:
#line 1196 "../SqlParser.ypp" /* yacc.c:1646  */
    {
    (yyval.table_reference_list_) = (yyvsp[0].table_reference_list_);
  }
#line 4223 "SqlParser_gen.cpp" /* yacc.c:1646  */
    break;

  case 123:
#line 1201 "../SqlParser.ypp" /* yacc.c:1646  */
    {
    (yyval.subquery_expression_) = new quickstep::ParseSubqueryExpression((yylsp[-2]).first_line, (yylsp[-2]).first_column, (yyvsp[-1].select_query_));
  }
#line 4231 "SqlParser_gen.cpp" /* yacc.c:1646  */
    break;

  case 124:
#line 1206 "../SqlParser.ypp" /* yacc.c:1646  */
    {
    (yyval.opt_sample_clause_) = NULL;
  }
#line 4239 "SqlParser_gen.cpp" /* yacc.c:1646  */
    break;

  case 125:
#line 1209 "../SqlParser.ypp" /* yacc.c:1646  */
    {
    (yyval.opt_sample_clause_) = new quickstep::ParseSample((yylsp[-2]).first_line, (yylsp[-2]).first_column, true, (yyvsp[-1].numeric_literal_value_));
  }
#line 4247 "SqlParser_gen.cpp" /* yacc.c:1646  */
    break;

  case 126:
#line 1212 "../SqlParser.ypp" /* yacc.c:1646  */
    {
    (yyval.opt_sample_clause_) = new quickstep::ParseSample((yylsp[-2]).first_line, (yylsp[-2]).first_column, false, (yyvsp[-1].numeric_literal_value_));
  }
#line 4255 "SqlParser_gen.cpp" /* yacc.c:1646  */
    break;

  case 127:
#line 1217 "../SqlParser.ypp" /* yacc.c:1646  */
    {
    (yyval.join_type_) = quickstep::ParseJoinedTableReference::JoinType::kInnerJoin;
  }
#line 4263 "SqlParser_gen.cpp" /* yacc.c:1646  */
    break;

  case 128:
#line 1220 "../SqlParser.ypp" /* yacc.c:1646  */
    {
    (yyval.join_type_) = quickstep::ParseJoinedTableReference::JoinType::kInnerJoin;
  }
#line 4271 "SqlParser_gen.cpp" /* yacc.c:1646  */
    break;

  case 129:
#line 1223 "../SqlParser.ypp" /* yacc.c:1646  */
    {
    (yyval.join_type_) = quickstep::ParseJoinedTableReference::JoinType::kLeftOuterJoin;
  }
#line 4279 "SqlParser_gen.cpp" /* yacc.c:1646  */
    break;

  case 130:
#line 1226 "../SqlParser.ypp" /* yacc.c:1646  */
    {
    (yyval.join_type_) = quickstep::ParseJoinedTableReference::JoinType::kLeftOuterJoin;
  }
#line 4287 "SqlParser_gen.cpp" /* yacc.c:1646  */
    break;

  case 131:
#line 1229 "../SqlParser.ypp" /* yacc.c:1646  */
    {
    (yyval.join_type_) = quickstep::ParseJoinedTableReference::JoinType::kRightOuterJoin;
  }
#line 4295 "SqlParser_gen.cpp" /* yacc.c:1646  */
    break;

  case 132:
#line 1232 "../SqlParser.ypp" /* yacc.c:1646  */
    {
    (yyval.join_type_) = quickstep::ParseJoinedTableReference::JoinType::kRightOuterJoin;
  }
#line 4303 "SqlParser_gen.cpp" /* yacc.c:1646  */
    break;

  case 133:
#line 1235 "../SqlParser.ypp" /* yacc.c:1646  */
    {
    (yyval.join_type_) = quickstep::ParseJoinedTableReference::JoinType::kFullOuterJoin;
  }
#line 4311 "SqlParser_gen.cpp" /* yacc.c:1646  */
    break;

  case 134:
#line 1238 "../SqlParser.ypp" /* yacc.c:1646  */
    {
    (yyval.join_type_) = quickstep::ParseJoinedTableReference::JoinType::kFullOuterJoin;
  }
#line 4319 "SqlParser_gen.cpp" /* yacc.c:1646  */
    break;

  case 135:
#line 1243 "../SqlParser.ypp" /* yacc.c:1646  */
    {
    (yyval.table_reference_) = new quickstep::ParseJoinedTableReference((yylsp[-3]).first_line, (yylsp[-3]).first_column, (yyvsp[-4].join_type_), (yyvsp[-5].table_reference_), (yyvsp[-2].table_reference_), (yyvsp[0].predicate_));
  }
#line 4327 "SqlParser_gen.cpp" /* yacc.c:1646  */
    break;

  case 136:
#line 1246 "../SqlParser.ypp" /* yacc.c:1646  */
    {
    (yyval.table_reference_) = (yyvsp[0].table_reference_);
  }
#line 4335 "SqlParser_gen.cpp" /* yacc.c:1646  */
    break;

  case 137:
#line 1251 "../SqlParser.ypp" /* yacc.c:1646  */
=======
#line 4171 "SqlParser_gen.cpp" /* yacc.c:1661  */
    break;

  case 119:
#line 1172 "../SqlParser.ypp" /* yacc.c:1661  */
    {
    (yyval.selection_item_) = new quickstep::ParseSelectionItem((yylsp[-2]).first_line, (yylsp[-2]).first_column, (yyvsp[-2].expression_), (yyvsp[0].string_value_));
  }
#line 4179 "SqlParser_gen.cpp" /* yacc.c:1661  */
    break;

  case 120:
#line 1175 "../SqlParser.ypp" /* yacc.c:1661  */
    {
    (yyval.selection_item_) = new quickstep::ParseSelectionItem((yylsp[-1]).first_line, (yylsp[-1]).first_column, (yyvsp[-1].expression_), (yyvsp[0].string_value_));
  }
#line 4187 "SqlParser_gen.cpp" /* yacc.c:1661  */
    break;

  case 121:
#line 1178 "../SqlParser.ypp" /* yacc.c:1661  */
    {
    (yyval.selection_item_) = new quickstep::ParseSelectionItem((yylsp[0]).first_line, (yylsp[0]).first_column, (yyvsp[0].expression_));
  }
#line 4195 "SqlParser_gen.cpp" /* yacc.c:1661  */
    break;

  case 122:
#line 1183 "../SqlParser.ypp" /* yacc.c:1661  */
    {
    (yyval.table_reference_list_) = (yyvsp[0].table_reference_list_);
  }
#line 4203 "SqlParser_gen.cpp" /* yacc.c:1661  */
    break;

  case 123:
#line 1188 "../SqlParser.ypp" /* yacc.c:1661  */
    {
    (yyval.subquery_expression_) = new quickstep::ParseSubqueryExpression((yylsp[-2]).first_line, (yylsp[-2]).first_column, (yyvsp[-1].select_query_));
  }
#line 4211 "SqlParser_gen.cpp" /* yacc.c:1661  */
    break;

  case 124:
#line 1193 "../SqlParser.ypp" /* yacc.c:1661  */
    {
    (yyval.opt_sample_clause_) = NULL;
  }
#line 4219 "SqlParser_gen.cpp" /* yacc.c:1661  */
    break;

  case 125:
#line 1196 "../SqlParser.ypp" /* yacc.c:1661  */
    {
    (yyval.opt_sample_clause_) = new quickstep::ParseSample((yylsp[-2]).first_line, (yylsp[-2]).first_column, true, (yyvsp[-1].numeric_literal_value_));
  }
#line 4227 "SqlParser_gen.cpp" /* yacc.c:1661  */
    break;

  case 126:
#line 1199 "../SqlParser.ypp" /* yacc.c:1661  */
    {
    (yyval.opt_sample_clause_) = new quickstep::ParseSample((yylsp[-2]).first_line, (yylsp[-2]).first_column, false, (yyvsp[-1].numeric_literal_value_));
  }
#line 4235 "SqlParser_gen.cpp" /* yacc.c:1661  */
    break;

  case 127:
#line 1204 "../SqlParser.ypp" /* yacc.c:1661  */
    {
    (yyval.join_type_) = quickstep::ParseJoinedTableReference::JoinType::kInnerJoin;
  }
#line 4243 "SqlParser_gen.cpp" /* yacc.c:1661  */
    break;

  case 128:
#line 1207 "../SqlParser.ypp" /* yacc.c:1661  */
    {
    (yyval.join_type_) = quickstep::ParseJoinedTableReference::JoinType::kInnerJoin;
  }
#line 4251 "SqlParser_gen.cpp" /* yacc.c:1661  */
    break;

  case 129:
#line 1210 "../SqlParser.ypp" /* yacc.c:1661  */
    {
    (yyval.join_type_) = quickstep::ParseJoinedTableReference::JoinType::kLeftOuterJoin;
  }
#line 4259 "SqlParser_gen.cpp" /* yacc.c:1661  */
    break;

  case 130:
#line 1213 "../SqlParser.ypp" /* yacc.c:1661  */
    {
    (yyval.join_type_) = quickstep::ParseJoinedTableReference::JoinType::kLeftOuterJoin;
  }
#line 4267 "SqlParser_gen.cpp" /* yacc.c:1661  */
    break;

  case 131:
#line 1216 "../SqlParser.ypp" /* yacc.c:1661  */
    {
    (yyval.join_type_) = quickstep::ParseJoinedTableReference::JoinType::kRightOuterJoin;
  }
#line 4275 "SqlParser_gen.cpp" /* yacc.c:1661  */
    break;

  case 132:
#line 1219 "../SqlParser.ypp" /* yacc.c:1661  */
    {
    (yyval.join_type_) = quickstep::ParseJoinedTableReference::JoinType::kRightOuterJoin;
  }
#line 4283 "SqlParser_gen.cpp" /* yacc.c:1661  */
    break;

  case 133:
#line 1222 "../SqlParser.ypp" /* yacc.c:1661  */
    {
    (yyval.join_type_) = quickstep::ParseJoinedTableReference::JoinType::kFullOuterJoin;
  }
#line 4291 "SqlParser_gen.cpp" /* yacc.c:1661  */
    break;

  case 134:
#line 1225 "../SqlParser.ypp" /* yacc.c:1661  */
    {
    (yyval.join_type_) = quickstep::ParseJoinedTableReference::JoinType::kFullOuterJoin;
  }
#line 4299 "SqlParser_gen.cpp" /* yacc.c:1661  */
    break;

  case 135:
#line 1230 "../SqlParser.ypp" /* yacc.c:1661  */
    {
    (yyval.table_reference_) = new quickstep::ParseJoinedTableReference((yylsp[-3]).first_line, (yylsp[-3]).first_column, (yyvsp[-4].join_type_), (yyvsp[-5].table_reference_), (yyvsp[-2].table_reference_), (yyvsp[0].predicate_));
  }
#line 4307 "SqlParser_gen.cpp" /* yacc.c:1661  */
    break;

  case 136:
#line 1233 "../SqlParser.ypp" /* yacc.c:1661  */
    {
    (yyval.table_reference_) = (yyvsp[0].table_reference_);
  }
#line 4315 "SqlParser_gen.cpp" /* yacc.c:1661  */
    break;

  case 137:
#line 1238 "../SqlParser.ypp" /* yacc.c:1661  */
>>>>>>> 5b75e8ec
    {
    (yyval.table_reference_) = new quickstep::ParseSubqueryTableReference((yylsp[-1]).first_line, (yylsp[-1]).first_column, (yyvsp[-1].subquery_expression_));
    (yyval.table_reference_)->set_table_reference_signature((yyvsp[0].table_reference_signature_));
  }
<<<<<<< HEAD
#line 4344 "SqlParser_gen.cpp" /* yacc.c:1646  */
    break;

  case 138:
#line 1255 "../SqlParser.ypp" /* yacc.c:1646  */
=======
#line 4324 "SqlParser_gen.cpp" /* yacc.c:1661  */
    break;

  case 138:
#line 1242 "../SqlParser.ypp" /* yacc.c:1661  */
>>>>>>> 5b75e8ec
    {
    (yyval.table_reference_) = new quickstep::ParseSimpleTableReference((yylsp[-2]).first_line, (yylsp[-2]).first_column, (yyvsp[-2].string_value_), (yyvsp[-1].opt_sample_clause_));
    (yyval.table_reference_)->set_table_reference_signature((yyvsp[0].table_reference_signature_));
  }
<<<<<<< HEAD
#line 4353 "SqlParser_gen.cpp" /* yacc.c:1646  */
    break;

  case 139:
#line 1259 "../SqlParser.ypp" /* yacc.c:1646  */
    {
    (yyval.table_reference_) = new quickstep::ParseSimpleTableReference((yylsp[-1]).first_line, (yylsp[-1]).first_column, (yyvsp[-1].string_value_), (yyvsp[0].opt_sample_clause_));
  }
#line 4361 "SqlParser_gen.cpp" /* yacc.c:1646  */
    break;

  case 140:
#line 1262 "../SqlParser.ypp" /* yacc.c:1646  */
=======
#line 4333 "SqlParser_gen.cpp" /* yacc.c:1661  */
    break;

  case 139:
#line 1246 "../SqlParser.ypp" /* yacc.c:1661  */
    {
    (yyval.table_reference_) = new quickstep::ParseSimpleTableReference((yylsp[-1]).first_line, (yylsp[-1]).first_column, (yyvsp[-1].string_value_), (yyvsp[0].opt_sample_clause_));
  }
#line 4341 "SqlParser_gen.cpp" /* yacc.c:1661  */
    break;

  case 140:
#line 1249 "../SqlParser.ypp" /* yacc.c:1661  */
>>>>>>> 5b75e8ec
    {
    (yyval.table_reference_) = new quickstep::ParseGeneratorTableReference((yylsp[-1]).first_line, (yylsp[-1]).first_column, (yyvsp[-1].function_call_));
    (yyval.table_reference_)->set_table_reference_signature((yyvsp[0].table_reference_signature_));
  }
<<<<<<< HEAD
#line 4370 "SqlParser_gen.cpp" /* yacc.c:1646  */
    break;

  case 141:
#line 1266 "../SqlParser.ypp" /* yacc.c:1646  */
    {
    (yyval.table_reference_) = new quickstep::ParseGeneratorTableReference((yylsp[0]).first_line, (yylsp[0]).first_column, (yyvsp[0].function_call_));
  }
#line 4378 "SqlParser_gen.cpp" /* yacc.c:1646  */
    break;

  case 142:
#line 1269 "../SqlParser.ypp" /* yacc.c:1646  */
    {
    (yyval.table_reference_) = (yyvsp[-1].table_reference_);
  }
#line 4386 "SqlParser_gen.cpp" /* yacc.c:1646  */
    break;

  case 143:
#line 1274 "../SqlParser.ypp" /* yacc.c:1646  */
    {
    (yyval.table_reference_signature_) = (yyvsp[0].table_reference_signature_);
  }
#line 4394 "SqlParser_gen.cpp" /* yacc.c:1646  */
    break;

  case 144:
#line 1277 "../SqlParser.ypp" /* yacc.c:1646  */
    {
    (yyval.table_reference_signature_) = (yyvsp[0].table_reference_signature_);
  }
#line 4402 "SqlParser_gen.cpp" /* yacc.c:1646  */
    break;

  case 145:
#line 1282 "../SqlParser.ypp" /* yacc.c:1646  */
    {
    (yyval.table_reference_signature_) = new ::quickstep::ParseTableReferenceSignature((yylsp[0]).first_line, (yylsp[0]).first_column, (yyvsp[0].string_value_));
  }
#line 4410 "SqlParser_gen.cpp" /* yacc.c:1646  */
    break;

  case 146:
#line 1285 "../SqlParser.ypp" /* yacc.c:1646  */
    {
    (yyval.table_reference_signature_) = new ::quickstep::ParseTableReferenceSignature((yylsp[-3]).first_line, (yylsp[-3]).first_column, (yyvsp[-3].string_value_), (yyvsp[-1].string_list_));
  }
#line 4418 "SqlParser_gen.cpp" /* yacc.c:1646  */
    break;

  case 147:
#line 1290 "../SqlParser.ypp" /* yacc.c:1646  */
=======
#line 4350 "SqlParser_gen.cpp" /* yacc.c:1661  */
    break;

  case 141:
#line 1253 "../SqlParser.ypp" /* yacc.c:1661  */
    {
    (yyval.table_reference_) = new quickstep::ParseGeneratorTableReference((yylsp[0]).first_line, (yylsp[0]).first_column, (yyvsp[0].function_call_));
  }
#line 4358 "SqlParser_gen.cpp" /* yacc.c:1661  */
    break;

  case 142:
#line 1256 "../SqlParser.ypp" /* yacc.c:1661  */
    {
    (yyval.table_reference_) = (yyvsp[-1].table_reference_);
  }
#line 4366 "SqlParser_gen.cpp" /* yacc.c:1661  */
    break;

  case 143:
#line 1261 "../SqlParser.ypp" /* yacc.c:1661  */
    {
    (yyval.table_reference_signature_) = (yyvsp[0].table_reference_signature_);
  }
#line 4374 "SqlParser_gen.cpp" /* yacc.c:1661  */
    break;

  case 144:
#line 1264 "../SqlParser.ypp" /* yacc.c:1661  */
    {
    (yyval.table_reference_signature_) = (yyvsp[0].table_reference_signature_);
  }
#line 4382 "SqlParser_gen.cpp" /* yacc.c:1661  */
    break;

  case 145:
#line 1269 "../SqlParser.ypp" /* yacc.c:1661  */
    {
    (yyval.table_reference_signature_) = new ::quickstep::ParseTableReferenceSignature((yylsp[0]).first_line, (yylsp[0]).first_column, (yyvsp[0].string_value_));
  }
#line 4390 "SqlParser_gen.cpp" /* yacc.c:1661  */
    break;

  case 146:
#line 1272 "../SqlParser.ypp" /* yacc.c:1661  */
    {
    (yyval.table_reference_signature_) = new ::quickstep::ParseTableReferenceSignature((yylsp[-3]).first_line, (yylsp[-3]).first_column, (yyvsp[-3].string_value_), (yyvsp[-1].string_list_));
  }
#line 4398 "SqlParser_gen.cpp" /* yacc.c:1661  */
    break;

  case 147:
#line 1277 "../SqlParser.ypp" /* yacc.c:1661  */
>>>>>>> 5b75e8ec
    {
    (yyval.table_reference_list_) = new quickstep::PtrList<quickstep::ParseTableReference>();
    (yyval.table_reference_list_)->push_back((yyvsp[0].table_reference_));
  }
<<<<<<< HEAD
#line 4427 "SqlParser_gen.cpp" /* yacc.c:1646  */
    break;

  case 148:
#line 1294 "../SqlParser.ypp" /* yacc.c:1646  */
=======
#line 4407 "SqlParser_gen.cpp" /* yacc.c:1661  */
    break;

  case 148:
#line 1281 "../SqlParser.ypp" /* yacc.c:1661  */
>>>>>>> 5b75e8ec
    {
    (yyval.table_reference_list_) = (yyvsp[-2].table_reference_list_);
    (yyval.table_reference_list_)->push_back((yyvsp[0].table_reference_));
  }
<<<<<<< HEAD
#line 4436 "SqlParser_gen.cpp" /* yacc.c:1646  */
    break;

  case 149:
#line 1300 "../SqlParser.ypp" /* yacc.c:1646  */
    {
    (yyval.opt_group_by_clause_) = nullptr;
  }
#line 4444 "SqlParser_gen.cpp" /* yacc.c:1646  */
    break;

  case 150:
#line 1303 "../SqlParser.ypp" /* yacc.c:1646  */
    {
    (yyval.opt_group_by_clause_) = new quickstep::ParseGroupBy((yylsp[-2]).first_line, (yylsp[-2]).first_column, (yyvsp[0].expression_list_));
  }
#line 4452 "SqlParser_gen.cpp" /* yacc.c:1646  */
    break;

  case 151:
#line 1308 "../SqlParser.ypp" /* yacc.c:1646  */
    {
    (yyval.opt_having_clause_) = nullptr;
  }
#line 4460 "SqlParser_gen.cpp" /* yacc.c:1646  */
    break;

  case 152:
#line 1311 "../SqlParser.ypp" /* yacc.c:1646  */
    {
    (yyval.opt_having_clause_) = new quickstep::ParseHaving((yylsp[-1]).first_line, (yylsp[-1]).first_column, (yyvsp[0].predicate_));
  }
#line 4468 "SqlParser_gen.cpp" /* yacc.c:1646  */
    break;

  case 153:
#line 1316 "../SqlParser.ypp" /* yacc.c:1646  */
    {
    (yyval.opt_order_by_clause_) = nullptr;
  }
#line 4476 "SqlParser_gen.cpp" /* yacc.c:1646  */
    break;

  case 154:
#line 1319 "../SqlParser.ypp" /* yacc.c:1646  */
    {
    (yyval.opt_order_by_clause_) = new quickstep::ParseOrderBy((yylsp[-2]).first_line, (yylsp[-2]).first_column, (yyvsp[0].order_commalist_));
  }
#line 4484 "SqlParser_gen.cpp" /* yacc.c:1646  */
    break;

  case 155:
#line 1324 "../SqlParser.ypp" /* yacc.c:1646  */
    {
    (yyval.opt_limit_clause_) = nullptr;
  }
#line 4492 "SqlParser_gen.cpp" /* yacc.c:1646  */
    break;

  case 156:
#line 1327 "../SqlParser.ypp" /* yacc.c:1646  */
=======
#line 4416 "SqlParser_gen.cpp" /* yacc.c:1661  */
    break;

  case 149:
#line 1287 "../SqlParser.ypp" /* yacc.c:1661  */
    {
    (yyval.opt_group_by_clause_) = nullptr;
  }
#line 4424 "SqlParser_gen.cpp" /* yacc.c:1661  */
    break;

  case 150:
#line 1290 "../SqlParser.ypp" /* yacc.c:1661  */
    {
    (yyval.opt_group_by_clause_) = new quickstep::ParseGroupBy((yylsp[-2]).first_line, (yylsp[-2]).first_column, (yyvsp[0].expression_list_));
  }
#line 4432 "SqlParser_gen.cpp" /* yacc.c:1661  */
    break;

  case 151:
#line 1295 "../SqlParser.ypp" /* yacc.c:1661  */
    {
    (yyval.opt_having_clause_) = nullptr;
  }
#line 4440 "SqlParser_gen.cpp" /* yacc.c:1661  */
    break;

  case 152:
#line 1298 "../SqlParser.ypp" /* yacc.c:1661  */
    {
    (yyval.opt_having_clause_) = new quickstep::ParseHaving((yylsp[-1]).first_line, (yylsp[-1]).first_column, (yyvsp[0].predicate_));
  }
#line 4448 "SqlParser_gen.cpp" /* yacc.c:1661  */
    break;

  case 153:
#line 1303 "../SqlParser.ypp" /* yacc.c:1661  */
    {
    (yyval.opt_order_by_clause_) = nullptr;
  }
#line 4456 "SqlParser_gen.cpp" /* yacc.c:1661  */
    break;

  case 154:
#line 1306 "../SqlParser.ypp" /* yacc.c:1661  */
    {
    (yyval.opt_order_by_clause_) = new quickstep::ParseOrderBy((yylsp[-2]).first_line, (yylsp[-2]).first_column, (yyvsp[0].order_commalist_));
  }
#line 4464 "SqlParser_gen.cpp" /* yacc.c:1661  */
    break;

  case 155:
#line 1311 "../SqlParser.ypp" /* yacc.c:1661  */
    {
    (yyval.opt_limit_clause_) = nullptr;
  }
#line 4472 "SqlParser_gen.cpp" /* yacc.c:1661  */
    break;

  case 156:
#line 1314 "../SqlParser.ypp" /* yacc.c:1661  */
>>>>>>> 5b75e8ec
    {
    if ((yyvsp[0].numeric_literal_value_)->float_like()) {
      delete (yyvsp[0].numeric_literal_value_);
      (yyval.opt_limit_clause_) = nullptr;
      quickstep_yyerror(&(yylsp[0]), yyscanner, nullptr, "LIMIT value must be an integer");
      YYERROR;
    } else {
      if ((yyvsp[0].numeric_literal_value_)->long_value() <= 0) {
        delete (yyvsp[0].numeric_literal_value_);
        (yyval.opt_limit_clause_) = nullptr;
        quickstep_yyerror(&(yylsp[0]), yyscanner, nullptr, "LIMIT value must be positive");
        YYERROR;
      } else {
        (yyval.opt_limit_clause_) = new quickstep::ParseLimit((yylsp[-1]).first_line, (yylsp[-1]).first_column, (yyvsp[0].numeric_literal_value_));
      }
    }
  }
<<<<<<< HEAD
#line 4514 "SqlParser_gen.cpp" /* yacc.c:1646  */
    break;

  case 157:
#line 1346 "../SqlParser.ypp" /* yacc.c:1646  */
    {
    (yyval.opt_window_clause_) = nullptr;
  }
#line 4522 "SqlParser_gen.cpp" /* yacc.c:1646  */
    break;

  case 158:
#line 1349 "../SqlParser.ypp" /* yacc.c:1646  */
    {
    (yyval.opt_window_clause_) = new quickstep::ParseWindow((yylsp[-4]).first_line, (yylsp[-4]).first_column, (yyvsp[-3].attribute_), (yyvsp[-2].window_partition_by_list_), (yyvsp[-4].literal_value_), (yyvsp[-1].literal_value_), (yyvsp[0].literal_value_));
  }
#line 4530 "SqlParser_gen.cpp" /* yacc.c:1646  */
    break;

  case 159:
#line 1354 "../SqlParser.ypp" /* yacc.c:1646  */
    {
    (yyval.literal_value_) = (yyvsp[0].literal_value_);
  }
#line 4538 "SqlParser_gen.cpp" /* yacc.c:1646  */
    break;

  case 160:
#line 1359 "../SqlParser.ypp" /* yacc.c:1646  */
    {
    (yyval.attribute_) = (yyvsp[0].attribute_);
  }
#line 4546 "SqlParser_gen.cpp" /* yacc.c:1646  */
    break;

  case 161:
#line 1364 "../SqlParser.ypp" /* yacc.c:1646  */
    {
    (yyval.window_partition_by_list_) = nullptr;
  }
#line 4554 "SqlParser_gen.cpp" /* yacc.c:1646  */
    break;

  case 162:
#line 1367 "../SqlParser.ypp" /* yacc.c:1646  */
    {
    (yyval.window_partition_by_list_) = (yyvsp[0].expression_list_);
  }
#line 4562 "SqlParser_gen.cpp" /* yacc.c:1646  */
    break;

  case 163:
#line 1372 "../SqlParser.ypp" /* yacc.c:1646  */
    {
    (yyval.literal_value_) = (yyvsp[0].literal_value_);
  }
#line 4570 "SqlParser_gen.cpp" /* yacc.c:1646  */
    break;

  case 164:
#line 1377 "../SqlParser.ypp" /* yacc.c:1646  */
    {
    (yyval.literal_value_) = (yyvsp[0].literal_value_);
  }
#line 4578 "SqlParser_gen.cpp" /* yacc.c:1646  */
    break;

  case 165:
#line 1382 "../SqlParser.ypp" /* yacc.c:1646  */
=======
#line 4494 "SqlParser_gen.cpp" /* yacc.c:1661  */
    break;

  case 157:
#line 1333 "../SqlParser.ypp" /* yacc.c:1661  */
>>>>>>> 5b75e8ec
    {
    (yyval.order_commalist_) = new quickstep::PtrList<quickstep::ParseOrderByItem>();
    (yyval.order_commalist_)->push_back((yyvsp[0].order_item_));
  }
<<<<<<< HEAD
#line 4587 "SqlParser_gen.cpp" /* yacc.c:1646  */
    break;

  case 166:
#line 1386 "../SqlParser.ypp" /* yacc.c:1646  */
=======
#line 4503 "SqlParser_gen.cpp" /* yacc.c:1661  */
    break;

  case 158:
#line 1337 "../SqlParser.ypp" /* yacc.c:1661  */
>>>>>>> 5b75e8ec
    {
    (yyval.order_commalist_) = (yyvsp[-2].order_commalist_);
    (yyval.order_commalist_)->push_back((yyvsp[0].order_item_));
  }
<<<<<<< HEAD
#line 4596 "SqlParser_gen.cpp" /* yacc.c:1646  */
    break;

  case 167:
#line 1392 "../SqlParser.ypp" /* yacc.c:1646  */
=======
#line 4512 "SqlParser_gen.cpp" /* yacc.c:1661  */
    break;

  case 159:
#line 1343 "../SqlParser.ypp" /* yacc.c:1661  */
>>>>>>> 5b75e8ec
    {
    (yyval.order_item_) = new quickstep::ParseOrderByItem((yylsp[-2]).first_line, (yylsp[-2]).first_column, (yyvsp[-2].expression_), (yyvsp[-1].order_direction_), (yyvsp[0].order_direction_));
    delete (yyvsp[-1].order_direction_);
    delete (yyvsp[0].order_direction_);
  }
<<<<<<< HEAD
#line 4606 "SqlParser_gen.cpp" /* yacc.c:1646  */
    break;

  case 168:
#line 1399 "../SqlParser.ypp" /* yacc.c:1646  */
    {
    (yyval.order_direction_) = nullptr;
  }
#line 4614 "SqlParser_gen.cpp" /* yacc.c:1646  */
    break;

  case 169:
#line 1402 "../SqlParser.ypp" /* yacc.c:1646  */
    {
    (yyval.order_direction_) = new bool(true);
  }
#line 4622 "SqlParser_gen.cpp" /* yacc.c:1646  */
    break;

  case 170:
#line 1405 "../SqlParser.ypp" /* yacc.c:1646  */
    {
    (yyval.order_direction_) = new bool(false);
  }
#line 4630 "SqlParser_gen.cpp" /* yacc.c:1646  */
    break;

  case 171:
#line 1410 "../SqlParser.ypp" /* yacc.c:1646  */
    {
    (yyval.order_direction_) = nullptr;
  }
#line 4638 "SqlParser_gen.cpp" /* yacc.c:1646  */
    break;

  case 172:
#line 1413 "../SqlParser.ypp" /* yacc.c:1646  */
    {
    (yyval.order_direction_) = new bool(true);
  }
#line 4646 "SqlParser_gen.cpp" /* yacc.c:1646  */
    break;

  case 173:
#line 1416 "../SqlParser.ypp" /* yacc.c:1646  */
    {
    (yyval.order_direction_) = new bool(false);
  }
#line 4654 "SqlParser_gen.cpp" /* yacc.c:1646  */
    break;

  case 174:
#line 1422 "../SqlParser.ypp" /* yacc.c:1646  */
    {
    (yyval.predicate_) = nullptr;
  }
#line 4662 "SqlParser_gen.cpp" /* yacc.c:1646  */
    break;

  case 175:
#line 1425 "../SqlParser.ypp" /* yacc.c:1646  */
    {
    (yyval.predicate_) = (yyvsp[0].predicate_);
  }
#line 4670 "SqlParser_gen.cpp" /* yacc.c:1646  */
    break;

  case 176:
#line 1430 "../SqlParser.ypp" /* yacc.c:1646  */
    {
    (yyval.predicate_) = (yyvsp[0].predicate_);
  }
#line 4678 "SqlParser_gen.cpp" /* yacc.c:1646  */
    break;

  case 177:
#line 1435 "../SqlParser.ypp" /* yacc.c:1646  */
=======
#line 4522 "SqlParser_gen.cpp" /* yacc.c:1661  */
    break;

  case 160:
#line 1350 "../SqlParser.ypp" /* yacc.c:1661  */
    {
    (yyval.order_direction_) = nullptr;
  }
#line 4530 "SqlParser_gen.cpp" /* yacc.c:1661  */
    break;

  case 161:
#line 1353 "../SqlParser.ypp" /* yacc.c:1661  */
    {
    (yyval.order_direction_) = new bool(true);
  }
#line 4538 "SqlParser_gen.cpp" /* yacc.c:1661  */
    break;

  case 162:
#line 1356 "../SqlParser.ypp" /* yacc.c:1661  */
    {
    (yyval.order_direction_) = new bool(false);
  }
#line 4546 "SqlParser_gen.cpp" /* yacc.c:1661  */
    break;

  case 163:
#line 1361 "../SqlParser.ypp" /* yacc.c:1661  */
    {
    (yyval.order_direction_) = nullptr;
  }
#line 4554 "SqlParser_gen.cpp" /* yacc.c:1661  */
    break;

  case 164:
#line 1364 "../SqlParser.ypp" /* yacc.c:1661  */
    {
    (yyval.order_direction_) = new bool(true);
  }
#line 4562 "SqlParser_gen.cpp" /* yacc.c:1661  */
    break;

  case 165:
#line 1367 "../SqlParser.ypp" /* yacc.c:1661  */
    {
    (yyval.order_direction_) = new bool(false);
  }
#line 4570 "SqlParser_gen.cpp" /* yacc.c:1661  */
    break;

  case 166:
#line 1373 "../SqlParser.ypp" /* yacc.c:1661  */
    {
    (yyval.predicate_) = nullptr;
  }
#line 4578 "SqlParser_gen.cpp" /* yacc.c:1661  */
    break;

  case 167:
#line 1376 "../SqlParser.ypp" /* yacc.c:1661  */
    {
    (yyval.predicate_) = (yyvsp[0].predicate_);
  }
#line 4586 "SqlParser_gen.cpp" /* yacc.c:1661  */
    break;

  case 168:
#line 1381 "../SqlParser.ypp" /* yacc.c:1661  */
    {
    (yyval.predicate_) = (yyvsp[0].predicate_);
  }
#line 4594 "SqlParser_gen.cpp" /* yacc.c:1661  */
    break;

  case 169:
#line 1386 "../SqlParser.ypp" /* yacc.c:1661  */
>>>>>>> 5b75e8ec
    {
    if ((yyvsp[-2].predicate_)->getParsePredicateType() == quickstep::ParsePredicate::kDisjunction) {
      (yyval.predicate_) = (yyvsp[-2].predicate_);
    } else {
      (yyval.predicate_) = new quickstep::ParsePredicateDisjunction((yylsp[-2]).first_line, (yylsp[-2]).first_column);
      static_cast<quickstep::ParsePredicateDisjunction *>((yyval.predicate_))->addPredicate((yyvsp[-2].predicate_));
    }
    static_cast<quickstep::ParsePredicateDisjunction *>((yyval.predicate_))->addPredicate((yyvsp[0].predicate_));
  }
<<<<<<< HEAD
#line 4692 "SqlParser_gen.cpp" /* yacc.c:1646  */
    break;

  case 178:
#line 1444 "../SqlParser.ypp" /* yacc.c:1646  */
    {
    (yyval.predicate_) = (yyvsp[0].predicate_);
  }
#line 4700 "SqlParser_gen.cpp" /* yacc.c:1646  */
    break;

  case 179:
#line 1449 "../SqlParser.ypp" /* yacc.c:1646  */
=======
#line 4608 "SqlParser_gen.cpp" /* yacc.c:1661  */
    break;

  case 170:
#line 1395 "../SqlParser.ypp" /* yacc.c:1661  */
    {
    (yyval.predicate_) = (yyvsp[0].predicate_);
  }
#line 4616 "SqlParser_gen.cpp" /* yacc.c:1661  */
    break;

  case 171:
#line 1400 "../SqlParser.ypp" /* yacc.c:1661  */
>>>>>>> 5b75e8ec
    {
    if ((yyvsp[-2].predicate_)->getParsePredicateType() == quickstep::ParsePredicate::kConjunction) {
      (yyval.predicate_) = (yyvsp[-2].predicate_);
    } else {
      (yyval.predicate_) = new quickstep::ParsePredicateConjunction((yylsp[-2]).first_line, (yylsp[-2]).first_column);
      static_cast<quickstep::ParsePredicateConjunction *>((yyval.predicate_))->addPredicate((yyvsp[-2].predicate_));
    }
    static_cast<quickstep::ParsePredicateConjunction *>((yyval.predicate_))->addPredicate((yyvsp[0].predicate_));
  }
<<<<<<< HEAD
#line 4714 "SqlParser_gen.cpp" /* yacc.c:1646  */
    break;

  case 180:
#line 1458 "../SqlParser.ypp" /* yacc.c:1646  */
    {
    (yyval.predicate_) = (yyvsp[0].predicate_);
  }
#line 4722 "SqlParser_gen.cpp" /* yacc.c:1646  */
    break;

  case 181:
#line 1463 "../SqlParser.ypp" /* yacc.c:1646  */
    {
    (yyval.predicate_) = new quickstep::ParsePredicateNegation((yylsp[-1]).first_line, (yylsp[-1]).first_column, (yyvsp[0].predicate_));
  }
#line 4730 "SqlParser_gen.cpp" /* yacc.c:1646  */
    break;

  case 182:
#line 1466 "../SqlParser.ypp" /* yacc.c:1646  */
    {
    (yyval.predicate_) = (yyvsp[0].predicate_);
  }
#line 4738 "SqlParser_gen.cpp" /* yacc.c:1646  */
    break;

  case 183:
#line 1471 "../SqlParser.ypp" /* yacc.c:1646  */
    {
    (yyval.predicate_) = new quickstep::ParsePredicateBetween((yylsp[-3]).first_line, (yylsp[-3]).first_column, (yyvsp[-4].expression_), (yyvsp[-2].expression_), (yyvsp[0].expression_));
  }
#line 4746 "SqlParser_gen.cpp" /* yacc.c:1646  */
    break;

  case 184:
#line 1474 "../SqlParser.ypp" /* yacc.c:1646  */
=======
#line 4630 "SqlParser_gen.cpp" /* yacc.c:1661  */
    break;

  case 172:
#line 1409 "../SqlParser.ypp" /* yacc.c:1661  */
    {
    (yyval.predicate_) = (yyvsp[0].predicate_);
  }
#line 4638 "SqlParser_gen.cpp" /* yacc.c:1661  */
    break;

  case 173:
#line 1414 "../SqlParser.ypp" /* yacc.c:1661  */
    {
    (yyval.predicate_) = new quickstep::ParsePredicateNegation((yylsp[-1]).first_line, (yylsp[-1]).first_column, (yyvsp[0].predicate_));
  }
#line 4646 "SqlParser_gen.cpp" /* yacc.c:1661  */
    break;

  case 174:
#line 1417 "../SqlParser.ypp" /* yacc.c:1661  */
    {
    (yyval.predicate_) = (yyvsp[0].predicate_);
  }
#line 4654 "SqlParser_gen.cpp" /* yacc.c:1661  */
    break;

  case 175:
#line 1422 "../SqlParser.ypp" /* yacc.c:1661  */
    {
    (yyval.predicate_) = new quickstep::ParsePredicateBetween((yylsp[-3]).first_line, (yylsp[-3]).first_column, (yyvsp[-4].expression_), (yyvsp[-2].expression_), (yyvsp[0].expression_));
  }
#line 4662 "SqlParser_gen.cpp" /* yacc.c:1661  */
    break;

  case 176:
#line 1425 "../SqlParser.ypp" /* yacc.c:1661  */
>>>>>>> 5b75e8ec
    {
    (yyval.predicate_) = new quickstep::ParsePredicateNegation(
        (yylsp[-4]).first_line, (yylsp[-4]).first_column,
        new quickstep::ParsePredicateBetween((yylsp[-3]).first_line, (yylsp[-3]).first_column, (yyvsp[-5].expression_), (yyvsp[-2].expression_), (yyvsp[0].expression_)));
  }
<<<<<<< HEAD
#line 4756 "SqlParser_gen.cpp" /* yacc.c:1646  */
    break;

  case 185:
#line 1479 "../SqlParser.ypp" /* yacc.c:1646  */
=======
#line 4672 "SqlParser_gen.cpp" /* yacc.c:1661  */
    break;

  case 177:
#line 1430 "../SqlParser.ypp" /* yacc.c:1661  */
>>>>>>> 5b75e8ec
    {
    delete (yyvsp[-3].attribute_);
    (yyval.predicate_) = nullptr;
    NotSupported(&(yylsp[-2]), yyscanner, "NULL comparison predicates");
    YYERROR;
  }
<<<<<<< HEAD
#line 4767 "SqlParser_gen.cpp" /* yacc.c:1646  */
    break;

  case 186:
#line 1485 "../SqlParser.ypp" /* yacc.c:1646  */
=======
#line 4683 "SqlParser_gen.cpp" /* yacc.c:1661  */
    break;

  case 178:
#line 1436 "../SqlParser.ypp" /* yacc.c:1661  */
>>>>>>> 5b75e8ec
    {
    delete (yyvsp[-2].attribute_);
    (yyval.predicate_) = nullptr;
    NotSupported(&(yylsp[-1]), yyscanner, "NULL comparison predicates");
    YYERROR;
  }
<<<<<<< HEAD
#line 4778 "SqlParser_gen.cpp" /* yacc.c:1646  */
    break;

  case 187:
#line 1491 "../SqlParser.ypp" /* yacc.c:1646  */
    {
    (yyval.predicate_) = new quickstep::ParsePredicateComparison((yylsp[-1]).first_line, (yylsp[-1]).first_column, *(yyvsp[-1].comparison_), (yyvsp[-2].expression_), (yyvsp[0].expression_));
  }
#line 4786 "SqlParser_gen.cpp" /* yacc.c:1646  */
    break;

  case 188:
#line 1494 "../SqlParser.ypp" /* yacc.c:1646  */
    {
    (yyval.predicate_) = (yyvsp[-1].predicate_);
  }
#line 4794 "SqlParser_gen.cpp" /* yacc.c:1646  */
    break;

  case 189:
#line 1497 "../SqlParser.ypp" /* yacc.c:1646  */
    {
    (yyval.predicate_) = new quickstep::ParsePredicateExists((yylsp[-1]).first_line, (yylsp[-1]).first_column, (yyvsp[0].subquery_expression_));
  }
#line 4802 "SqlParser_gen.cpp" /* yacc.c:1646  */
    break;

  case 190:
#line 1500 "../SqlParser.ypp" /* yacc.c:1646  */
    {
    (yyval.predicate_) = new quickstep::ParsePredicateInTableQuery((yylsp[-1]).first_line, (yylsp[-1]).first_column, (yyvsp[-2].expression_), (yyvsp[0].subquery_expression_));
  }
#line 4810 "SqlParser_gen.cpp" /* yacc.c:1646  */
    break;

  case 191:
#line 1503 "../SqlParser.ypp" /* yacc.c:1646  */
    {
    (yyval.predicate_) = new quickstep::ParsePredicateInValueList((yylsp[-3]).first_line, (yylsp[-3]).first_column, (yyvsp[-4].expression_), (yyvsp[-1].expression_list_));
  }
#line 4818 "SqlParser_gen.cpp" /* yacc.c:1646  */
    break;

  case 192:
#line 1506 "../SqlParser.ypp" /* yacc.c:1646  */
=======
#line 4694 "SqlParser_gen.cpp" /* yacc.c:1661  */
    break;

  case 179:
#line 1442 "../SqlParser.ypp" /* yacc.c:1661  */
    {
    (yyval.predicate_) = new quickstep::ParsePredicateComparison((yylsp[-1]).first_line, (yylsp[-1]).first_column, *(yyvsp[-1].comparison_), (yyvsp[-2].expression_), (yyvsp[0].expression_));
  }
#line 4702 "SqlParser_gen.cpp" /* yacc.c:1661  */
    break;

  case 180:
#line 1445 "../SqlParser.ypp" /* yacc.c:1661  */
    {
    (yyval.predicate_) = (yyvsp[-1].predicate_);
  }
#line 4710 "SqlParser_gen.cpp" /* yacc.c:1661  */
    break;

  case 181:
#line 1448 "../SqlParser.ypp" /* yacc.c:1661  */
    {
    (yyval.predicate_) = new quickstep::ParsePredicateExists((yylsp[-1]).first_line, (yylsp[-1]).first_column, (yyvsp[0].subquery_expression_));
  }
#line 4718 "SqlParser_gen.cpp" /* yacc.c:1661  */
    break;

  case 182:
#line 1451 "../SqlParser.ypp" /* yacc.c:1661  */
    {
    (yyval.predicate_) = new quickstep::ParsePredicateInTableQuery((yylsp[-1]).first_line, (yylsp[-1]).first_column, (yyvsp[-2].expression_), (yyvsp[0].subquery_expression_));
  }
#line 4726 "SqlParser_gen.cpp" /* yacc.c:1661  */
    break;

  case 183:
#line 1454 "../SqlParser.ypp" /* yacc.c:1661  */
    {
    (yyval.predicate_) = new quickstep::ParsePredicateInValueList((yylsp[-3]).first_line, (yylsp[-3]).first_column, (yyvsp[-4].expression_), (yyvsp[-1].expression_list_));
  }
#line 4734 "SqlParser_gen.cpp" /* yacc.c:1661  */
    break;

  case 184:
#line 1457 "../SqlParser.ypp" /* yacc.c:1661  */
>>>>>>> 5b75e8ec
    {
    (yyval.predicate_) = new quickstep::ParsePredicateNegation(
        (yylsp[-2]).first_line,
        (yylsp[-2]).first_column,
        new quickstep::ParsePredicateInTableQuery((yylsp[-1]).first_line, (yylsp[-1]).first_column, (yyvsp[-3].expression_), (yyvsp[0].subquery_expression_)));
  }
<<<<<<< HEAD
#line 4829 "SqlParser_gen.cpp" /* yacc.c:1646  */
    break;

  case 193:
#line 1512 "../SqlParser.ypp" /* yacc.c:1646  */
=======
#line 4745 "SqlParser_gen.cpp" /* yacc.c:1661  */
    break;

  case 185:
#line 1463 "../SqlParser.ypp" /* yacc.c:1661  */
>>>>>>> 5b75e8ec
    {
    (yyval.predicate_) = new quickstep::ParsePredicateNegation(
        (yylsp[-4]).first_line,
        (yylsp[-4]).first_column,
        new quickstep::ParsePredicateInValueList((yylsp[-3]).first_line, (yylsp[-3]).first_column, (yyvsp[-5].expression_), (yyvsp[-1].expression_list_)));
  }
<<<<<<< HEAD
#line 4840 "SqlParser_gen.cpp" /* yacc.c:1646  */
    break;

  case 194:
#line 1521 "../SqlParser.ypp" /* yacc.c:1646  */
    {
    (yyval.expression_) = new quickstep::ParseBinaryExpression((yylsp[-1]).first_line, (yylsp[-1]).first_column, *(yyvsp[-1].binary_operation_), (yyvsp[-2].expression_), (yyvsp[0].expression_));
  }
#line 4848 "SqlParser_gen.cpp" /* yacc.c:1646  */
    break;

  case 195:
#line 1524 "../SqlParser.ypp" /* yacc.c:1646  */
    {
    (yyval.expression_) = (yyvsp[0].expression_);
  }
#line 4856 "SqlParser_gen.cpp" /* yacc.c:1646  */
    break;

  case 196:
#line 1529 "../SqlParser.ypp" /* yacc.c:1646  */
    {
    (yyval.expression_) = new quickstep::ParseBinaryExpression((yylsp[-1]).first_line, (yylsp[-1]).first_column, *(yyvsp[-1].binary_operation_), (yyvsp[-2].expression_), (yyvsp[0].expression_));
  }
#line 4864 "SqlParser_gen.cpp" /* yacc.c:1646  */
    break;

  case 197:
#line 1532 "../SqlParser.ypp" /* yacc.c:1646  */
    {
    (yyval.expression_) = (yyvsp[0].expression_);
  }
#line 4872 "SqlParser_gen.cpp" /* yacc.c:1646  */
    break;

  case 198:
#line 1537 "../SqlParser.ypp" /* yacc.c:1646  */
    {
    (yyval.expression_) = new quickstep::ParseUnaryExpression((yylsp[-1]).first_line, (yylsp[-1]).first_column, *(yyvsp[-1].unary_operation_), (yyvsp[0].expression_));
  }
#line 4880 "SqlParser_gen.cpp" /* yacc.c:1646  */
    break;

  case 199:
#line 1540 "../SqlParser.ypp" /* yacc.c:1646  */
    {
    (yyval.expression_) = (yyvsp[0].expression_);
  }
#line 4888 "SqlParser_gen.cpp" /* yacc.c:1646  */
    break;

  case 200:
#line 1545 "../SqlParser.ypp" /* yacc.c:1646  */
    {
    (yyval.expression_) = (yyvsp[0].attribute_);
  }
#line 4896 "SqlParser_gen.cpp" /* yacc.c:1646  */
    break;

  case 201:
#line 1548 "../SqlParser.ypp" /* yacc.c:1646  */
    {
    (yyval.expression_) = new quickstep::ParseScalarLiteral((yyvsp[0].literal_value_));
  }
#line 4904 "SqlParser_gen.cpp" /* yacc.c:1646  */
    break;

  case 202:
#line 1551 "../SqlParser.ypp" /* yacc.c:1646  */
    {
    (yyval.expression_) = (yyvsp[0].function_call_);
  }
#line 4912 "SqlParser_gen.cpp" /* yacc.c:1646  */
    break;

  case 203:
#line 1554 "../SqlParser.ypp" /* yacc.c:1646  */
    {
    (yyval.expression_) = (yyvsp[0].expression_);
  }
#line 4920 "SqlParser_gen.cpp" /* yacc.c:1646  */
    break;

  case 204:
#line 1557 "../SqlParser.ypp" /* yacc.c:1646  */
    {
    (yyval.expression_) = (yyvsp[0].expression_);
  }
#line 4928 "SqlParser_gen.cpp" /* yacc.c:1646  */
    break;

  case 205:
#line 1560 "../SqlParser.ypp" /* yacc.c:1646  */
    {
    (yyval.expression_) = (yyvsp[-1].expression_);
  }
#line 4936 "SqlParser_gen.cpp" /* yacc.c:1646  */
    break;

  case 206:
#line 1565 "../SqlParser.ypp" /* yacc.c:1646  */
=======
#line 4756 "SqlParser_gen.cpp" /* yacc.c:1661  */
    break;

  case 186:
#line 1472 "../SqlParser.ypp" /* yacc.c:1661  */
    {
    (yyval.expression_) = new quickstep::ParseBinaryExpression((yylsp[-1]).first_line, (yylsp[-1]).first_column, *(yyvsp[-1].binary_operation_), (yyvsp[-2].expression_), (yyvsp[0].expression_));
  }
#line 4764 "SqlParser_gen.cpp" /* yacc.c:1661  */
    break;

  case 187:
#line 1475 "../SqlParser.ypp" /* yacc.c:1661  */
    {
    (yyval.expression_) = (yyvsp[0].expression_);
  }
#line 4772 "SqlParser_gen.cpp" /* yacc.c:1661  */
    break;

  case 188:
#line 1480 "../SqlParser.ypp" /* yacc.c:1661  */
    {
    (yyval.expression_) = new quickstep::ParseBinaryExpression((yylsp[-1]).first_line, (yylsp[-1]).first_column, *(yyvsp[-1].binary_operation_), (yyvsp[-2].expression_), (yyvsp[0].expression_));
  }
#line 4780 "SqlParser_gen.cpp" /* yacc.c:1661  */
    break;

  case 189:
#line 1483 "../SqlParser.ypp" /* yacc.c:1661  */
    {
    (yyval.expression_) = (yyvsp[0].expression_);
  }
#line 4788 "SqlParser_gen.cpp" /* yacc.c:1661  */
    break;

  case 190:
#line 1488 "../SqlParser.ypp" /* yacc.c:1661  */
    {
    (yyval.expression_) = new quickstep::ParseUnaryExpression((yylsp[-1]).first_line, (yylsp[-1]).first_column, *(yyvsp[-1].unary_operation_), (yyvsp[0].expression_));
  }
#line 4796 "SqlParser_gen.cpp" /* yacc.c:1661  */
    break;

  case 191:
#line 1491 "../SqlParser.ypp" /* yacc.c:1661  */
    {
    (yyval.expression_) = (yyvsp[0].expression_);
  }
#line 4804 "SqlParser_gen.cpp" /* yacc.c:1661  */
    break;

  case 192:
#line 1496 "../SqlParser.ypp" /* yacc.c:1661  */
    {
    (yyval.expression_) = (yyvsp[0].attribute_);
  }
#line 4812 "SqlParser_gen.cpp" /* yacc.c:1661  */
    break;

  case 193:
#line 1499 "../SqlParser.ypp" /* yacc.c:1661  */
    {
    (yyval.expression_) = new quickstep::ParseScalarLiteral((yyvsp[0].literal_value_));
  }
#line 4820 "SqlParser_gen.cpp" /* yacc.c:1661  */
    break;

  case 194:
#line 1502 "../SqlParser.ypp" /* yacc.c:1661  */
    {
    (yyval.expression_) = (yyvsp[0].function_call_);
  }
#line 4828 "SqlParser_gen.cpp" /* yacc.c:1661  */
    break;

  case 195:
#line 1505 "../SqlParser.ypp" /* yacc.c:1661  */
    {
    (yyval.expression_) = (yyvsp[0].expression_);
  }
#line 4836 "SqlParser_gen.cpp" /* yacc.c:1661  */
    break;

  case 196:
#line 1508 "../SqlParser.ypp" /* yacc.c:1661  */
    {
    (yyval.expression_) = (yyvsp[0].expression_);
  }
#line 4844 "SqlParser_gen.cpp" /* yacc.c:1661  */
    break;

  case 197:
#line 1511 "../SqlParser.ypp" /* yacc.c:1661  */
    {
    (yyval.expression_) = (yyvsp[-1].expression_);
  }
#line 4852 "SqlParser_gen.cpp" /* yacc.c:1661  */
    break;

  case 198:
#line 1514 "../SqlParser.ypp" /* yacc.c:1661  */
    {
    (yyval.expression_) = (yyvsp[0].subquery_expression_);
  }
#line 4860 "SqlParser_gen.cpp" /* yacc.c:1661  */
    break;

  case 199:
#line 1519 "../SqlParser.ypp" /* yacc.c:1661  */
>>>>>>> 5b75e8ec
    {
    (yyval.function_call_) = new quickstep::ParseFunctionCall(
        (yylsp[-2]).first_line, (yylsp[-2]).first_column, false, (yyvsp[-2].string_value_), new quickstep::PtrList<quickstep::ParseExpression>());
  }
<<<<<<< HEAD
#line 4945 "SqlParser_gen.cpp" /* yacc.c:1646  */
    break;

  case 207:
#line 1569 "../SqlParser.ypp" /* yacc.c:1646  */
=======
#line 4869 "SqlParser_gen.cpp" /* yacc.c:1661  */
    break;

  case 200:
#line 1523 "../SqlParser.ypp" /* yacc.c:1661  */
>>>>>>> 5b75e8ec
    {
    (yyval.function_call_) = new quickstep::ParseFunctionCall(
        (yylsp[-3]).first_line, (yylsp[-3]).first_column, (yyvsp[-3].string_value_), new quickstep::ParseStar((yylsp[-1]).first_line, (yylsp[-1]).first_column));
  }
<<<<<<< HEAD
#line 4954 "SqlParser_gen.cpp" /* yacc.c:1646  */
    break;

  case 208:
#line 1573 "../SqlParser.ypp" /* yacc.c:1646  */
    {
    (yyval.function_call_) = new quickstep::ParseFunctionCall((yylsp[-3]).first_line, (yylsp[-3]).first_column, false, (yyvsp[-3].string_value_), (yyvsp[-1].expression_list_));
  }
#line 4962 "SqlParser_gen.cpp" /* yacc.c:1646  */
    break;

  case 209:
#line 1576 "../SqlParser.ypp" /* yacc.c:1646  */
    {
    (yyval.function_call_) = new quickstep::ParseFunctionCall((yylsp[-4]).first_line, (yylsp[-4]).first_column, true, (yyvsp[-4].string_value_), (yyvsp[-1].expression_list_));
  }
#line 4970 "SqlParser_gen.cpp" /* yacc.c:1646  */
    break;

  case 210:
#line 1581 "../SqlParser.ypp" /* yacc.c:1646  */
    {
    (yyval.expression_) = new quickstep::ParseExtractFunction((yylsp[-5]).first_line, (yylsp[-5]).first_column, (yyvsp[-3].string_value_), (yyvsp[-1].expression_));
  }
#line 4978 "SqlParser_gen.cpp" /* yacc.c:1646  */
    break;

  case 211:
#line 1586 "../SqlParser.ypp" /* yacc.c:1646  */
    {
    (yyval.expression_) = new quickstep::ParseSimpleCaseExpression((yylsp[-4]).first_line, (yylsp[-4]).first_column, (yyvsp[-3].expression_), (yyvsp[-2].simple_when_clause_list_), (yyvsp[-1].expression_));
  }
#line 4986 "SqlParser_gen.cpp" /* yacc.c:1646  */
    break;

  case 212:
#line 1589 "../SqlParser.ypp" /* yacc.c:1646  */
    {
    (yyval.expression_) = new quickstep::ParseSearchedCaseExpression((yylsp[-3]).first_line, (yylsp[-3]).first_column, (yyvsp[-2].searched_when_clause_list_), (yyvsp[-1].expression_));
  }
#line 4994 "SqlParser_gen.cpp" /* yacc.c:1646  */
    break;

  case 213:
#line 1594 "../SqlParser.ypp" /* yacc.c:1646  */
=======
#line 4878 "SqlParser_gen.cpp" /* yacc.c:1661  */
    break;

  case 201:
#line 1527 "../SqlParser.ypp" /* yacc.c:1661  */
    {
    (yyval.function_call_) = new quickstep::ParseFunctionCall((yylsp[-3]).first_line, (yylsp[-3]).first_column, false, (yyvsp[-3].string_value_), (yyvsp[-1].expression_list_));
  }
#line 4886 "SqlParser_gen.cpp" /* yacc.c:1661  */
    break;

  case 202:
#line 1530 "../SqlParser.ypp" /* yacc.c:1661  */
    {
    (yyval.function_call_) = new quickstep::ParseFunctionCall((yylsp[-4]).first_line, (yylsp[-4]).first_column, true, (yyvsp[-4].string_value_), (yyvsp[-1].expression_list_));
  }
#line 4894 "SqlParser_gen.cpp" /* yacc.c:1661  */
    break;

  case 203:
#line 1535 "../SqlParser.ypp" /* yacc.c:1661  */
    {
    (yyval.expression_) = new quickstep::ParseExtractFunction((yylsp[-5]).first_line, (yylsp[-5]).first_column, (yyvsp[-3].string_value_), (yyvsp[-1].expression_));
  }
#line 4902 "SqlParser_gen.cpp" /* yacc.c:1661  */
    break;

  case 204:
#line 1540 "../SqlParser.ypp" /* yacc.c:1661  */
    {
    (yyval.expression_) = new quickstep::ParseSimpleCaseExpression((yylsp[-4]).first_line, (yylsp[-4]).first_column, (yyvsp[-3].expression_), (yyvsp[-2].simple_when_clause_list_), (yyvsp[-1].expression_));
  }
#line 4910 "SqlParser_gen.cpp" /* yacc.c:1661  */
    break;

  case 205:
#line 1543 "../SqlParser.ypp" /* yacc.c:1661  */
    {
    (yyval.expression_) = new quickstep::ParseSearchedCaseExpression((yylsp[-3]).first_line, (yylsp[-3]).first_column, (yyvsp[-2].searched_when_clause_list_), (yyvsp[-1].expression_));
  }
#line 4918 "SqlParser_gen.cpp" /* yacc.c:1661  */
    break;

  case 206:
#line 1548 "../SqlParser.ypp" /* yacc.c:1661  */
>>>>>>> 5b75e8ec
    {
    (yyval.simple_when_clause_list_) = new quickstep::PtrVector<quickstep::ParseSimpleWhenClause>;
    (yyval.simple_when_clause_list_)->push_back((yyvsp[0].simple_when_clause_));
  }
<<<<<<< HEAD
#line 5003 "SqlParser_gen.cpp" /* yacc.c:1646  */
    break;

  case 214:
#line 1598 "../SqlParser.ypp" /* yacc.c:1646  */
=======
#line 4927 "SqlParser_gen.cpp" /* yacc.c:1661  */
    break;

  case 207:
#line 1552 "../SqlParser.ypp" /* yacc.c:1661  */
>>>>>>> 5b75e8ec
    {
    (yyval.simple_when_clause_list_) = (yyvsp[-1].simple_when_clause_list_);
    (yyval.simple_when_clause_list_)->push_back((yyvsp[0].simple_when_clause_));
  }
<<<<<<< HEAD
#line 5012 "SqlParser_gen.cpp" /* yacc.c:1646  */
    break;

  case 215:
#line 1604 "../SqlParser.ypp" /* yacc.c:1646  */
    {
    (yyval.simple_when_clause_) = new quickstep::ParseSimpleWhenClause((yylsp[-3]).first_line, (yylsp[-3]).first_column, (yyvsp[-2].expression_), (yyvsp[0].expression_));
  }
#line 5020 "SqlParser_gen.cpp" /* yacc.c:1646  */
    break;

  case 216:
#line 1609 "../SqlParser.ypp" /* yacc.c:1646  */
=======
#line 4936 "SqlParser_gen.cpp" /* yacc.c:1661  */
    break;

  case 208:
#line 1558 "../SqlParser.ypp" /* yacc.c:1661  */
    {
    (yyval.simple_when_clause_) = new quickstep::ParseSimpleWhenClause((yylsp[-3]).first_line, (yylsp[-3]).first_column, (yyvsp[-2].expression_), (yyvsp[0].expression_));
  }
#line 4944 "SqlParser_gen.cpp" /* yacc.c:1661  */
    break;

  case 209:
#line 1563 "../SqlParser.ypp" /* yacc.c:1661  */
>>>>>>> 5b75e8ec
    {
    (yyval.searched_when_clause_list_) = new quickstep::PtrVector<quickstep::ParseSearchedWhenClause>;
    (yyval.searched_when_clause_list_)->push_back((yyvsp[0].searched_when_clause_));
  }
<<<<<<< HEAD
#line 5029 "SqlParser_gen.cpp" /* yacc.c:1646  */
    break;

  case 217:
#line 1613 "../SqlParser.ypp" /* yacc.c:1646  */
=======
#line 4953 "SqlParser_gen.cpp" /* yacc.c:1661  */
    break;

  case 210:
#line 1567 "../SqlParser.ypp" /* yacc.c:1661  */
>>>>>>> 5b75e8ec
    {
    (yyval.searched_when_clause_list_) = (yyvsp[-1].searched_when_clause_list_);
    (yyval.searched_when_clause_list_)->push_back((yyvsp[0].searched_when_clause_));
  }
<<<<<<< HEAD
#line 5038 "SqlParser_gen.cpp" /* yacc.c:1646  */
    break;

  case 218:
#line 1619 "../SqlParser.ypp" /* yacc.c:1646  */
    {
    (yyval.searched_when_clause_) = new quickstep::ParseSearchedWhenClause((yylsp[-3]).first_line, (yylsp[-3]).first_column, (yyvsp[-2].predicate_), (yyvsp[0].expression_));
  }
#line 5046 "SqlParser_gen.cpp" /* yacc.c:1646  */
    break;

  case 219:
#line 1624 "../SqlParser.ypp" /* yacc.c:1646  */
    {
    (yyval.expression_) = NULL;
  }
#line 5054 "SqlParser_gen.cpp" /* yacc.c:1646  */
    break;

  case 220:
#line 1627 "../SqlParser.ypp" /* yacc.c:1646  */
    {
    (yyval.expression_) = (yyvsp[0].expression_);
  }
#line 5062 "SqlParser_gen.cpp" /* yacc.c:1646  */
    break;

  case 221:
#line 1632 "../SqlParser.ypp" /* yacc.c:1646  */
=======
#line 4962 "SqlParser_gen.cpp" /* yacc.c:1661  */
    break;

  case 211:
#line 1573 "../SqlParser.ypp" /* yacc.c:1661  */
    {
    (yyval.searched_when_clause_) = new quickstep::ParseSearchedWhenClause((yylsp[-3]).first_line, (yylsp[-3]).first_column, (yyvsp[-2].predicate_), (yyvsp[0].expression_));
  }
#line 4970 "SqlParser_gen.cpp" /* yacc.c:1661  */
    break;

  case 212:
#line 1578 "../SqlParser.ypp" /* yacc.c:1661  */
    {
    (yyval.expression_) = NULL;
  }
#line 4978 "SqlParser_gen.cpp" /* yacc.c:1661  */
    break;

  case 213:
#line 1581 "../SqlParser.ypp" /* yacc.c:1661  */
    {
    (yyval.expression_) = (yyvsp[0].expression_);
  }
#line 4986 "SqlParser_gen.cpp" /* yacc.c:1661  */
    break;

  case 214:
#line 1586 "../SqlParser.ypp" /* yacc.c:1661  */
>>>>>>> 5b75e8ec
    {
    (yyval.expression_list_) = new quickstep::PtrList<quickstep::ParseExpression>();
    (yyval.expression_list_)->push_back((yyvsp[0].expression_));
  }
<<<<<<< HEAD
#line 5071 "SqlParser_gen.cpp" /* yacc.c:1646  */
    break;

  case 222:
#line 1636 "../SqlParser.ypp" /* yacc.c:1646  */
=======
#line 4995 "SqlParser_gen.cpp" /* yacc.c:1661  */
    break;

  case 215:
#line 1590 "../SqlParser.ypp" /* yacc.c:1661  */
>>>>>>> 5b75e8ec
    {
    (yyval.expression_list_) = (yyvsp[-2].expression_list_);
    (yyval.expression_list_)->push_back((yyvsp[0].expression_));
  }
<<<<<<< HEAD
#line 5080 "SqlParser_gen.cpp" /* yacc.c:1646  */
    break;

  case 223:
#line 1642 "../SqlParser.ypp" /* yacc.c:1646  */
    {
    (yyval.literal_value_) = new quickstep::NullParseLiteralValue((yylsp[0]).first_line, (yylsp[0]).first_column);
  }
#line 5088 "SqlParser_gen.cpp" /* yacc.c:1646  */
    break;

  case 224:
#line 1645 "../SqlParser.ypp" /* yacc.c:1646  */
    {
    (yyval.literal_value_) = (yyvsp[0].numeric_literal_value_);
  }
#line 5096 "SqlParser_gen.cpp" /* yacc.c:1646  */
    break;

  case 225:
#line 1648 "../SqlParser.ypp" /* yacc.c:1646  */
    {
    (yyval.literal_value_) = (yyvsp[0].numeric_literal_value_);
  }
#line 5104 "SqlParser_gen.cpp" /* yacc.c:1646  */
    break;

  case 226:
#line 1651 "../SqlParser.ypp" /* yacc.c:1646  */
=======
#line 5004 "SqlParser_gen.cpp" /* yacc.c:1661  */
    break;

  case 216:
#line 1596 "../SqlParser.ypp" /* yacc.c:1661  */
    {
    (yyval.literal_value_) = new quickstep::NullParseLiteralValue((yylsp[0]).first_line, (yylsp[0]).first_column);
  }
#line 5012 "SqlParser_gen.cpp" /* yacc.c:1661  */
    break;

  case 217:
#line 1599 "../SqlParser.ypp" /* yacc.c:1661  */
    {
    (yyval.literal_value_) = (yyvsp[0].numeric_literal_value_);
  }
#line 5020 "SqlParser_gen.cpp" /* yacc.c:1661  */
    break;

  case 218:
#line 1602 "../SqlParser.ypp" /* yacc.c:1661  */
    {
    (yyval.literal_value_) = (yyvsp[0].numeric_literal_value_);
  }
#line 5028 "SqlParser_gen.cpp" /* yacc.c:1661  */
    break;

  case 219:
#line 1605 "../SqlParser.ypp" /* yacc.c:1661  */
>>>>>>> 5b75e8ec
    {
    /**
     * NOTE(chasseur): This case exhibits a shift/reduce conflict with the
     * minus character as a 'unary_operation' followed by a numeric literal.
     * Because Bison prefers to shift rather than reduce, this case has
     * precedence (i.e. the parser will prefer to interpret the ambiguous
     * pattern as a negative number literal rather than a unary minus operation
     * applied to a non-negative number literal).
     **/
    (yyvsp[0].numeric_literal_value_)->prependMinus();
    (yyval.literal_value_) = (yyvsp[0].numeric_literal_value_);
  }
<<<<<<< HEAD
#line 5121 "SqlParser_gen.cpp" /* yacc.c:1646  */
    break;

  case 227:
#line 1663 "../SqlParser.ypp" /* yacc.c:1646  */
=======
#line 5045 "SqlParser_gen.cpp" /* yacc.c:1661  */
    break;

  case 220:
#line 1617 "../SqlParser.ypp" /* yacc.c:1661  */
>>>>>>> 5b75e8ec
    {
    (yyval.literal_value_) = new quickstep::StringParseLiteralValue((yyvsp[0].string_value_),
                                                nullptr);  // No explicit type.
  }
<<<<<<< HEAD
#line 5130 "SqlParser_gen.cpp" /* yacc.c:1646  */
    break;

  case 228:
#line 1667 "../SqlParser.ypp" /* yacc.c:1646  */
=======
#line 5054 "SqlParser_gen.cpp" /* yacc.c:1661  */
    break;

  case 221:
#line 1621 "../SqlParser.ypp" /* yacc.c:1661  */
>>>>>>> 5b75e8ec
    {
    /**
     * NOTE(chasseur): This case exhibits a shift/reduce conflict with the
     * plain TOKEN_INTERVAL case in 'data_type' reduced and used in the case
     * below. Because Bison prefers to shift rather than reduce, this case has
     * precedence (i.e. the special
     * StringParseLiteralValue::ParseAmbiguousInterval() method will be used to
     * parse the string as either one of the interval types, rather than an
     * error being emitted because of an ambiguous type).
     **/
    quickstep::StringParseLiteralValue *parse_value;
    if (quickstep::StringParseLiteralValue::ParseAmbiguousInterval((yyvsp[0].string_value_), &parse_value)) {
      (yyval.literal_value_) = parse_value;
    } else {
      (yyval.literal_value_) = nullptr;
      quickstep_yyerror(&(yylsp[0]), yyscanner, nullptr, "Failed to parse literal as specified type");
      YYERROR;
    }
  }
<<<<<<< HEAD
#line 5154 "SqlParser_gen.cpp" /* yacc.c:1646  */
    break;

  case 229:
#line 1686 "../SqlParser.ypp" /* yacc.c:1646  */
=======
#line 5078 "SqlParser_gen.cpp" /* yacc.c:1661  */
    break;

  case 222:
#line 1640 "../SqlParser.ypp" /* yacc.c:1661  */
    {
    quickstep::StringParseLiteralValue *parse_value;
    const std::string& datetime_type_value = (yyvsp[0].string_value_)->value();
    if (quickstep::StringParseLiteralValue::ParseAmbiguousInterval(&((yyvsp[-1].string_value_)->append((" " +
        datetime_type_value).c_str(), datetime_type_value.length() + 1)),
        &parse_value)) {
      (yyval.literal_value_) = parse_value;
    } else {
      (yyval.literal_value_) = nullptr;
      quickstep_yyerror(&(yylsp[0]), yyscanner, nullptr, "Failed to parse literal as specified type");
      YYERROR;
    }
  }
#line 5096 "SqlParser_gen.cpp" /* yacc.c:1661  */
    break;

  case 223:
#line 1653 "../SqlParser.ypp" /* yacc.c:1661  */
>>>>>>> 5b75e8ec
    {
    quickstep::StringParseLiteralValue *parse_value
        = new quickstep::StringParseLiteralValue((yyvsp[0].string_value_), &((yyvsp[-1].data_type_)->getType()));
    delete (yyvsp[-1].data_type_);
    if (!parse_value->tryExplicitTypeParse()) {
      delete parse_value;
      (yyval.literal_value_) = nullptr;
      quickstep_yyerror(&(yylsp[0]), yyscanner, nullptr, "Failed to parse literal as specified type");
      YYERROR;
    } else {
      (yyval.literal_value_) = parse_value;
    }
  }
<<<<<<< HEAD
#line 5172 "SqlParser_gen.cpp" /* yacc.c:1646  */
    break;

  case 230:
#line 1701 "../SqlParser.ypp" /* yacc.c:1646  */
=======
#line 5114 "SqlParser_gen.cpp" /* yacc.c:1661  */
    break;

  case 224:
#line 1668 "../SqlParser.ypp" /* yacc.c:1661  */
    {
     (yyval.string_value_) = new quickstep::ParseString((yylsp[0]).first_line, (yylsp[0]).first_column, std::string("year"));
  }
#line 5122 "SqlParser_gen.cpp" /* yacc.c:1661  */
    break;

  case 225:
#line 1671 "../SqlParser.ypp" /* yacc.c:1661  */
    {
     (yyval.string_value_) = new quickstep::ParseString((yylsp[0]).first_line, (yylsp[0]).first_column, std::string("month"));
  }
#line 5130 "SqlParser_gen.cpp" /* yacc.c:1661  */
    break;

  case 226:
#line 1674 "../SqlParser.ypp" /* yacc.c:1661  */
    {
     (yyval.string_value_) = new quickstep::ParseString((yylsp[0]).first_line, (yylsp[0]).first_column, std::string("day"));
  }
#line 5138 "SqlParser_gen.cpp" /* yacc.c:1661  */
    break;

  case 227:
#line 1677 "../SqlParser.ypp" /* yacc.c:1661  */
    {
     (yyval.string_value_) = new quickstep::ParseString((yylsp[0]).first_line, (yylsp[0]).first_column, std::string("hour"));
  }
#line 5146 "SqlParser_gen.cpp" /* yacc.c:1661  */
    break;

  case 228:
#line 1680 "../SqlParser.ypp" /* yacc.c:1661  */
    {
     (yyval.string_value_) = new quickstep::ParseString((yylsp[0]).first_line, (yylsp[0]).first_column, std::string("minute"));
  }
#line 5154 "SqlParser_gen.cpp" /* yacc.c:1661  */
    break;

  case 229:
#line 1683 "../SqlParser.ypp" /* yacc.c:1661  */
    {
     (yyval.string_value_) = new quickstep::ParseString((yylsp[0]).first_line, (yylsp[0]).first_column, std::string("second"));
  }
#line 5162 "SqlParser_gen.cpp" /* yacc.c:1661  */
    break;

  case 230:
#line 1688 "../SqlParser.ypp" /* yacc.c:1661  */
>>>>>>> 5b75e8ec
    {
    (yyval.literal_value_list_) = new quickstep::PtrList<quickstep::ParseScalarLiteral>();
    (yyval.literal_value_list_)->push_back(new quickstep::ParseScalarLiteral((yyvsp[0].literal_value_)));
  }
<<<<<<< HEAD
#line 5181 "SqlParser_gen.cpp" /* yacc.c:1646  */
    break;

  case 231:
#line 1705 "../SqlParser.ypp" /* yacc.c:1646  */
=======
#line 5171 "SqlParser_gen.cpp" /* yacc.c:1661  */
    break;

  case 231:
#line 1692 "../SqlParser.ypp" /* yacc.c:1661  */
>>>>>>> 5b75e8ec
    {
    (yyval.literal_value_list_) = (yyvsp[-2].literal_value_list_);
    (yyval.literal_value_list_)->push_back(new quickstep::ParseScalarLiteral((yyvsp[0].literal_value_)));
  }
<<<<<<< HEAD
#line 5190 "SqlParser_gen.cpp" /* yacc.c:1646  */
    break;

  case 232:
#line 1711 "../SqlParser.ypp" /* yacc.c:1646  */
    {
    (yyval.attribute_) = new quickstep::ParseAttribute((yylsp[0]).first_line, (yylsp[0]).first_column, (yyvsp[0].string_value_));
  }
#line 5198 "SqlParser_gen.cpp" /* yacc.c:1646  */
    break;

  case 233:
#line 1714 "../SqlParser.ypp" /* yacc.c:1646  */
    {
    (yyval.attribute_) = new quickstep::ParseAttribute((yylsp[-2]).first_line, (yylsp[-2]).first_column, (yyvsp[0].string_value_), (yyvsp[-2].string_value_));
  }
#line 5206 "SqlParser_gen.cpp" /* yacc.c:1646  */
    break;

  case 234:
#line 1719 "../SqlParser.ypp" /* yacc.c:1646  */
=======
#line 5180 "SqlParser_gen.cpp" /* yacc.c:1661  */
    break;

  case 232:
#line 1698 "../SqlParser.ypp" /* yacc.c:1661  */
    {
    (yyval.attribute_) = new quickstep::ParseAttribute((yylsp[0]).first_line, (yylsp[0]).first_column, (yyvsp[0].string_value_));
  }
#line 5188 "SqlParser_gen.cpp" /* yacc.c:1661  */
    break;

  case 233:
#line 1701 "../SqlParser.ypp" /* yacc.c:1661  */
    {
    (yyval.attribute_) = new quickstep::ParseAttribute((yylsp[-2]).first_line, (yylsp[-2]).first_column, (yyvsp[0].string_value_), (yyvsp[-2].string_value_));
  }
#line 5196 "SqlParser_gen.cpp" /* yacc.c:1661  */
    break;

  case 234:
#line 1706 "../SqlParser.ypp" /* yacc.c:1661  */
>>>>>>> 5b75e8ec
    {
    (yyval.attribute_list_) = new quickstep::PtrList<quickstep::ParseAttribute>();
    (yyval.attribute_list_)->push_back((yyvsp[0].attribute_));
  }
<<<<<<< HEAD
#line 5215 "SqlParser_gen.cpp" /* yacc.c:1646  */
    break;

  case 235:
#line 1723 "../SqlParser.ypp" /* yacc.c:1646  */
=======
#line 5205 "SqlParser_gen.cpp" /* yacc.c:1661  */
    break;

  case 235:
#line 1710 "../SqlParser.ypp" /* yacc.c:1661  */
>>>>>>> 5b75e8ec
    {
    (yyval.attribute_list_) = (yyvsp[-2].attribute_list_);
    (yyval.attribute_list_)->push_back((yyvsp[0].attribute_));
  }
<<<<<<< HEAD
#line 5224 "SqlParser_gen.cpp" /* yacc.c:1646  */
    break;

  case 236:
#line 1730 "../SqlParser.ypp" /* yacc.c:1646  */
    {
    (yyval.comparison_) = &quickstep::ComparisonFactory::GetComparison(quickstep::ComparisonID::kEqual);
  }
#line 5232 "SqlParser_gen.cpp" /* yacc.c:1646  */
    break;

  case 237:
#line 1733 "../SqlParser.ypp" /* yacc.c:1646  */
    {
    (yyval.comparison_) = &quickstep::ComparisonFactory::GetComparison(quickstep::ComparisonID::kNotEqual);
  }
#line 5240 "SqlParser_gen.cpp" /* yacc.c:1646  */
    break;

  case 238:
#line 1736 "../SqlParser.ypp" /* yacc.c:1646  */
    {
    (yyval.comparison_) = &quickstep::ComparisonFactory::GetComparison(quickstep::ComparisonID::kLess);
  }
#line 5248 "SqlParser_gen.cpp" /* yacc.c:1646  */
    break;

  case 239:
#line 1739 "../SqlParser.ypp" /* yacc.c:1646  */
    {
    (yyval.comparison_) = &quickstep::ComparisonFactory::GetComparison(quickstep::ComparisonID::kLessOrEqual);
  }
#line 5256 "SqlParser_gen.cpp" /* yacc.c:1646  */
    break;

  case 240:
#line 1742 "../SqlParser.ypp" /* yacc.c:1646  */
    {
    (yyval.comparison_) = &quickstep::ComparisonFactory::GetComparison(quickstep::ComparisonID::kGreater);
  }
#line 5264 "SqlParser_gen.cpp" /* yacc.c:1646  */
    break;

  case 241:
#line 1745 "../SqlParser.ypp" /* yacc.c:1646  */
    {
    (yyval.comparison_) = &quickstep::ComparisonFactory::GetComparison(quickstep::ComparisonID::kGreaterOrEqual);
  }
#line 5272 "SqlParser_gen.cpp" /* yacc.c:1646  */
    break;

  case 242:
#line 1748 "../SqlParser.ypp" /* yacc.c:1646  */
    {
    (yyval.comparison_) =  &quickstep::ComparisonFactory::GetComparison(quickstep::ComparisonID::kLike);
  }
#line 5280 "SqlParser_gen.cpp" /* yacc.c:1646  */
    break;

  case 243:
#line 1751 "../SqlParser.ypp" /* yacc.c:1646  */
    {
    (yyval.comparison_) =  &quickstep::ComparisonFactory::GetComparison(quickstep::ComparisonID::kNotLike);
  }
#line 5288 "SqlParser_gen.cpp" /* yacc.c:1646  */
    break;

  case 244:
#line 1754 "../SqlParser.ypp" /* yacc.c:1646  */
    {
    (yyval.comparison_) =  &quickstep::ComparisonFactory::GetComparison(quickstep::ComparisonID::kRegexMatch);
  }
#line 5296 "SqlParser_gen.cpp" /* yacc.c:1646  */
    break;

  case 245:
#line 1757 "../SqlParser.ypp" /* yacc.c:1646  */
    {
    (yyval.comparison_) =  &quickstep::ComparisonFactory::GetComparison(quickstep::ComparisonID::kNotRegexMatch);
  }
#line 5304 "SqlParser_gen.cpp" /* yacc.c:1646  */
    break;

  case 246:
#line 1762 "../SqlParser.ypp" /* yacc.c:1646  */
=======
#line 5214 "SqlParser_gen.cpp" /* yacc.c:1661  */
    break;

  case 236:
#line 1717 "../SqlParser.ypp" /* yacc.c:1661  */
    {
    (yyval.comparison_) = &quickstep::ComparisonFactory::GetComparison(quickstep::ComparisonID::kEqual);
  }
#line 5222 "SqlParser_gen.cpp" /* yacc.c:1661  */
    break;

  case 237:
#line 1720 "../SqlParser.ypp" /* yacc.c:1661  */
    {
    (yyval.comparison_) = &quickstep::ComparisonFactory::GetComparison(quickstep::ComparisonID::kNotEqual);
  }
#line 5230 "SqlParser_gen.cpp" /* yacc.c:1661  */
    break;

  case 238:
#line 1723 "../SqlParser.ypp" /* yacc.c:1661  */
    {
    (yyval.comparison_) = &quickstep::ComparisonFactory::GetComparison(quickstep::ComparisonID::kLess);
  }
#line 5238 "SqlParser_gen.cpp" /* yacc.c:1661  */
    break;

  case 239:
#line 1726 "../SqlParser.ypp" /* yacc.c:1661  */
    {
    (yyval.comparison_) = &quickstep::ComparisonFactory::GetComparison(quickstep::ComparisonID::kLessOrEqual);
  }
#line 5246 "SqlParser_gen.cpp" /* yacc.c:1661  */
    break;

  case 240:
#line 1729 "../SqlParser.ypp" /* yacc.c:1661  */
    {
    (yyval.comparison_) = &quickstep::ComparisonFactory::GetComparison(quickstep::ComparisonID::kGreater);
  }
#line 5254 "SqlParser_gen.cpp" /* yacc.c:1661  */
    break;

  case 241:
#line 1732 "../SqlParser.ypp" /* yacc.c:1661  */
    {
    (yyval.comparison_) = &quickstep::ComparisonFactory::GetComparison(quickstep::ComparisonID::kGreaterOrEqual);
  }
#line 5262 "SqlParser_gen.cpp" /* yacc.c:1661  */
    break;

  case 242:
#line 1735 "../SqlParser.ypp" /* yacc.c:1661  */
    {
    (yyval.comparison_) =  &quickstep::ComparisonFactory::GetComparison(quickstep::ComparisonID::kLike);
  }
#line 5270 "SqlParser_gen.cpp" /* yacc.c:1661  */
    break;

  case 243:
#line 1738 "../SqlParser.ypp" /* yacc.c:1661  */
    {
    (yyval.comparison_) =  &quickstep::ComparisonFactory::GetComparison(quickstep::ComparisonID::kNotLike);
  }
#line 5278 "SqlParser_gen.cpp" /* yacc.c:1661  */
    break;

  case 244:
#line 1741 "../SqlParser.ypp" /* yacc.c:1661  */
    {
    (yyval.comparison_) =  &quickstep::ComparisonFactory::GetComparison(quickstep::ComparisonID::kRegexMatch);
  }
#line 5286 "SqlParser_gen.cpp" /* yacc.c:1661  */
    break;

  case 245:
#line 1744 "../SqlParser.ypp" /* yacc.c:1661  */
    {
    (yyval.comparison_) =  &quickstep::ComparisonFactory::GetComparison(quickstep::ComparisonID::kNotRegexMatch);
  }
#line 5294 "SqlParser_gen.cpp" /* yacc.c:1661  */
    break;

  case 246:
#line 1749 "../SqlParser.ypp" /* yacc.c:1661  */
>>>>>>> 5b75e8ec
    {
    /**
     * NOTE(chasseur): This case exhibits a shift/reduce conflict with the
     * '-' TOKEN_UNSIGNED_NUMVAL case in 'literal_value'. Because Bison prefers
     * to shift rather than reduce, the case in 'literal_value' has precedence
     * over this one.
     **/
    (yyval.unary_operation_) = &quickstep::UnaryOperationFactory::GetUnaryOperation(quickstep::UnaryOperationID::kNegate);
  }
<<<<<<< HEAD
#line 5318 "SqlParser_gen.cpp" /* yacc.c:1646  */
    break;

  case 247:
#line 1773 "../SqlParser.ypp" /* yacc.c:1646  */
    {
    (yyval.binary_operation_) = &quickstep::BinaryOperationFactory::GetBinaryOperation(quickstep::BinaryOperationID::kAdd);
  }
#line 5326 "SqlParser_gen.cpp" /* yacc.c:1646  */
    break;

  case 248:
#line 1776 "../SqlParser.ypp" /* yacc.c:1646  */
    {
    (yyval.binary_operation_) = &quickstep::BinaryOperationFactory::GetBinaryOperation(quickstep::BinaryOperationID::kSubtract);
  }
#line 5334 "SqlParser_gen.cpp" /* yacc.c:1646  */
    break;

  case 249:
#line 1781 "../SqlParser.ypp" /* yacc.c:1646  */
    {
    (yyval.binary_operation_) = &quickstep::BinaryOperationFactory::GetBinaryOperation(quickstep::BinaryOperationID::kModulo);
  }
#line 5342 "SqlParser_gen.cpp" /* yacc.c:1646  */
    break;

  case 250:
#line 1784 "../SqlParser.ypp" /* yacc.c:1646  */
    {
    (yyval.binary_operation_) = &quickstep::BinaryOperationFactory::GetBinaryOperation(quickstep::BinaryOperationID::kMultiply);
  }
#line 5350 "SqlParser_gen.cpp" /* yacc.c:1646  */
    break;

  case 251:
#line 1787 "../SqlParser.ypp" /* yacc.c:1646  */
    {
    (yyval.binary_operation_) = &quickstep::BinaryOperationFactory::GetBinaryOperation(quickstep::BinaryOperationID::kDivide);
  }
#line 5358 "SqlParser_gen.cpp" /* yacc.c:1646  */
    break;

  case 252:
#line 1793 "../SqlParser.ypp" /* yacc.c:1646  */
=======
#line 5308 "SqlParser_gen.cpp" /* yacc.c:1661  */
    break;

  case 247:
#line 1760 "../SqlParser.ypp" /* yacc.c:1661  */
    {
    (yyval.binary_operation_) = &quickstep::BinaryOperationFactory::GetBinaryOperation(quickstep::BinaryOperationID::kAdd);
  }
#line 5316 "SqlParser_gen.cpp" /* yacc.c:1661  */
    break;

  case 248:
#line 1763 "../SqlParser.ypp" /* yacc.c:1661  */
    {
    (yyval.binary_operation_) = &quickstep::BinaryOperationFactory::GetBinaryOperation(quickstep::BinaryOperationID::kSubtract);
  }
#line 5324 "SqlParser_gen.cpp" /* yacc.c:1661  */
    break;

  case 249:
#line 1768 "../SqlParser.ypp" /* yacc.c:1661  */
    {
    (yyval.binary_operation_) = &quickstep::BinaryOperationFactory::GetBinaryOperation(quickstep::BinaryOperationID::kModulo);
  }
#line 5332 "SqlParser_gen.cpp" /* yacc.c:1661  */
    break;

  case 250:
#line 1771 "../SqlParser.ypp" /* yacc.c:1661  */
    {
    (yyval.binary_operation_) = &quickstep::BinaryOperationFactory::GetBinaryOperation(quickstep::BinaryOperationID::kMultiply);
  }
#line 5340 "SqlParser_gen.cpp" /* yacc.c:1661  */
    break;

  case 251:
#line 1774 "../SqlParser.ypp" /* yacc.c:1661  */
    {
    (yyval.binary_operation_) = &quickstep::BinaryOperationFactory::GetBinaryOperation(quickstep::BinaryOperationID::kDivide);
  }
#line 5348 "SqlParser_gen.cpp" /* yacc.c:1661  */
    break;

  case 252:
#line 1780 "../SqlParser.ypp" /* yacc.c:1661  */
>>>>>>> 5b75e8ec
    {
    (yyval.string_list_) = new quickstep::PtrList<quickstep::ParseString>();
    (yyval.string_list_)->push_back((yyvsp[0].string_value_));
  }
<<<<<<< HEAD
#line 5367 "SqlParser_gen.cpp" /* yacc.c:1646  */
    break;

  case 253:
#line 1797 "../SqlParser.ypp" /* yacc.c:1646  */
=======
#line 5357 "SqlParser_gen.cpp" /* yacc.c:1661  */
    break;

  case 253:
#line 1784 "../SqlParser.ypp" /* yacc.c:1661  */
>>>>>>> 5b75e8ec
    {
    (yyval.string_list_) = (yyvsp[-2].string_list_);
    (yyval.string_list_)->push_back((yyvsp[0].string_value_));
  }
<<<<<<< HEAD
#line 5376 "SqlParser_gen.cpp" /* yacc.c:1646  */
    break;

  case 254:
#line 1803 "../SqlParser.ypp" /* yacc.c:1646  */
    {
    (yyval.string_value_) = (yyvsp[0].string_value_);
  }
#line 5384 "SqlParser_gen.cpp" /* yacc.c:1646  */
    break;

  case 255:
#line 1806 "../SqlParser.ypp" /* yacc.c:1646  */
=======
#line 5366 "SqlParser_gen.cpp" /* yacc.c:1661  */
    break;

  case 254:
#line 1790 "../SqlParser.ypp" /* yacc.c:1661  */
    {
    (yyval.string_value_) = (yyvsp[0].string_value_);
  }
#line 5374 "SqlParser_gen.cpp" /* yacc.c:1661  */
    break;

  case 255:
#line 1793 "../SqlParser.ypp" /* yacc.c:1661  */
>>>>>>> 5b75e8ec
    {
    if ((yyvsp[0].string_value_)->value().empty()) {
      quickstep_yyerror(&(yylsp[0]), yyscanner, nullptr, "Zero-length identifier");
    }
    (yyval.string_value_) = (yyvsp[0].string_value_);
  }
<<<<<<< HEAD
#line 5395 "SqlParser_gen.cpp" /* yacc.c:1646  */
    break;

  case 256:
#line 1814 "../SqlParser.ypp" /* yacc.c:1646  */
    {
    (yyval.boolean_value_) = true;
  }
#line 5403 "SqlParser_gen.cpp" /* yacc.c:1646  */
    break;

  case 257:
#line 1817 "../SqlParser.ypp" /* yacc.c:1646  */
    {
    (yyval.boolean_value_) = true;
  }
#line 5411 "SqlParser_gen.cpp" /* yacc.c:1646  */
    break;

  case 258:
#line 1820 "../SqlParser.ypp" /* yacc.c:1646  */
    {
    (yyval.boolean_value_) = false;
  }
#line 5419 "SqlParser_gen.cpp" /* yacc.c:1646  */
    break;

  case 259:
#line 1823 "../SqlParser.ypp" /* yacc.c:1646  */
    {
    (yyval.boolean_value_) = false;
  }
#line 5427 "SqlParser_gen.cpp" /* yacc.c:1646  */
    break;

  case 260:
#line 1829 "../SqlParser.ypp" /* yacc.c:1646  */
    {
    (yyval.command_) = new quickstep::ParseCommand((yylsp[-1]).first_line, (yylsp[-1]).first_column, (yyvsp[-1].string_value_), (yyvsp[0].command_argument_list_));
  }
#line 5435 "SqlParser_gen.cpp" /* yacc.c:1646  */
    break;

  case 261:
#line 1834 "../SqlParser.ypp" /* yacc.c:1646  */
=======
#line 5385 "SqlParser_gen.cpp" /* yacc.c:1661  */
    break;

  case 256:
#line 1801 "../SqlParser.ypp" /* yacc.c:1661  */
    {
    (yyval.boolean_value_) = true;
  }
#line 5393 "SqlParser_gen.cpp" /* yacc.c:1661  */
    break;

  case 257:
#line 1804 "../SqlParser.ypp" /* yacc.c:1661  */
    {
    (yyval.boolean_value_) = true;
  }
#line 5401 "SqlParser_gen.cpp" /* yacc.c:1661  */
    break;

  case 258:
#line 1807 "../SqlParser.ypp" /* yacc.c:1661  */
    {
    (yyval.boolean_value_) = false;
  }
#line 5409 "SqlParser_gen.cpp" /* yacc.c:1661  */
    break;

  case 259:
#line 1810 "../SqlParser.ypp" /* yacc.c:1661  */
    {
    (yyval.boolean_value_) = false;
  }
#line 5417 "SqlParser_gen.cpp" /* yacc.c:1661  */
    break;

  case 260:
#line 1816 "../SqlParser.ypp" /* yacc.c:1661  */
    {
    (yyval.command_) = new quickstep::ParseCommand((yylsp[-1]).first_line, (yylsp[-1]).first_column, (yyvsp[-1].string_value_), (yyvsp[0].command_argument_list_));
  }
#line 5425 "SqlParser_gen.cpp" /* yacc.c:1661  */
    break;

  case 261:
#line 1821 "../SqlParser.ypp" /* yacc.c:1661  */
>>>>>>> 5b75e8ec
    {
    quickstep::PtrVector<quickstep::ParseString> *argument_list = (yyvsp[-1].command_argument_list_);
    argument_list->push_back((yyvsp[0].string_value_));
    (yyval.command_argument_list_) = argument_list;
  }
<<<<<<< HEAD
#line 5445 "SqlParser_gen.cpp" /* yacc.c:1646  */
    break;

  case 262:
#line 1839 "../SqlParser.ypp" /* yacc.c:1646  */
    { /* Epsilon, an empy match. */
    (yyval.command_argument_list_) = new quickstep::PtrVector<quickstep::ParseString>();
  }
#line 5453 "SqlParser_gen.cpp" /* yacc.c:1646  */
    break;


#line 5457 "SqlParser_gen.cpp" /* yacc.c:1646  */
=======
#line 5435 "SqlParser_gen.cpp" /* yacc.c:1661  */
    break;

  case 262:
#line 1826 "../SqlParser.ypp" /* yacc.c:1661  */
    { /* Epsilon, an empy match. */
    (yyval.command_argument_list_) = new quickstep::PtrVector<quickstep::ParseString>();
  }
#line 5443 "SqlParser_gen.cpp" /* yacc.c:1661  */
    break;


#line 5447 "SqlParser_gen.cpp" /* yacc.c:1661  */
>>>>>>> 5b75e8ec
      default: break;
    }
  /* User semantic actions sometimes alter yychar, and that requires
     that yytoken be updated with the new translation.  We take the
     approach of translating immediately before every use of yytoken.
     One alternative is translating here after every semantic action,
     but that translation would be missed if the semantic action invokes
     YYABORT, YYACCEPT, or YYERROR immediately after altering yychar or
     if it invokes YYBACKUP.  In the case of YYABORT or YYACCEPT, an
     incorrect destructor might then be invoked immediately.  In the
     case of YYERROR or YYBACKUP, subsequent parser actions might lead
     to an incorrect destructor call or verbose syntax error message
     before the lookahead is translated.  */
  YY_SYMBOL_PRINT ("-> $$ =", yyr1[yyn], &yyval, &yyloc);

  YYPOPSTACK (yylen);
  yylen = 0;
  YY_STACK_PRINT (yyss, yyssp);

  *++yyvsp = yyval;
  *++yylsp = yyloc;

  /* Now 'shift' the result of the reduction.  Determine what state
     that goes to, based on the state we popped back to and the rule
     number reduced by.  */

  yyn = yyr1[yyn];

  yystate = yypgoto[yyn - YYNTOKENS] + *yyssp;
  if (0 <= yystate && yystate <= YYLAST && yycheck[yystate] == *yyssp)
    yystate = yytable[yystate];
  else
    yystate = yydefgoto[yyn - YYNTOKENS];

  goto yynewstate;


/*--------------------------------------.
| yyerrlab -- here on detecting error.  |
`--------------------------------------*/
yyerrlab:
  /* Make sure we have latest lookahead translation.  See comments at
     user semantic actions for why this is necessary.  */
  yytoken = yychar == YYEMPTY ? YYEMPTY : YYTRANSLATE (yychar);

  /* If not already recovering from an error, report this error.  */
  if (!yyerrstatus)
    {
      ++yynerrs;
#if ! YYERROR_VERBOSE
      yyerror (&yylloc, yyscanner, parsedStatement, YY_("syntax error"));
#else
# define YYSYNTAX_ERROR yysyntax_error (&yymsg_alloc, &yymsg, \
                                        yyssp, yytoken)
      {
        char const *yymsgp = YY_("syntax error");
        int yysyntax_error_status;
        yysyntax_error_status = YYSYNTAX_ERROR;
        if (yysyntax_error_status == 0)
          yymsgp = yymsg;
        else if (yysyntax_error_status == 1)
          {
            if (yymsg != yymsgbuf)
              YYSTACK_FREE (yymsg);
            yymsg = (char *) YYSTACK_ALLOC (yymsg_alloc);
            if (!yymsg)
              {
                yymsg = yymsgbuf;
                yymsg_alloc = sizeof yymsgbuf;
                yysyntax_error_status = 2;
              }
            else
              {
                yysyntax_error_status = YYSYNTAX_ERROR;
                yymsgp = yymsg;
              }
          }
        yyerror (&yylloc, yyscanner, parsedStatement, yymsgp);
        if (yysyntax_error_status == 2)
          goto yyexhaustedlab;
      }
# undef YYSYNTAX_ERROR
#endif
    }

  yyerror_range[1] = yylloc;

  if (yyerrstatus == 3)
    {
      /* If just tried and failed to reuse lookahead token after an
         error, discard it.  */

      if (yychar <= YYEOF)
        {
          /* Return failure if at end of input.  */
          if (yychar == YYEOF)
            YYABORT;
        }
      else
        {
          yydestruct ("Error: discarding",
                      yytoken, &yylval, &yylloc, yyscanner, parsedStatement);
          yychar = YYEMPTY;
        }
    }

  /* Else will try to reuse lookahead token after shifting the error
     token.  */
  goto yyerrlab1;


/*---------------------------------------------------.
| yyerrorlab -- error raised explicitly by YYERROR.  |
`---------------------------------------------------*/
yyerrorlab:

  /* Pacify compilers like GCC when the user code never invokes
     YYERROR and the label yyerrorlab therefore never appears in user
     code.  */
  if (/*CONSTCOND*/ 0)
     goto yyerrorlab;

  yyerror_range[1] = yylsp[1-yylen];
  /* Do not reclaim the symbols of the rule whose action triggered
     this YYERROR.  */
  YYPOPSTACK (yylen);
  yylen = 0;
  YY_STACK_PRINT (yyss, yyssp);
  yystate = *yyssp;
  goto yyerrlab1;


/*-------------------------------------------------------------.
| yyerrlab1 -- common code for both syntax error and YYERROR.  |
`-------------------------------------------------------------*/
yyerrlab1:
  yyerrstatus = 3;      /* Each real token shifted decrements this.  */

  for (;;)
    {
      yyn = yypact[yystate];
      if (!yypact_value_is_default (yyn))
        {
          yyn += YYTERROR;
          if (0 <= yyn && yyn <= YYLAST && yycheck[yyn] == YYTERROR)
            {
              yyn = yytable[yyn];
              if (0 < yyn)
                break;
            }
        }

      /* Pop the current state because it cannot handle the error token.  */
      if (yyssp == yyss)
        YYABORT;

      yyerror_range[1] = *yylsp;
      yydestruct ("Error: popping",
                  yystos[yystate], yyvsp, yylsp, yyscanner, parsedStatement);
      YYPOPSTACK (1);
      yystate = *yyssp;
      YY_STACK_PRINT (yyss, yyssp);
    }

  YY_IGNORE_MAYBE_UNINITIALIZED_BEGIN
  *++yyvsp = yylval;
  YY_IGNORE_MAYBE_UNINITIALIZED_END

  yyerror_range[2] = yylloc;
  /* Using YYLLOC is tempting, but would change the location of
     the lookahead.  YYLOC is available though.  */
  YYLLOC_DEFAULT (yyloc, yyerror_range, 2);
  *++yylsp = yyloc;

  /* Shift the error token.  */
  YY_SYMBOL_PRINT ("Shifting", yystos[yyn], yyvsp, yylsp);

  yystate = yyn;
  goto yynewstate;


/*-------------------------------------.
| yyacceptlab -- YYACCEPT comes here.  |
`-------------------------------------*/
yyacceptlab:
  yyresult = 0;
  goto yyreturn;

/*-----------------------------------.
| yyabortlab -- YYABORT comes here.  |
`-----------------------------------*/
yyabortlab:
  yyresult = 1;
  goto yyreturn;

#if !defined yyoverflow || YYERROR_VERBOSE
/*-------------------------------------------------.
| yyexhaustedlab -- memory exhaustion comes here.  |
`-------------------------------------------------*/
yyexhaustedlab:
  yyerror (&yylloc, yyscanner, parsedStatement, YY_("memory exhausted"));
  yyresult = 2;
  /* Fall through.  */
#endif

yyreturn:
  if (yychar != YYEMPTY)
    {
      /* Make sure we have latest lookahead translation.  See comments at
         user semantic actions for why this is necessary.  */
      yytoken = YYTRANSLATE (yychar);
      yydestruct ("Cleanup: discarding lookahead",
                  yytoken, &yylval, &yylloc, yyscanner, parsedStatement);
    }
  /* Do not reclaim the symbols of the rule whose action triggered
     this YYABORT or YYACCEPT.  */
  YYPOPSTACK (yylen);
  YY_STACK_PRINT (yyss, yyssp);
  while (yyssp != yyss)
    {
      yydestruct ("Cleanup: popping",
                  yystos[*yyssp], yyvsp, yylsp, yyscanner, parsedStatement);
      YYPOPSTACK (1);
    }
#ifndef yyoverflow
  if (yyss != yyssa)
    YYSTACK_FREE (yyss);
#endif
#if YYERROR_VERBOSE
  if (yymsg != yymsgbuf)
    YYSTACK_FREE (yymsg);
#endif
  return yyresult;
}
<<<<<<< HEAD
#line 1843 "../SqlParser.ypp" /* yacc.c:1906  */
=======
#line 1830 "../SqlParser.ypp" /* yacc.c:1906  */
>>>>>>> 5b75e8ec


void NotSupported(const YYLTYPE *location, yyscan_t yyscanner, const std::string &feature) {
  std::string msg;
  msg.append(feature);
  msg.append(" is not supported yet");

  quickstep_yyerror(location, yyscanner, nullptr, msg.c_str());
}

int quickstep_yyget_line_number(const YYLTYPE *yyloc) {
  return yyloc->first_line;
}

int quickstep_yyget_column_number(const YYLTYPE *yyloc) {
  return yyloc->first_column;
}<|MERGE_RESOLUTION|>--- conflicted
+++ resolved
@@ -207,7 +207,6 @@
     UNARY_PLUS = 276,
     UNARY_MINUS = 277,
     TOKEN_ADD = 278,
-<<<<<<< HEAD
     TOKEN_AGE = 279,
     TOKEN_ALL = 280,
     TOKEN_ALTER = 281,
@@ -230,163 +229,86 @@
     TOKEN_CREATE = 298,
     TOKEN_DATE = 299,
     TOKEN_DATETIME = 300,
-=======
-    TOKEN_ALL = 279,
-    TOKEN_ALTER = 280,
-    TOKEN_AS = 281,
-    TOKEN_ASC = 282,
-    TOKEN_BIGINT = 283,
-    TOKEN_BIT = 284,
-    TOKEN_BITWEAVING = 285,
-    TOKEN_BLOCKPROPERTIES = 286,
-    TOKEN_BLOCKSAMPLE = 287,
-    TOKEN_BLOOM_FILTER = 288,
-    TOKEN_CSB_TREE = 289,
-    TOKEN_BY = 290,
-    TOKEN_CASE = 291,
-    TOKEN_CHARACTER = 292,
-    TOKEN_CHECK = 293,
-    TOKEN_COLUMN = 294,
-    TOKEN_CONSTRAINT = 295,
-    TOKEN_COPY = 296,
-    TOKEN_CREATE = 297,
-    TOKEN_DATE = 298,
-    TOKEN_DATETIME = 299,
-    TOKEN_DAY = 300,
->>>>>>> 5b75e8ec
-    TOKEN_DECIMAL = 301,
-    TOKEN_DEFAULT = 302,
-    TOKEN_DELETE = 303,
-    TOKEN_DELIMITER = 304,
-    TOKEN_DESC = 305,
-    TOKEN_DISTINCT = 306,
-    TOKEN_DOUBLE = 307,
-    TOKEN_DROP = 308,
-    TOKEN_ELSE = 309,
-    TOKEN_END = 310,
-    TOKEN_ESCAPE_STRINGS = 311,
-<<<<<<< HEAD
-    TOKEN_EMIT = 312,
-    TOKEN_EXISTS = 313,
-    TOKEN_EXTRACT = 314,
-    TOKEN_FALSE = 315,
-    TOKEN_FIRST = 316,
-    TOKEN_FLOAT = 317,
-    TOKEN_FOREIGN = 318,
-    TOKEN_FROM = 319,
-    TOKEN_FULL = 320,
-    TOKEN_GROUP = 321,
-    TOKEN_HASH = 322,
-    TOKEN_HAVING = 323,
-=======
-    TOKEN_EXISTS = 312,
-    TOKEN_EXTRACT = 313,
-    TOKEN_FALSE = 314,
-    TOKEN_FIRST = 315,
-    TOKEN_FLOAT = 316,
-    TOKEN_FOREIGN = 317,
-    TOKEN_FROM = 318,
-    TOKEN_FULL = 319,
-    TOKEN_GROUP = 320,
-    TOKEN_HASH = 321,
-    TOKEN_HAVING = 322,
-    TOKEN_HOUR = 323,
->>>>>>> 5b75e8ec
-    TOKEN_IN = 324,
-    TOKEN_INDEX = 325,
-    TOKEN_INNER = 326,
-    TOKEN_INSERT = 327,
-    TOKEN_INTEGER = 328,
-    TOKEN_INTERVAL = 329,
-    TOKEN_INTO = 330,
-    TOKEN_JOIN = 331,
-    TOKEN_KEY = 332,
-    TOKEN_LAST = 333,
-    TOKEN_LEFT = 334,
-    TOKEN_LIMIT = 335,
-    TOKEN_LONG = 336,
-<<<<<<< HEAD
-    TOKEN_NULL = 337,
-    TOKEN_NULLS = 338,
-    TOKEN_OFF = 339,
-    TOKEN_ON = 340,
-    TOKEN_ORDER = 341,
-    TOKEN_OUTER = 342,
-    TOKEN_PARTITION = 343,
-    TOKEN_PARTITIONS = 344,
-    TOKEN_PERCENT = 345,
-    TOKEN_PRIMARY = 346,
-    TOKEN_QUIT = 347,
-    TOKEN_RANGE = 348,
-    TOKEN_REAL = 349,
-    TOKEN_REFERENCES = 350,
-    TOKEN_RIGHT = 351,
-    TOKEN_ROW_DELIMITER = 352,
-    TOKEN_SELECT = 353,
-    TOKEN_SET = 354,
-    TOKEN_SMA = 355,
-    TOKEN_SMALLINT = 356,
-    TOKEN_TABLE = 357,
-    TOKEN_THEN = 358,
-    TOKEN_TIME = 359,
-    TOKEN_TIMESTAMP = 360,
-    TOKEN_TRUE = 361,
-    TOKEN_TUPLESAMPLE = 362,
-    TOKEN_UNIQUE = 363,
-    TOKEN_UPDATE = 364,
-    TOKEN_USING = 365,
-    TOKEN_VALUES = 366,
-    TOKEN_VARCHAR = 367,
-    TOKEN_WHEN = 368,
-    TOKEN_WHERE = 369,
-    TOKEN_WITH = 370,
-    TOKEN_WINDOW = 371,
-    TOKEN_YEARMONTH = 372,
-    TOKEN_EOF = 373,
-    TOKEN_LEX_ERROR = 374
-=======
-    TOKEN_MINUTE = 337,
-    TOKEN_MONTH = 338,
-    TOKEN_NULL = 339,
-    TOKEN_NULLS = 340,
-    TOKEN_OFF = 341,
-    TOKEN_ON = 342,
-    TOKEN_ORDER = 343,
-    TOKEN_OUTER = 344,
-    TOKEN_PARTITION = 345,
-    TOKEN_PARTITIONS = 346,
-    TOKEN_PERCENT = 347,
-    TOKEN_PRIMARY = 348,
-    TOKEN_QUIT = 349,
-    TOKEN_RANGE = 350,
-    TOKEN_REAL = 351,
-    TOKEN_REFERENCES = 352,
-    TOKEN_RIGHT = 353,
-    TOKEN_ROW_DELIMITER = 354,
-    TOKEN_SECOND = 355,
-    TOKEN_SELECT = 356,
-    TOKEN_SET = 357,
-    TOKEN_SMA = 358,
-    TOKEN_SMALLINT = 359,
-    TOKEN_TABLE = 360,
-    TOKEN_THEN = 361,
-    TOKEN_TIME = 362,
-    TOKEN_TIMESTAMP = 363,
-    TOKEN_TRUE = 364,
-    TOKEN_TUPLESAMPLE = 365,
-    TOKEN_UNIQUE = 366,
-    TOKEN_UPDATE = 367,
-    TOKEN_USING = 368,
-    TOKEN_VALUES = 369,
-    TOKEN_VARCHAR = 370,
-    TOKEN_WHEN = 371,
-    TOKEN_WHERE = 372,
-    TOKEN_WITH = 373,
-    TOKEN_YEAR = 374,
-    TOKEN_YEARMONTH = 375,
-    TOKEN_EOF = 376,
-    TOKEN_LEX_ERROR = 377
->>>>>>> 5b75e8ec
+    TOKEN_DAY = 301,
+    TOKEN_DECIMAL = 302,
+    TOKEN_DEFAULT = 303,
+    TOKEN_DELETE = 304,
+    TOKEN_DELIMITER = 305,
+    TOKEN_DESC = 306,
+    TOKEN_DISTINCT = 307,
+    TOKEN_DOUBLE = 308,
+    TOKEN_DROP = 309,
+    TOKEN_ELSE = 310,
+    TOKEN_END = 311,
+    TOKEN_ESCAPE_STRINGS = 312,
+    TOKEN_EMIT = 313,
+    TOKEN_EXISTS = 314,
+    TOKEN_EXTRACT = 315,
+    TOKEN_FALSE = 316,
+    TOKEN_FIRST = 317,
+    TOKEN_FLOAT = 318,
+    TOKEN_FOREIGN = 319,
+    TOKEN_FROM = 320,
+    TOKEN_FULL = 321,
+    TOKEN_GROUP = 322,
+    TOKEN_HASH = 323,
+    TOKEN_HAVING = 324,
+    TOKEN_HOUR = 325,
+    TOKEN_IN = 326,
+    TOKEN_INDEX = 327,
+    TOKEN_INNER = 328,
+    TOKEN_INSERT = 329,
+    TOKEN_INTEGER = 330,
+    TOKEN_INTERVAL = 331,
+    TOKEN_INTO = 332,
+    TOKEN_JOIN = 333,
+    TOKEN_KEY = 334,
+    TOKEN_LAST = 335,
+    TOKEN_LEFT = 336,
+    TOKEN_LIMIT = 337,
+    TOKEN_LONG = 338,
+    TOKEN_MINUTE = 339,
+    TOKEN_MONTH = 340,
+    TOKEN_NULL = 341,
+    TOKEN_NULLS = 342,
+    TOKEN_OFF = 343,
+    TOKEN_ON = 344,
+    TOKEN_ORDER = 345,
+    TOKEN_OUTER = 346,
+    TOKEN_PARTITION = 347,
+    TOKEN_PARTITIONS = 348,
+    TOKEN_PERCENT = 349,
+    TOKEN_PRIMARY = 350,
+    TOKEN_QUIT = 351,
+    TOKEN_RANGE = 352,
+    TOKEN_REAL = 353,
+    TOKEN_REFERENCES = 354,
+    TOKEN_RIGHT = 355,
+    TOKEN_ROW_DELIMITER = 356,
+    TOKEN_SECOND = 357,
+    TOKEN_SELECT = 358,
+    TOKEN_SET = 359,
+    TOKEN_SMA = 360,
+    TOKEN_SMALLINT = 361,
+    TOKEN_TABLE = 362,
+    TOKEN_THEN = 363,
+    TOKEN_TIME = 364,
+    TOKEN_TIMESTAMP = 365,
+    TOKEN_TRUE = 366,
+    TOKEN_TUPLESAMPLE = 367,
+    TOKEN_UNIQUE = 368,
+    TOKEN_UPDATE = 369,
+    TOKEN_USING = 370,
+    TOKEN_VALUES = 371,
+    TOKEN_VARCHAR = 372,
+    TOKEN_WHEN = 373,
+    TOKEN_WHERE = 374,
+    TOKEN_WITH = 375,
+    TOKEN_WINDOW = 376,
+    TOKEN_YEAR = 377,
+    TOKEN_YEARMONTH = 378,
+    TOKEN_EOF = 379,
+    TOKEN_LEX_ERROR = 380
   };
 #endif
 
@@ -479,10 +401,7 @@
   quickstep::ParseOrderBy *opt_order_by_clause_;
   bool *order_direction_;
   quickstep::ParseLimit *opt_limit_clause_;
-<<<<<<< HEAD
-=======
-
->>>>>>> 5b75e8ec
+
   quickstep::ParseSample *opt_sample_clause_;
   quickstep::ParseWindow *opt_window_clause_;
 
@@ -492,11 +411,7 @@
   quickstep::PtrVector<quickstep::ParseSubqueryTableReference> *with_list_;
   quickstep::ParseSubqueryTableReference *with_list_element_;
 
-<<<<<<< HEAD
-#line 408 "SqlParser_gen.cpp" /* yacc.c:355  */
-=======
-#line 409 "SqlParser_gen.cpp" /* yacc.c:355  */
->>>>>>> 5b75e8ec
+#line 415 "SqlParser_gen.cpp" /* yacc.c:355  */
 };
 # define YYSTYPE_IS_TRIVIAL 1
 # define YYSTYPE_IS_DECLARED 1
@@ -523,17 +438,13 @@
 #endif /* !YY_QUICKSTEP_YY_SQLPARSER_GEN_HPP_INCLUDED  */
 
 /* Copy the second part of user declarations.  */
-#line 212 "../SqlParser.ypp" /* yacc.c:358  */
+#line 213 "../SqlParser.ypp" /* yacc.c:358  */
 
 /* This header needs YYSTYPE, which is defined by the %union directive above */
 #include "SqlLexer_gen.hpp"
 void NotSupported(const YYLTYPE *location, yyscan_t yyscanner, const std::string &feature);
 
-<<<<<<< HEAD
-#line 441 "SqlParser_gen.cpp" /* yacc.c:358  */
-=======
-#line 444 "SqlParser_gen.cpp" /* yacc.c:358  */
->>>>>>> 5b75e8ec
+#line 448 "SqlParser_gen.cpp" /* yacc.c:358  */
 
 #ifdef short
 # undef short
@@ -777,38 +688,21 @@
 /* YYFINAL -- State number of the termination state.  */
 #define YYFINAL  47
 /* YYLAST -- Last index in YYTABLE.  */
-<<<<<<< HEAD
-#define YYLAST   1047
+#define YYLAST   1187
 
 /* YYNTOKENS -- Number of terminals.  */
-#define YYNTOKENS  131
+#define YYNTOKENS  137
 /* YYNNTS -- Number of nonterminals.  */
-#define YYNNTS  100
+#define YYNNTS  101
 /* YYNRULES -- Number of rules.  */
-#define YYNRULES  262
+#define YYNRULES  270
 /* YYNSTATES -- Number of states.  */
-#define YYNSTATES  487
-=======
-#define YYLAST   1191
-
-/* YYNTOKENS -- Number of terminals.  */
-#define YYNTOKENS  134
-/* YYNNTS -- Number of nonterminals.  */
-#define YYNNTS  95
-/* YYNRULES -- Number of rules.  */
-#define YYNRULES  262
-/* YYNSTATES -- Number of states.  */
-#define YYNSTATES  478
->>>>>>> 5b75e8ec
+#define YYNSTATES  495
 
 /* YYTRANSLATE[YYX] -- Symbol number corresponding to YYX as returned
    by yylex, with out-of-bounds checking.  */
 #define YYUNDEFTOK  2
-<<<<<<< HEAD
-#define YYMAXUTOK   374
-=======
-#define YYMAXUTOK   377
->>>>>>> 5b75e8ec
+#define YYMAXUTOK   380
 
 #define YYTRANSLATE(YYX)                                                \
   ((unsigned int) (YYX) <= YYMAXUTOK ? yytranslate[YYX] : YYUNDEFTOK)
@@ -818,19 +712,11 @@
 static const yytype_uint8 yytranslate[] =
 {
        0,     2,     2,     2,     2,     2,     2,     2,     2,     2,
-<<<<<<< HEAD
-     126,     2,     2,     2,     2,     2,     2,     2,     2,     2,
+     132,     2,     2,     2,     2,     2,     2,     2,     2,     2,
        2,     2,     2,     2,     2,     2,     2,     2,     2,     2,
-       2,     2,     2,     2,     2,     2,     2,   130,     2,     2,
-     127,   128,    23,    21,   129,    22,    27,    24,     2,     2,
-       2,     2,     2,     2,     2,     2,     2,     2,     2,   125,
-=======
-     129,     2,     2,     2,     2,     2,     2,     2,     2,     2,
-       2,     2,     2,     2,     2,     2,     2,     2,     2,     2,
-       2,     2,     2,     2,     2,     2,     2,   133,     2,     2,
-     130,   131,    23,    21,   132,    22,    27,    24,     2,     2,
-       2,     2,     2,     2,     2,     2,     2,     2,     2,   128,
->>>>>>> 5b75e8ec
+       2,     2,     2,     2,     2,     2,     2,   136,     2,     2,
+     133,   134,    23,    21,   135,    22,    27,    24,     2,     2,
+       2,     2,     2,     2,     2,     2,     2,     2,     2,   131,
        2,     2,     2,     2,     2,     2,     2,     2,     2,     2,
        2,     2,     2,     2,     2,     2,     2,     2,     2,     2,
        2,     2,     2,     2,     2,     2,     2,     2,     2,     2,
@@ -862,74 +748,42 @@
       90,    91,    92,    93,    94,    95,    96,    97,    98,    99,
      100,   101,   102,   103,   104,   105,   106,   107,   108,   109,
      110,   111,   112,   113,   114,   115,   116,   117,   118,   119,
-<<<<<<< HEAD
-     120,   121,   122,   123,   124
-=======
-     120,   121,   122,   123,   124,   125,   126,   127
->>>>>>> 5b75e8ec
+     120,   121,   122,   123,   124,   125,   126,   127,   128,   129,
+     130
 };
 
 #if YYDEBUG
   /* YYRLINE[YYN] -- Source line where rule number YYN was defined.  */
 static const yytype_uint16 yyrline[] =
 {
-<<<<<<< HEAD
-       0,   595,   595,   599,   603,   607,   611,   614,   621,   624,
-     627,   630,   633,   636,   639,   642,   645,   648,   654,   660,
-     667,   673,   680,   689,   694,   703,   708,   713,   717,   723,
-     728,   731,   734,   739,   742,   745,   748,   751,   754,   757,
-     760,   763,   766,   778,   781,   784,   802,   822,   825,   828,
-     833,   838,   844,   850,   859,   863,   869,   872,   877,   882,
-     887,   894,   901,   905,   911,   914,   919,   922,   927,   930,
-     935,   938,   957,   961,   967,   971,   977,   980,   983,   988,
-     991,   998,  1003,  1014,  1019,  1023,  1027,  1033,  1036,  1042,
-    1050,  1053,  1056,  1062,  1067,  1070,  1075,  1079,  1083,  1087,
-    1093,  1098,  1103,  1107,  1113,  1119,  1122,  1127,  1132,  1136,
-    1142,  1148,  1154,  1157,  1161,  1167,  1170,  1175,  1179,  1185,
-    1188,  1191,  1196,  1201,  1206,  1209,  1212,  1217,  1220,  1223,
-    1226,  1229,  1232,  1235,  1238,  1243,  1246,  1251,  1255,  1259,
-    1262,  1266,  1269,  1274,  1277,  1282,  1285,  1290,  1294,  1300,
-    1303,  1308,  1311,  1316,  1319,  1324,  1327,  1346,  1349,  1354,
-    1359,  1364,  1367,  1372,  1377,  1382,  1386,  1392,  1399,  1402,
-    1405,  1410,  1413,  1416,  1422,  1425,  1430,  1435,  1444,  1449,
-    1458,  1463,  1466,  1471,  1474,  1479,  1485,  1491,  1494,  1497,
-    1500,  1503,  1506,  1512,  1521,  1524,  1529,  1532,  1537,  1540,
-    1545,  1548,  1551,  1554,  1557,  1560,  1565,  1569,  1573,  1576,
-    1581,  1586,  1589,  1594,  1598,  1604,  1609,  1613,  1619,  1624,
-    1627,  1632,  1636,  1642,  1645,  1648,  1651,  1663,  1667,  1686,
-    1701,  1705,  1711,  1714,  1719,  1723,  1730,  1733,  1736,  1739,
-    1742,  1745,  1748,  1751,  1754,  1757,  1762,  1773,  1776,  1781,
-    1784,  1787,  1793,  1797,  1803,  1806,  1814,  1817,  1820,  1823,
-    1829,  1834,  1839
-=======
-       0,   582,   582,   586,   590,   594,   598,   601,   608,   611,
-     614,   617,   620,   623,   626,   629,   632,   635,   641,   647,
-     654,   660,   667,   676,   681,   690,   695,   700,   704,   710,
-     715,   718,   721,   726,   729,   732,   735,   738,   741,   744,
-     747,   750,   753,   765,   768,   771,   789,   809,   812,   815,
-     820,   825,   831,   837,   846,   850,   856,   859,   864,   869,
-     874,   881,   888,   892,   898,   901,   906,   909,   914,   917,
-     922,   925,   944,   948,   954,   958,   964,   967,   970,   975,
-     978,   985,   990,  1001,  1006,  1010,  1014,  1020,  1023,  1029,
-    1037,  1040,  1043,  1049,  1054,  1057,  1062,  1066,  1070,  1074,
-    1080,  1085,  1090,  1094,  1100,  1106,  1109,  1114,  1119,  1123,
-    1129,  1135,  1141,  1144,  1148,  1154,  1157,  1162,  1166,  1172,
-    1175,  1178,  1183,  1188,  1193,  1196,  1199,  1204,  1207,  1210,
-    1213,  1216,  1219,  1222,  1225,  1230,  1233,  1238,  1242,  1246,
-    1249,  1253,  1256,  1261,  1264,  1269,  1272,  1277,  1281,  1287,
-    1290,  1295,  1298,  1303,  1306,  1311,  1314,  1333,  1337,  1343,
-    1350,  1353,  1356,  1361,  1364,  1367,  1373,  1376,  1381,  1386,
-    1395,  1400,  1409,  1414,  1417,  1422,  1425,  1430,  1436,  1442,
-    1445,  1448,  1451,  1454,  1457,  1463,  1472,  1475,  1480,  1483,
-    1488,  1491,  1496,  1499,  1502,  1505,  1508,  1511,  1514,  1519,
-    1523,  1527,  1530,  1535,  1540,  1543,  1548,  1552,  1558,  1563,
-    1567,  1573,  1578,  1581,  1586,  1590,  1596,  1599,  1602,  1605,
-    1617,  1621,  1640,  1653,  1668,  1671,  1674,  1677,  1680,  1683,
-    1688,  1692,  1698,  1701,  1706,  1710,  1717,  1720,  1723,  1726,
-    1729,  1732,  1735,  1738,  1741,  1744,  1749,  1760,  1763,  1768,
-    1771,  1774,  1780,  1784,  1790,  1793,  1801,  1804,  1807,  1810,
-    1816,  1821,  1826
->>>>>>> 5b75e8ec
+       0,   603,   603,   607,   611,   615,   619,   622,   629,   632,
+     635,   638,   641,   644,   647,   650,   653,   656,   662,   668,
+     675,   681,   688,   697,   702,   711,   716,   721,   725,   731,
+     736,   739,   742,   747,   750,   753,   756,   759,   762,   765,
+     768,   771,   774,   786,   789,   792,   810,   830,   833,   836,
+     841,   846,   852,   858,   867,   871,   877,   880,   885,   890,
+     895,   902,   909,   913,   919,   922,   927,   930,   935,   938,
+     943,   946,   965,   969,   975,   979,   985,   988,   991,   996,
+     999,  1006,  1011,  1022,  1027,  1031,  1035,  1041,  1044,  1050,
+    1058,  1061,  1064,  1070,  1075,  1078,  1083,  1087,  1091,  1095,
+    1101,  1106,  1111,  1115,  1121,  1127,  1130,  1135,  1140,  1144,
+    1150,  1156,  1162,  1165,  1169,  1175,  1178,  1183,  1187,  1193,
+    1196,  1199,  1204,  1209,  1214,  1217,  1220,  1225,  1228,  1231,
+    1234,  1237,  1240,  1243,  1246,  1251,  1254,  1259,  1263,  1267,
+    1270,  1274,  1277,  1282,  1285,  1290,  1293,  1298,  1302,  1308,
+    1311,  1316,  1319,  1324,  1327,  1332,  1335,  1354,  1357,  1362,
+    1367,  1372,  1375,  1380,  1385,  1390,  1394,  1400,  1407,  1410,
+    1413,  1418,  1421,  1424,  1430,  1433,  1438,  1443,  1452,  1457,
+    1466,  1471,  1474,  1479,  1482,  1487,  1493,  1499,  1502,  1505,
+    1508,  1511,  1514,  1520,  1529,  1532,  1537,  1540,  1545,  1548,
+    1553,  1556,  1559,  1562,  1565,  1568,  1571,  1576,  1580,  1584,
+    1587,  1592,  1597,  1600,  1605,  1609,  1615,  1620,  1624,  1630,
+    1635,  1638,  1643,  1647,  1653,  1656,  1659,  1662,  1674,  1678,
+    1697,  1710,  1725,  1728,  1731,  1734,  1737,  1740,  1745,  1749,
+    1755,  1758,  1763,  1767,  1774,  1777,  1780,  1783,  1786,  1789,
+    1792,  1795,  1798,  1801,  1806,  1817,  1820,  1825,  1828,  1831,
+    1837,  1841,  1847,  1850,  1858,  1861,  1864,  1867,  1873,  1878,
+    1883
 };
 #endif
 
@@ -944,58 +798,32 @@
   "TOKEN_EQ", "TOKEN_LT", "TOKEN_LEQ", "TOKEN_GT", "TOKEN_GEQ",
   "TOKEN_NEQ", "TOKEN_LIKE", "TOKEN_REGEXP", "TOKEN_BETWEEN", "TOKEN_IS",
   "'+'", "'-'", "'*'", "'/'", "UNARY_PLUS", "UNARY_MINUS", "'.'",
-<<<<<<< HEAD
   "TOKEN_ADD", "TOKEN_AGE", "TOKEN_ALL", "TOKEN_ALTER", "TOKEN_AS",
   "TOKEN_ASC", "TOKEN_BIGINT", "TOKEN_BIT", "TOKEN_BITWEAVING",
   "TOKEN_BLOCKPROPERTIES", "TOKEN_BLOCKSAMPLE", "TOKEN_BLOOM_FILTER",
   "TOKEN_CSB_TREE", "TOKEN_BY", "TOKEN_CASE", "TOKEN_CHARACTER",
   "TOKEN_CHECK", "TOKEN_COLUMN", "TOKEN_CONSTRAINT", "TOKEN_COPY",
-  "TOKEN_CREATE", "TOKEN_DATE", "TOKEN_DATETIME", "TOKEN_DECIMAL",
-  "TOKEN_DEFAULT", "TOKEN_DELETE", "TOKEN_DELIMITER", "TOKEN_DESC",
-  "TOKEN_DISTINCT", "TOKEN_DOUBLE", "TOKEN_DROP", "TOKEN_ELSE",
-  "TOKEN_END", "TOKEN_ESCAPE_STRINGS", "TOKEN_EMIT", "TOKEN_EXISTS",
-  "TOKEN_EXTRACT", "TOKEN_FALSE", "TOKEN_FIRST", "TOKEN_FLOAT",
-  "TOKEN_FOREIGN", "TOKEN_FROM", "TOKEN_FULL", "TOKEN_GROUP", "TOKEN_HASH",
-  "TOKEN_HAVING", "TOKEN_IN", "TOKEN_INDEX", "TOKEN_INNER", "TOKEN_INSERT",
-  "TOKEN_INTEGER", "TOKEN_INTERVAL", "TOKEN_INTO", "TOKEN_JOIN",
-  "TOKEN_KEY", "TOKEN_LAST", "TOKEN_LEFT", "TOKEN_LIMIT", "TOKEN_LONG",
+  "TOKEN_CREATE", "TOKEN_DATE", "TOKEN_DATETIME", "TOKEN_DAY",
+  "TOKEN_DECIMAL", "TOKEN_DEFAULT", "TOKEN_DELETE", "TOKEN_DELIMITER",
+  "TOKEN_DESC", "TOKEN_DISTINCT", "TOKEN_DOUBLE", "TOKEN_DROP",
+  "TOKEN_ELSE", "TOKEN_END", "TOKEN_ESCAPE_STRINGS", "TOKEN_EMIT",
+  "TOKEN_EXISTS", "TOKEN_EXTRACT", "TOKEN_FALSE", "TOKEN_FIRST",
+  "TOKEN_FLOAT", "TOKEN_FOREIGN", "TOKEN_FROM", "TOKEN_FULL",
+  "TOKEN_GROUP", "TOKEN_HASH", "TOKEN_HAVING", "TOKEN_HOUR", "TOKEN_IN",
+  "TOKEN_INDEX", "TOKEN_INNER", "TOKEN_INSERT", "TOKEN_INTEGER",
+  "TOKEN_INTERVAL", "TOKEN_INTO", "TOKEN_JOIN", "TOKEN_KEY", "TOKEN_LAST",
+  "TOKEN_LEFT", "TOKEN_LIMIT", "TOKEN_LONG", "TOKEN_MINUTE", "TOKEN_MONTH",
   "TOKEN_NULL", "TOKEN_NULLS", "TOKEN_OFF", "TOKEN_ON", "TOKEN_ORDER",
   "TOKEN_OUTER", "TOKEN_PARTITION", "TOKEN_PARTITIONS", "TOKEN_PERCENT",
   "TOKEN_PRIMARY", "TOKEN_QUIT", "TOKEN_RANGE", "TOKEN_REAL",
-  "TOKEN_REFERENCES", "TOKEN_RIGHT", "TOKEN_ROW_DELIMITER", "TOKEN_SELECT",
-  "TOKEN_SET", "TOKEN_SMA", "TOKEN_SMALLINT", "TOKEN_TABLE", "TOKEN_THEN",
-  "TOKEN_TIME", "TOKEN_TIMESTAMP", "TOKEN_TRUE", "TOKEN_TUPLESAMPLE",
-  "TOKEN_UNIQUE", "TOKEN_UPDATE", "TOKEN_USING", "TOKEN_VALUES",
-  "TOKEN_VARCHAR", "TOKEN_WHEN", "TOKEN_WHERE", "TOKEN_WITH",
-  "TOKEN_WINDOW", "TOKEN_YEARMONTH", "TOKEN_EOF", "TOKEN_LEX_ERROR", "';'",
-  "'\\n'", "'('", "')'", "','", "'%'", "$accept", "start", "sql_statement",
-=======
-  "TOKEN_ADD", "TOKEN_ALL", "TOKEN_ALTER", "TOKEN_AS", "TOKEN_ASC",
-  "TOKEN_BIGINT", "TOKEN_BIT", "TOKEN_BITWEAVING", "TOKEN_BLOCKPROPERTIES",
-  "TOKEN_BLOCKSAMPLE", "TOKEN_BLOOM_FILTER", "TOKEN_CSB_TREE", "TOKEN_BY",
-  "TOKEN_CASE", "TOKEN_CHARACTER", "TOKEN_CHECK", "TOKEN_COLUMN",
-  "TOKEN_CONSTRAINT", "TOKEN_COPY", "TOKEN_CREATE", "TOKEN_DATE",
-  "TOKEN_DATETIME", "TOKEN_DAY", "TOKEN_DECIMAL", "TOKEN_DEFAULT",
-  "TOKEN_DELETE", "TOKEN_DELIMITER", "TOKEN_DESC", "TOKEN_DISTINCT",
-  "TOKEN_DOUBLE", "TOKEN_DROP", "TOKEN_ELSE", "TOKEN_END",
-  "TOKEN_ESCAPE_STRINGS", "TOKEN_EXISTS", "TOKEN_EXTRACT", "TOKEN_FALSE",
-  "TOKEN_FIRST", "TOKEN_FLOAT", "TOKEN_FOREIGN", "TOKEN_FROM",
-  "TOKEN_FULL", "TOKEN_GROUP", "TOKEN_HASH", "TOKEN_HAVING", "TOKEN_HOUR",
-  "TOKEN_IN", "TOKEN_INDEX", "TOKEN_INNER", "TOKEN_INSERT",
-  "TOKEN_INTEGER", "TOKEN_INTERVAL", "TOKEN_INTO", "TOKEN_JOIN",
-  "TOKEN_KEY", "TOKEN_LAST", "TOKEN_LEFT", "TOKEN_LIMIT", "TOKEN_LONG",
-  "TOKEN_MINUTE", "TOKEN_MONTH", "TOKEN_NULL", "TOKEN_NULLS", "TOKEN_OFF",
-  "TOKEN_ON", "TOKEN_ORDER", "TOKEN_OUTER", "TOKEN_PARTITION",
-  "TOKEN_PARTITIONS", "TOKEN_PERCENT", "TOKEN_PRIMARY", "TOKEN_QUIT",
-  "TOKEN_RANGE", "TOKEN_REAL", "TOKEN_REFERENCES", "TOKEN_RIGHT",
-  "TOKEN_ROW_DELIMITER", "TOKEN_SECOND", "TOKEN_SELECT", "TOKEN_SET",
-  "TOKEN_SMA", "TOKEN_SMALLINT", "TOKEN_TABLE", "TOKEN_THEN", "TOKEN_TIME",
-  "TOKEN_TIMESTAMP", "TOKEN_TRUE", "TOKEN_TUPLESAMPLE", "TOKEN_UNIQUE",
-  "TOKEN_UPDATE", "TOKEN_USING", "TOKEN_VALUES", "TOKEN_VARCHAR",
-  "TOKEN_WHEN", "TOKEN_WHERE", "TOKEN_WITH", "TOKEN_YEAR",
+  "TOKEN_REFERENCES", "TOKEN_RIGHT", "TOKEN_ROW_DELIMITER", "TOKEN_SECOND",
+  "TOKEN_SELECT", "TOKEN_SET", "TOKEN_SMA", "TOKEN_SMALLINT",
+  "TOKEN_TABLE", "TOKEN_THEN", "TOKEN_TIME", "TOKEN_TIMESTAMP",
+  "TOKEN_TRUE", "TOKEN_TUPLESAMPLE", "TOKEN_UNIQUE", "TOKEN_UPDATE",
+  "TOKEN_USING", "TOKEN_VALUES", "TOKEN_VARCHAR", "TOKEN_WHEN",
+  "TOKEN_WHERE", "TOKEN_WITH", "TOKEN_WINDOW", "TOKEN_YEAR",
   "TOKEN_YEARMONTH", "TOKEN_EOF", "TOKEN_LEX_ERROR", "';'", "'\\n'", "'('",
   "')'", "','", "'%'", "$accept", "start", "sql_statement",
->>>>>>> 5b75e8ec
   "quit_statement", "alter_table_statement", "create_table_statement",
   "create_index_statement", "drop_table_statement", "column_def",
   "column_def_commalist", "data_type", "column_constraint_def",
@@ -1014,7 +842,6 @@
   "joined_table_reference", "table_reference", "table_reference_signature",
   "table_reference_signature_primary", "joined_table_reference_commalist",
   "opt_group_by_clause", "opt_having_clause", "opt_order_by_clause",
-<<<<<<< HEAD
   "opt_limit_clause", "opt_window_clause", "window_duration",
   "window_attribute", "opt_window_partition", "emit_duration",
   "age_duration", "order_commalist", "order_item", "opt_order_direction",
@@ -1024,22 +851,11 @@
   "expression_base", "function_call", "extract_function",
   "case_expression", "simple_when_clause_list", "simple_when_clause",
   "searched_when_clause_list", "searched_when_clause", "opt_else_clause",
-  "expression_list", "literal_value", "literal_value_commalist",
-=======
-  "opt_limit_clause", "order_commalist", "order_item",
-  "opt_order_direction", "opt_nulls_first", "opt_where_clause",
-  "where_clause", "or_expression", "and_expression", "not_expression",
-  "predicate_expression_base", "add_expression", "multiply_expression",
-  "unary_expression", "expression_base", "function_call",
-  "extract_function", "case_expression", "simple_when_clause_list",
-  "simple_when_clause", "searched_when_clause_list",
-  "searched_when_clause", "opt_else_clause", "expression_list",
-  "literal_value", "datetime_unit", "literal_value_commalist",
->>>>>>> 5b75e8ec
-  "attribute_ref", "attribute_ref_list", "comparison_operation",
-  "unary_operation", "add_operation", "multiply_operation",
-  "name_commalist", "any_name", "boolean_value", "command",
-  "command_argument_list", YY_NULLPTR
+  "expression_list", "literal_value", "datetime_unit",
+  "literal_value_commalist", "attribute_ref", "attribute_ref_list",
+  "comparison_operation", "unary_operation", "add_operation",
+  "multiply_operation", "name_commalist", "any_name", "boolean_value",
+  "command", "command_argument_list", YY_NULLPTR
 };
 #endif
 
@@ -1060,20 +876,15 @@
      340,   341,   342,   343,   344,   345,   346,   347,   348,   349,
      350,   351,   352,   353,   354,   355,   356,   357,   358,   359,
      360,   361,   362,   363,   364,   365,   366,   367,   368,   369,
-<<<<<<< HEAD
-     370,   371,   372,   373,   374,    59,    10,    40,    41,    44,
-      37
-=======
-     370,   371,   372,   373,   374,   375,   376,   377,    59,    10,
-      40,    41,    44,    37
->>>>>>> 5b75e8ec
+     370,   371,   372,   373,   374,   375,   376,   377,   378,   379,
+     380,    59,    10,    40,    41,    44,    37
 };
 # endif
 
-#define YYPACT_NINF -221
+#define YYPACT_NINF -226
 
 #define yypact_value_is_default(Yystate) \
-  (!!((Yystate) == (-221)))
+  (!!((Yystate) == (-226)))
 
 #define YYTABLE_NINF -128
 
@@ -1084,106 +895,56 @@
      STATE-NUM.  */
 static const yytype_int16 yypact[] =
 {
-<<<<<<< HEAD
-      48,  -221,  -221,   -78,   191,   -48,    12,   -42,   -11,  -221,
-      18,   191,   191,  -221,    73,    82,  -221,  -221,  -221,  -221,
-    -221,  -221,  -221,  -221,  -221,  -221,   -21,  -221,    62,   112,
-     191,  -221,  -221,    57,   191,   191,   191,   191,   191,  -221,
-    -221,   511,    59,    41,  -221,   147,    75,  -221,  -221,  -221,
-     146,  -221,  -221,  -221,  -221,    52,   203,   138,   106,   120,
-    -221,    87,  -221,  -221,   235,   237,  -221,  -221,  -221,   565,
-     130,  -221,   168,  -221,  -221,   134,  -221,  -221,   260,  -221,
-    -221,  -221,  -221,  -221,  -221,   140,   192,   791,   273,   220,
-     166,  -221,   247,    17,  -221,  -221,  -221,  -221,  -221,  -221,
-    -221,   845,    -3,   191,   191,   169,   191,   191,   153,   167,
-     180,   191,   191,   457,  -221,  -221,   182,   191,  -221,  -221,
-    -221,   457,    46,    -7,  -221,   309,  -221,   191,  -221,   321,
-    -221,    21,  -221,    31,   120,   791,  -221,  -221,   191,   791,
-    -221,  -221,  -221,  -221,   791,   237,  -221,   191,   367,   -15,
-    -221,   330,  -221,   242,  -221,   102,  -221,   242,   191,   128,
-     191,   191,   221,  -221,   222,  -221,   127,   925,   651,   169,
-     457,   339,   342,  -221,  -221,   348,   333,   899,   131,    20,
-     791,     1,  -221,   791,  -221,   295,   228,   299,   248,  -221,
-      19,   178,   162,  -221,   249,   178,     0,   306,  -221,  -221,
-      17,  -221,  -221,   251,   791,  -221,   253,   148,   191,  -221,
-     791,   252,  -221,   191,  -221,  -221,   256,   302,   303,   259,
-    -221,  -221,  -221,    36,   191,   272,   128,   191,  -221,   149,
-    -221,  -221,     4,   308,   457,   457,    74,  -221,  -221,  -221,
-    -221,  -221,  -221,  -221,  -221,   791,   264,   791,    34,  -221,
-     152,   276,   791,    25,  -221,   334,   253,  -221,  -221,   791,
-    -221,    99,   191,  -221,  -221,   304,  -221,   305,   307,   314,
-      31,  -221,   391,   396,   178,   363,   332,  -221,   154,  -221,
-     791,  -221,   253,  -221,  -221,   457,   279,   280,   191,   403,
-     129,   158,  -221,   163,   384,    47,  -221,   283,   293,  -221,
-     327,   288,   899,  -221,   343,   191,  -221,  -221,   149,  -221,
-    -221,   342,  -221,  -221,  -221,   791,   300,    54,   705,  -221,
-     253,   341,  -221,  -221,   899,   311,   253,   791,  -221,    33,
-    -221,  -221,  -221,  -221,  -221,    31,   162,   331,   335,  -221,
-     791,   457,   338,  -221,   253,     7,   191,   191,   165,  -221,
-    -221,  -221,  -221,  -221,  -221,  -221,    55,  -221,   191,  -221,
-    -221,  -221,  -221,   312,   128,   395,   340,  -221,   457,  -221,
-    -221,   315,  -221,    63,   705,  -221,   791,   170,  -221,  -221,
-     899,   253,  -221,   351,  -221,  -221,   318,   339,   402,   364,
-    -221,   174,   176,  -221,   443,   129,  -221,   191,  -221,  -221,
-     323,   410,  -221,     8,   191,   791,   179,   253,  -221,   184,
-     457,   791,   448,   336,   356,  -221,  -221,  -221,   186,  -221,
-    -221,  -221,  -221,    15,   191,    94,  -221,   344,   253,  -221,
-    -221,   339,   345,  -221,   156,  -221,   899,  -221,   369,   191,
-    -221,   191,  -221,  -221,   191,  -221,   205,  -221,  -221,   353,
-    -221,   791,  -221,  -221,   372,  -221,   191,   375,   354,  -221,
-     207,  -221,   191,  -221,   -13,  -221,  -221,   428,   408,   191,
-    -221,   209,  -221,  -221,   791,   899,   442,   211,   381,   318,
-    -221,   899,  -221,  -221,   475,  -221,  -221
-=======
-     921,  -223,  -223,   -82,   231,   -14,    56,    22,    74,  -223,
-      70,   231,   231,  -223,   135,   120,  -223,  -223,  -223,  -223,
-    -223,  -223,  -223,  -223,  -223,  -223,   -35,  -223,   -73,   177,
-     231,  -223,  -223,   121,   231,   231,   231,   231,   231,  -223,
-    -223,   576,    85,    63,  -223,   173,    77,  -223,  -223,  -223,
-     140,  -223,  -223,  -223,  -223,    18,   218,   144,    97,   119,
-    -223,     4,  -223,  -223,   240,   245,  -223,  -223,  -223,   642,
-     134,  -223,   187,  -223,  -223,   146,  -223,  -223,   265,  -223,
-    -223,  -223,  -223,  -223,  -223,   164,   203,   708,   290,   230,
-     176,  -223,  -223,   256,    20,  -223,  -223,  -223,  -223,  -223,
-    -223,  -223,   840,   -11,   231,   231,   182,   231,   231,   167,
-     206,   204,   231,   231,   483,  -223,  -223,   205,   231,  -223,
-    -223,  -223,   483,    47,   -10,  -223,   329,  -223,   129,   129,
-     330,  -223,   207,    26,  -223,    32,   119,   906,  -223,  -223,
-     231,   906,  -223,  -223,  -223,  -223,   906,   245,  -223,   231,
-     324,   -70,  -223,   331,  -223,   234,  -223,   125,  -223,   234,
-     231,    49,   231,   231,   211,  -223,   213,  -223,   137,   991,
-     774,   182,   390,   336,   339,  -223,  -223,  1117,   335,  1001,
-     142,    10,   906,    -9,  -223,   906,  -223,   296,   228,  -223,
-    -223,  -223,  -223,  -223,  -223,   292,  -223,   232,  -223,  -223,
-      21,   163,   122,  -223,   229,   163,   -13,   294,  -223,  -223,
-      20,  -223,  -223,   236,   906,  -223,   259,   152,   231,  -223,
-     906,  -223,   231,  -223,  -223,   238,   287,   288,   241,  -223,
-    -223,  -223,    61,   231,   258,    49,   231,  -223,   156,  -223,
-    -223,    -6,    69,   483,   483,    55,  -223,  -223,  -223,  -223,
-    -223,  -223,  -223,  -223,   906,   244,   906,     5,  -223,   154,
-     260,   906,    37,  -223,   317,   259,  -223,  -223,   906,  -223,
-     102,   231,  -223,  -223,   284,  -223,   291,   297,   301,    32,
-    -223,   377,   379,   163,   348,   320,  -223,   157,  -223,   906,
-    -223,   259,  -223,   483,   263,   268,   231,   394,   151,   159,
-    -223,   168,   378,    25,  -223,   272,   283,  -223,   318,   279,
-    1001,  -223,   332,   231,  -223,  -223,   156,  -223,  -223,   339,
-    -223,  -223,  -223,   906,   285,   161,   708,  -223,   259,   327,
-    -223,  -223,  1001,   289,   259,   906,  -223,    33,  -223,  -223,
-    -223,  -223,  -223,    32,   122,   321,   323,  -223,   906,   483,
-     328,  -223,   259,    13,   231,   231,   170,  -223,  -223,  -223,
-    -223,  -223,  -223,  -223,    76,  -223,   231,  -223,  -223,  -223,
-    -223,   299,    49,   381,   340,  -223,   483,  -223,  -223,   300,
-    -223,   200,   708,  -223,   906,   172,  -223,  -223,  1001,   259,
-    -223,   342,  -223,  -223,   311,   336,   382,   361,  -223,   175,
-     179,  -223,   443,   151,  -223,   231,  -223,  -223,   333,   410,
-    -223,    29,   231,   906,   183,   259,  -223,   185,   483,   906,
-     444,  -223,   355,  -223,  -223,  -223,   188,  -223,  -223,  -223,
-    -223,    16,   231,    -5,  -223,   334,   259,  -223,  -223,   336,
-     326,  -223,   155,  -223,   231,  -223,   231,  -223,  -223,   231,
-    -223,   190,  -223,  -223,   337,  -223,   906,  -223,  -223,   369,
-     341,  -223,   192,  -223,   231,  -223,   110,  -223,   231,  -223,
-     194,  -223,  -223,   201,   365,  -223,   455,  -223
->>>>>>> 5b75e8ec
+     972,  -226,  -226,   -56,    82,   -31,    -8,   -18,    29,  -226,
+     145,    82,    82,  -226,   123,    58,  -226,  -226,  -226,  -226,
+    -226,  -226,  -226,  -226,  -226,  -226,   -21,  -226,   -77,   129,
+      82,  -226,  -226,    65,    82,    82,    82,    82,    82,  -226,
+    -226,   562,    74,    85,  -226,   146,   103,  -226,  -226,  -226,
+     176,  -226,  -226,  -226,  -226,    26,   237,   154,   121,   139,
+    -226,   131,  -226,  -226,   263,   269,  -226,  -226,  -226,   657,
+     147,  -226,   197,  -226,  -226,   158,  -226,  -226,   303,  -226,
+    -226,  -226,  -226,  -226,  -226,   177,   236,   752,   316,   255,
+     193,  -226,  -226,   213,   -10,  -226,  -226,  -226,  -226,  -226,
+    -226,  -226,   902,    15,    82,    82,   220,    82,    82,   163,
+     166,   230,    82,    82,   507,  -226,  -226,   231,    82,  -226,
+    -226,  -226,   507,    39,   -11,  -226,   359,  -226,   116,   116,
+     362,  -226,   233,    19,  -226,    31,   139,   957,  -226,  -226,
+      82,   957,  -226,  -226,  -226,  -226,   957,   269,  -226,    82,
+     277,    -5,  -226,   373,  -226,   278,  -226,   112,  -226,   278,
+      82,   107,    82,    82,   252,  -226,   254,  -226,   134,  1059,
+     807,   220,   412,   382,   384,  -226,  -226,   360,   374,  1007,
+     151,    14,   957,    56,  -226,   957,  -226,   334,   262,  -226,
+    -226,  -226,  -226,  -226,  -226,   327,  -226,   264,  -226,  -226,
+      21,    60,   144,  -226,   265,    60,     0,   330,  -226,  -226,
+     -10,  -226,  -226,   270,   957,  -226,   229,   153,    82,  -226,
+     957,  -226,    82,  -226,  -226,   273,   319,   323,   276,  -226,
+    -226,  -226,   118,    82,   292,   107,    82,  -226,     6,  -226,
+    -226,     7,    61,   507,   507,   181,  -226,  -226,  -226,  -226,
+    -226,  -226,  -226,  -226,   957,   280,   957,    43,  -226,   155,
+     293,   957,    47,  -226,   354,   229,  -226,  -226,   957,  -226,
+      99,    82,  -226,  -226,   324,  -226,   325,   328,   340,    31,
+    -226,   418,   419,    60,   389,   357,  -226,   160,  -226,   957,
+    -226,   229,  -226,   507,   299,   302,    82,   432,   100,   167,
+    -226,   169,   411,    59,  -226,   304,   315,  -226,   350,   309,
+    1007,  -226,   365,    82,  -226,  -226,     6,  -226,  -226,   384,
+    -226,  -226,  -226,   957,   311,   244,   752,  -226,   229,   366,
+    -226,  -226,  1007,   317,   229,   957,  -226,    23,  -226,  -226,
+    -226,  -226,  -226,    31,   144,   352,   364,  -226,   957,   507,
+     358,  -226,   229,    10,    82,    82,   172,  -226,  -226,  -226,
+    -226,  -226,  -226,  -226,   148,  -226,    82,  -226,  -226,  -226,
+    -226,   326,   107,   421,   368,  -226,   507,  -226,  -226,   335,
+    -226,   251,   752,  -226,   957,   180,  -226,  -226,  1007,   229,
+    -226,   375,  -226,  -226,   321,   382,   426,   385,  -226,   189,
+     196,  -226,   466,   100,  -226,    82,  -226,  -226,   341,   434,
+    -226,    12,    82,   957,   198,   229,  -226,   202,   507,   957,
+     471,   353,   377,  -226,  -226,  -226,   206,  -226,  -226,  -226,
+    -226,    17,    82,    20,  -226,   348,   229,  -226,  -226,   382,
+     349,  -226,    69,  -226,  1007,  -226,   391,    82,  -226,    82,
+    -226,  -226,    82,  -226,   209,  -226,  -226,   355,  -226,   957,
+    -226,  -226,   394,  -226,    82,   386,   356,  -226,   212,  -226,
+      82,  -226,    96,  -226,  -226,   446,   427,    82,  -226,   214,
+    -226,  -226,   957,  1007,   462,   226,   396,   321,  -226,  1007,
+    -226,  -226,   488,  -226,  -226
 };
 
   /* YYDEFACT[STATE-NUM] -- Default reduction number in state STATE-NUM.
@@ -1191,157 +952,88 @@
      means the default is an error.  */
 static const yytype_uint16 yydefact[] =
 {
-       0,     6,   262,     0,     0,     0,     0,     0,     0,    18,
+       0,     6,   270,     0,     0,     0,     0,     0,     0,    18,
      112,     0,     0,     7,     0,     0,    15,     8,    10,    11,
-      13,    14,     9,    17,    12,    16,     0,   105,     0,   260,
-       0,   254,   255,     0,     0,     0,     0,     0,     0,   113,
+      13,    14,     9,    17,    12,    16,     0,   105,     0,   268,
+       0,   262,   263,     0,     0,     0,     0,     0,     0,   113,
      114,     0,     0,   107,   108,     0,   145,     1,     3,     2,
-<<<<<<< HEAD
-       0,   106,     5,     4,   261,     0,     0,     0,     0,   174,
-      25,     0,   227,   224,     0,   246,   115,    40,    29,     0,
+       0,   106,     5,     4,   269,     0,     0,     0,     0,   174,
+      25,     0,   228,   225,     0,   254,   115,    40,    29,     0,
        0,    30,    31,    34,    36,     0,    37,    39,     0,    41,
-     223,    35,    38,    32,    33,     0,     0,     0,     0,     0,
-     116,   117,   121,   195,   197,   199,   202,   203,   204,   201,
-     200,     0,   232,     0,     0,     0,     0,     0,     0,     0,
-      94,     0,     0,     0,   101,   175,     0,     0,    91,   225,
-     226,     0,     0,   219,   216,     0,    43,     0,   228,     0,
-      44,     0,   229,     0,   174,     0,   247,   248,     0,     0,
-     120,   250,   251,   249,     0,     0,   198,     0,     0,   174,
-     103,     0,   109,     0,   110,     0,   252,     0,     0,     0,
-       0,     0,     0,    93,    66,    27,     0,     0,     0,     0,
-       0,   176,   178,   180,   182,     0,   200,     0,     0,     0,
-       0,   219,   213,     0,   217,     0,     0,     0,     0,   205,
+     224,    35,    38,    32,    33,     0,     0,     0,     0,     0,
+     116,   117,   206,   121,   195,   197,   199,   202,   203,   204,
+     201,   200,     0,   240,     0,     0,     0,     0,     0,     0,
+       0,    94,     0,     0,     0,   101,   175,     0,     0,    91,
+     226,   227,     0,     0,   220,   217,     0,    43,     0,   229,
+       0,    44,     0,     0,   231,     0,   174,     0,   255,   256,
+       0,     0,   120,   258,   259,   257,     0,     0,   198,     0,
+       0,   174,   103,     0,   109,     0,   110,     0,   260,     0,
+       0,     0,     0,     0,     0,    93,    66,    27,     0,     0,
+       0,     0,     0,   176,   178,   180,   182,     0,   200,     0,
+       0,     0,     0,   220,   214,     0,   218,     0,     0,   234,
+     235,   236,   233,   237,   232,     0,   230,     0,   123,   205,
        0,     0,   147,   136,   122,   141,   124,   149,   118,   119,
-     194,   196,   233,     0,     0,   206,   221,     0,     0,   100,
-       0,     0,   146,     0,    92,    19,     0,     0,     0,     0,
-      20,    21,    22,     0,     0,     0,    64,     0,    42,    56,
-     181,   189,     0,     0,     0,     0,     0,   236,   238,   239,
-     240,   241,   237,   242,   244,     0,     0,     0,     0,   230,
-       0,     0,     0,     0,   214,     0,   220,   212,    45,     0,
-      46,   127,     0,   137,   143,   133,   128,   129,   131,     0,
-       0,   140,     0,     0,   139,     0,   151,   207,     0,   208,
-       0,   102,   104,   123,   253,     0,     0,     0,     0,     0,
-       0,     0,   234,     0,   232,     0,    63,    65,    68,    28,
-       0,     0,     0,    47,     0,     0,    49,    55,    57,    26,
-     188,   177,   179,   243,   245,     0,     0,     0,     0,   190,
-     187,     0,   186,    90,     0,     0,   218,     0,   211,     0,
-     142,   144,   134,   130,   132,     0,   148,     0,     0,   138,
-       0,     0,   153,   209,   222,     0,     0,     0,     0,    96,
-     258,   259,   257,   256,    97,    95,     0,    67,     0,    83,
-      84,    85,    86,    87,     0,     0,    70,    48,     0,    51,
-      50,     0,    54,     0,     0,   192,     0,     0,   185,   231,
-       0,   215,   210,     0,   125,   126,   150,   152,     0,   155,
-      61,     0,     0,    58,     0,     0,   235,     0,    24,    62,
-       0,     0,    23,     0,     0,     0,     0,   183,   191,     0,
-       0,     0,     0,   157,     0,    59,    98,    99,     0,    74,
-      76,    77,    78,     0,     0,     0,    52,     0,   184,   193,
-      89,   135,   154,   165,   168,   156,     0,   111,     0,     0,
-      88,     0,    82,    80,     0,    79,     0,    72,    73,     0,
-      53,     0,   169,   170,   171,   159,     0,   161,     0,    75,
-       0,    69,     0,   166,     0,   167,   160,     0,     0,     0,
-      81,     0,   172,   173,     0,     0,     0,     0,     0,   162,
-     163,     0,   158,    60,     0,   164,    71
-=======
-       0,   106,     5,     4,   261,     0,     0,     0,     0,   166,
-      25,     0,   220,   217,     0,   246,   115,    40,    29,     0,
-       0,    30,    31,    34,    36,     0,    37,    39,     0,    41,
-     216,    35,    38,    32,    33,     0,     0,     0,     0,     0,
-     116,   117,   198,   121,   187,   189,   191,   194,   195,   196,
-     193,   192,     0,   232,     0,     0,     0,     0,     0,     0,
-       0,    94,     0,     0,     0,   101,   167,     0,     0,    91,
-     218,   219,     0,     0,   212,   209,     0,    43,     0,   221,
-       0,    44,     0,     0,   223,     0,   166,     0,   247,   248,
-       0,     0,   120,   250,   251,   249,     0,     0,   190,     0,
-       0,   166,   103,     0,   109,     0,   110,     0,   252,     0,
-       0,     0,     0,     0,     0,    93,    66,    27,     0,     0,
-       0,     0,     0,   168,   170,   172,   174,     0,   192,     0,
-       0,     0,     0,   212,   206,     0,   210,     0,     0,   226,
-     227,   228,   225,   229,   224,     0,   222,     0,   123,   197,
-       0,     0,   147,   136,   122,   141,   124,   149,   118,   119,
-     186,   188,   233,     0,     0,   199,   214,     0,     0,   100,
+     194,   196,   241,     0,     0,   207,   222,     0,     0,   100,
        0,   146,     0,    92,    19,     0,     0,     0,     0,    20,
-      21,    22,     0,     0,     0,    64,     0,    42,    56,   173,
-     181,     0,     0,     0,     0,     0,   236,   238,   239,   240,
-     241,   237,   242,   244,     0,     0,     0,     0,   230,     0,
-       0,     0,     0,   207,     0,   213,   205,    45,     0,    46,
+      21,    22,     0,     0,     0,    64,     0,    42,    56,   181,
+     189,     0,     0,     0,     0,     0,   244,   246,   247,   248,
+     249,   245,   250,   252,     0,     0,     0,     0,   238,     0,
+       0,     0,     0,   215,     0,   221,   213,    45,     0,    46,
      127,     0,   137,   143,   133,   128,   129,   131,     0,     0,
-     140,     0,     0,   139,     0,   151,   200,     0,   201,     0,
-     102,   104,   253,     0,     0,     0,     0,     0,     0,     0,
-     234,     0,   232,     0,    63,    65,    68,    28,     0,     0,
-       0,    47,     0,     0,    49,    55,    57,    26,   180,   169,
-     171,   243,   245,     0,     0,     0,     0,   182,   179,     0,
-     178,    90,     0,     0,   211,     0,   204,     0,   142,   144,
+     140,     0,     0,   139,     0,   151,   208,     0,   209,     0,
+     102,   104,   261,     0,     0,     0,     0,     0,     0,     0,
+     242,     0,   240,     0,    63,    65,    68,    28,     0,     0,
+       0,    47,     0,     0,    49,    55,    57,    26,   188,   177,
+     179,   251,   253,     0,     0,     0,     0,   190,   187,     0,
+     186,    90,     0,     0,   219,     0,   212,     0,   142,   144,
      134,   130,   132,     0,   148,     0,     0,   138,     0,     0,
-     153,   202,   215,     0,     0,     0,     0,    96,   258,   259,
-     257,   256,    97,    95,     0,    67,     0,    83,    84,    85,
+     153,   210,   223,     0,     0,     0,     0,    96,   266,   267,
+     265,   264,    97,    95,     0,    67,     0,    83,    84,    85,
       86,    87,     0,     0,    70,    48,     0,    51,    50,     0,
-      54,     0,     0,   184,     0,     0,   177,   231,     0,   208,
-     203,     0,   125,   126,   150,   152,     0,   155,    61,     0,
-       0,    58,     0,     0,   235,     0,    24,    62,     0,     0,
-      23,     0,     0,     0,     0,   175,   183,     0,     0,     0,
-       0,   111,     0,    59,    98,    99,     0,    74,    76,    77,
-      78,     0,     0,     0,    52,     0,   176,   185,    89,   135,
-     154,   157,   160,   156,     0,    88,     0,    82,    80,     0,
-      79,     0,    72,    73,     0,    53,     0,   161,   162,   163,
-       0,    75,     0,    69,     0,   158,     0,   159,     0,    81,
-       0,   164,   165,     0,     0,    60,     0,    71
->>>>>>> 5b75e8ec
+      54,     0,     0,   192,     0,     0,   185,   239,     0,   216,
+     211,     0,   125,   126,   150,   152,     0,   155,    61,     0,
+       0,    58,     0,     0,   243,     0,    24,    62,     0,     0,
+      23,     0,     0,     0,     0,   183,   191,     0,     0,     0,
+       0,   157,     0,    59,    98,    99,     0,    74,    76,    77,
+      78,     0,     0,     0,    52,     0,   184,   193,    89,   135,
+     154,   165,   168,   156,     0,   111,     0,     0,    88,     0,
+      82,    80,     0,    79,     0,    72,    73,     0,    53,     0,
+     169,   170,   171,   159,     0,   161,     0,    75,     0,    69,
+       0,   166,     0,   167,   160,     0,     0,     0,    81,     0,
+     172,   173,     0,     0,     0,     0,     0,   162,   163,     0,
+     158,    60,     0,   164,    71
 };
 
   /* YYPGOTO[NTERM-NUM].  */
 static const yytype_int16 yypgoto[] =
 {
-<<<<<<< HEAD
-    -221,  -221,  -221,  -221,  -221,  -221,  -221,  -221,  -138,  -221,
-     316,   177,  -221,  -221,  -220,  -221,  -221,  -221,  -221,  -221,
-    -221,    64,    45,  -221,  -221,  -221,  -221,  -221,  -221,  -221,
-    -221,  -221,  -221,  -221,  -221,   282,  -221,  -221,  -221,   383,
-      10,  -221,  -221,  -221,   358,  -221,   -91,  -221,  -221,  -172,
-     161,  -137,   -10,  -221,  -221,  -221,  -221,  -221,  -221,  -221,
-    -221,  -221,  -221,  -221,  -221,    50,  -221,  -221,   -72,  -221,
-    -120,   263,   267,   337,   -30,   359,   360,   409,  -129,  -221,
-    -221,  -221,   322,  -221,   386,   346,  -201,  -164,   132,  -104,
-    -221,  -221,  -221,  -221,  -221,  -112,    -4,   116,  -221,  -221
-=======
-    -223,  -223,  -223,  -223,  -223,  -223,  -223,  -223,  -131,  -223,
-     303,   150,  -223,  -223,  -222,  -223,  -223,  -223,  -223,  -223,
-    -223,    38,    27,  -223,  -223,  -223,  -223,  -223,  -223,  -223,
-    -223,  -223,  -223,  -223,  -223,   257,  -223,  -223,  -223,   372,
-      14,  -223,  -223,  -223,   343,  -223,   -94,  -223,  -223,  -181,
-     131,  -170,    -8,  -223,  -223,  -223,  -223,  -223,  -223,    28,
-    -223,  -223,   -58,  -223,  -121,   235,   237,   312,   -30,   344,
-     346,   384,  -130,  -223,  -223,  -223,   314,  -223,   359,   315,
-    -208,  -169,   366,   106,  -105,  -223,  -223,  -223,  -223,  -223,
-    -115,    -4,    98,  -223,  -223
->>>>>>> 5b75e8ec
+    -226,  -226,  -226,  -226,  -226,  -226,  -226,  -226,  -131,  -226,
+     329,   183,  -226,  -226,  -225,  -226,  -226,  -226,  -226,  -226,
+    -226,    64,    48,  -226,  -226,  -226,  -226,  -226,  -226,  -226,
+    -226,  -226,  -226,  -226,  -226,   283,  -226,  -226,  -226,   397,
+       2,  -226,  -226,  -226,   367,  -226,   -87,  -226,  -226,  -164,
+     162,  -162,    -9,  -226,  -226,  -226,  -226,  -226,  -226,  -226,
+    -226,  -226,  -226,  -226,  -226,    49,  -226,  -226,    35,  -226,
+    -121,   266,   272,   336,   -30,   369,   361,   416,  -130,  -226,
+    -226,  -226,   338,  -226,   395,   339,  -208,  -167,   401,   136,
+    -105,  -226,  -226,  -226,  -226,  -226,  -114,    -4,   122,  -226,
+    -226
 };
 
   /* YYDEFGOTO[NTERM-NUM].  */
 static const yytype_int16 yydefgoto[] =
 {
-<<<<<<< HEAD
-      -1,    14,    15,    16,    17,    18,    19,    20,   165,   166,
-      88,   307,   308,   309,   220,   297,   298,   225,   366,   402,
-     449,   418,   419,   420,   421,   422,   363,   398,    21,    22,
-     163,   291,    23,    24,   149,   150,    25,    26,    43,    44,
-     211,    41,    89,    90,    91,   134,   191,   274,   269,   192,
-     193,   263,   264,   194,   276,   342,   389,   413,   437,   438,
-     457,   468,   476,   482,   432,   433,   454,   465,   114,   115,
-     171,   172,   173,   174,   175,    93,    94,    95,    96,    97,
-      98,   181,   182,   123,   124,   185,   207,    99,   250,   100,
-     293,   247,   101,   139,   144,   155,   102,   354,    28,    29
-=======
       -1,    14,    15,    16,    17,    18,    19,    20,   167,   168,
       88,   315,   316,   317,   229,   305,   306,   234,   374,   410,
-     454,   426,   427,   428,   429,   430,   371,   406,    21,    22,
+     457,   426,   427,   428,   429,   430,   371,   406,    21,    22,
      165,   299,    23,    24,   151,   152,    25,    26,    43,    44,
      132,    41,    89,    90,    91,   136,    92,   283,   278,   202,
-     203,   272,   273,   204,   285,   350,   397,   421,   440,   441,
-     459,   467,   115,   116,   173,   174,   175,   176,   177,    94,
-      95,    96,    97,    98,    99,   183,   184,   124,   125,   187,
-     217,   100,   195,   259,   101,   301,   256,   102,   141,   146,
-     157,   103,   362,    28,    29
->>>>>>> 5b75e8ec
+     203,   272,   273,   204,   285,   350,   397,   421,   445,   446,
+     465,   476,   484,   490,   440,   441,   462,   473,   115,   116,
+     173,   174,   175,   176,   177,    94,    95,    96,    97,    98,
+      99,   183,   184,   124,   125,   187,   217,   100,   195,   259,
+     101,   301,   256,   102,   141,   146,   157,   103,   362,    28,
+      29
 };
 
   /* YYTABLE[YYPACT[STATE-NUM]] -- What to do in state STATE-NUM.  If
@@ -1349,634 +1041,337 @@
      number is the opposite.  If YYTABLE_NINF, syntax error.  */
 static const yytype_int16 yytable[] =
 {
-<<<<<<< HEAD
-      33,   179,    45,   278,   195,   178,   296,    42,    46,   176,
-      27,    92,   234,   249,   154,   234,   234,   176,   261,    31,
-     215,    32,   442,    31,   147,    32,    55,    34,   234,    30,
-      57,    58,    59,    60,    61,    31,    51,    32,   272,   122,
-     141,   142,   136,   137,   321,   443,   136,   137,    39,     1,
-     232,     2,   183,   472,   136,   137,    50,   131,   271,    35,
-     183,   195,   197,   376,   176,    37,   176,   136,   137,    38,
-     473,   118,   405,    47,    40,   136,   137,   209,   231,     3,
-     108,    36,    10,   359,   136,   137,   360,   361,   140,   299,
-     289,   313,   314,   315,    45,     4,     5,   290,   336,   151,
-      46,     6,   156,   157,   113,    92,     7,   164,   167,   394,
-     109,   121,   273,   156,   208,    54,   395,   377,   206,   180,
-     292,   322,    10,   187,   148,     8,    56,   148,   252,   196,
-     176,   176,   310,   327,   199,   390,   426,   339,   369,   386,
-     233,   195,   444,   202,   399,     9,   190,   143,   316,   189,
-     253,    10,   362,   256,   167,   319,   221,   222,   190,   300,
-     379,   382,    11,   103,   180,   345,   447,   214,    12,   265,
-     104,    13,   216,   406,   206,   266,   348,   136,   137,   105,
-     282,   176,    31,   267,    32,    52,   196,    46,    53,   452,
-      10,    46,   448,   301,   350,    31,   217,    32,   158,   159,
-     268,   302,   106,   116,   151,    48,   195,    49,   110,   284,
-     262,   453,   160,   161,   117,   317,   249,   320,   351,   352,
-     294,   387,   326,   167,   218,   375,   107,   330,   111,   329,
-     212,   213,   265,   112,   391,   392,   303,   176,   266,   113,
-     353,   219,   119,  -127,   120,   304,   267,   126,   403,   305,
-     344,    31,   331,    32,   396,   226,   227,   125,    46,   251,
-     213,   127,   306,   268,   176,   128,   196,   129,   136,   137,
-      46,   130,   455,   479,   136,   137,   279,   280,   132,   138,
-     323,   324,   343,   280,   156,   373,   355,   356,   206,   133,
-     431,   357,   358,   393,   213,   135,   153,   381,   408,   280,
-     162,   371,   414,   213,   415,   213,   176,   429,   280,   177,
-     206,   480,   430,   324,   440,   441,   186,   485,   236,   237,
-     238,   239,   240,   241,   242,   243,   244,   245,   188,   136,
-     137,   196,   460,   461,   441,   470,   213,   478,   213,   483,
-     213,   210,   156,   156,   206,    10,   407,   234,   223,   224,
-     471,   235,   466,   248,   294,   257,   258,   477,   236,   237,
-     238,   239,   240,   241,   242,   243,   244,   245,   259,   136,
-     137,    31,    62,    32,    63,   428,   260,   275,   270,   277,
-     283,   434,   246,   285,   286,   287,   288,   295,    64,    65,
-     203,   318,   325,   423,   328,   335,   332,   333,   337,   334,
-     427,    67,    68,   338,   340,   341,   346,   347,   349,    69,
-      70,   147,   364,   365,   367,   368,    71,    72,    73,   445,
-     423,   434,   246,   204,    74,   370,   384,   374,   378,   388,
-     385,    75,   400,   401,    76,   458,   189,   423,   380,   397,
-     156,   410,   404,   411,   206,    77,    78,   280,   416,   412,
-     424,   425,   294,    79,    80,   435,   439,   436,   156,   456,
-     464,    31,    62,    32,    63,   156,    81,   168,   467,   474,
-     475,   481,   450,    82,   451,   484,    83,    84,    64,    65,
-     462,   469,   486,   229,    85,   372,   459,   152,   446,    86,
-     281,    67,    68,   198,    87,   205,   383,   311,   200,    69,
-      70,   463,   312,   254,   201,   230,    71,    72,    73,   184,
-     146,   417,   409,     0,    74,    31,    62,    32,    63,     0,
-     169,    75,     0,     0,    76,     0,     0,   255,     0,     0,
-       0,     0,    64,    65,    66,    77,    78,     0,     0,     0,
-       0,     0,     0,    79,    80,    67,    68,     0,     0,     0,
-       0,     0,     0,    69,    70,     0,    81,     0,     0,     0,
-      71,    72,    73,    82,     0,     0,    83,    84,    74,    31,
-      62,    32,    63,     0,    85,    75,     0,     0,    76,    86,
-       0,     0,     0,     0,   170,     0,    64,    65,     0,    77,
-      78,     0,     0,     0,     0,     0,     0,    79,    80,    67,
-      68,     0,     0,     0,     0,     0,     0,    69,    70,     0,
-      81,     0,     0,     0,    71,    72,    73,    82,     0,     0,
-      83,    84,    74,     0,     0,     0,     0,     0,    85,    75,
-       0,     0,    76,    86,     0,     0,     0,     0,    87,     0,
-       0,     0,     0,    77,    78,     0,     0,     0,     0,     0,
-       0,    79,    80,     0,     0,    31,    62,    32,    63,     0,
-       0,     0,     0,     0,    81,     0,     0,     0,     0,     0,
-       0,    82,    64,    65,    83,    84,     0,     0,     0,     0,
-       0,     0,    85,   121,     0,    67,    68,    86,     0,     0,
-       0,     0,    87,    69,    70,     0,     0,     0,     0,     0,
-      71,    72,    73,     0,     0,     0,     0,     0,    74,    31,
-      62,    32,    63,     0,   169,    75,     0,     0,    76,     0,
-       0,     0,     0,     0,     0,     0,    64,    65,     0,    77,
-      78,     0,     0,     0,     0,     0,     0,    79,    80,    67,
-      68,     0,     0,     0,     0,     0,     0,    69,    70,     0,
-      81,     0,     0,     0,    71,    72,    73,    82,     0,     0,
-      83,    84,    74,     0,     0,     0,     0,     0,    85,    75,
-       0,     0,    76,    86,     0,     0,     0,     0,   170,     0,
-       0,     0,     0,    77,    78,     0,     0,     0,     0,     0,
-       0,    79,    80,     0,     0,    31,    62,    32,    63,     0,
-       0,     0,     0,     0,    81,     0,     0,     0,    10,     0,
-       0,    82,    64,    65,    83,    84,     0,     0,     0,     0,
-       0,     0,    85,     0,     0,    67,    68,    86,     0,     0,
-       0,     0,    87,    69,    70,     0,     0,     0,     0,     0,
-      71,    72,    73,     0,     0,     0,     0,     0,    74,    31,
-      62,    32,    63,     0,     0,    75,     0,     0,    76,     0,
-       0,     0,     0,     0,     0,     0,    64,   145,     0,    77,
-      78,     0,     0,     0,     0,     0,     0,    79,    80,    67,
-      68,     0,     0,     0,     0,     0,     0,    69,    70,     0,
-      81,     0,     0,     0,    71,    72,    73,    82,     0,     0,
-      83,    84,    74,     0,    62,     0,    63,     0,    85,    75,
-       0,     0,    76,    86,     0,     0,     0,     0,    87,     0,
-      64,   145,     0,    77,    78,     0,     0,     0,     0,     0,
-       0,    79,    80,    67,    68,     0,     0,     0,     0,     0,
-       0,     0,    70,     0,    81,     0,     0,     0,    71,    72,
-      73,    82,     0,     0,    83,    84,    74,     0,     0,    67,
-      68,     0,    85,     0,     0,     0,    76,    86,    70,     0,
-       0,     0,    87,     0,    71,    72,    73,    77,    78,     0,
-       0,     0,    74,     0,     0,    79,    80,     0,     0,     0,
-       0,     0,    76,     0,     0,     0,     0,     0,    81,     0,
-       0,     0,     0,    77,   228,    82,     0,     0,    83,    84,
-       0,    79,     0,     0,     0,     0,    85,     0,     0,     0,
-       0,    86,     0,     0,    81,     0,     0,     0,     0,     0,
-       0,    82,     0,     0,    83,    84,     0,     0,     0,     0,
-       0,     0,    85,     0,     0,     0,     0,    86
-=======
-      33,   181,   243,   180,    45,   205,   287,    42,    46,   178,
-     258,    93,   156,   304,    27,   329,   149,   178,   243,   270,
-      31,   243,    32,   447,   281,    31,    55,    32,    30,   224,
-      57,    58,    59,    60,    61,   280,    31,   243,    32,   123,
-      51,   201,    50,   143,   144,   448,   109,   138,   139,   185,
-     185,   241,   114,    52,   138,   139,    53,   133,   138,   139,
-     367,    34,   218,   368,   369,   178,   452,   178,   138,   139,
-     205,    10,   321,   322,   323,   119,   110,   240,   207,   245,
-     246,   247,   248,   249,   250,   251,   252,   253,   254,   142,
-     138,   139,   225,   219,   330,   453,    35,    45,   344,    39,
-     153,    46,   282,   158,   159,   307,   201,    93,   166,   169,
-      10,   122,   182,   347,   158,   297,   226,   150,   385,   150,
-     216,   261,   298,   117,    36,   318,    40,    10,   300,   324,
-     402,   206,    37,   370,   118,    47,   209,   403,   178,   178,
-     394,   377,   242,   255,   398,   212,   449,   227,   335,   205,
-     407,   200,   262,   145,    38,   265,   169,   199,   230,   231,
-     434,   327,   200,   387,   390,   228,   308,    31,   182,    32,
-     384,   274,   353,   223,   414,   471,   138,   139,   275,   189,
-      54,   356,   138,   139,   216,   201,   276,   457,   178,    56,
-     291,   274,   104,   472,   271,   105,   206,    46,   275,   309,
-     199,    46,   190,  -127,   106,   277,   276,   107,   310,   413,
-     458,   160,   161,   205,   153,   358,   191,   192,   292,   258,
-     108,   138,   139,   111,   325,   277,   328,   113,   395,   302,
-     383,   334,   169,   338,   193,    31,   112,    32,   337,   399,
-     400,   114,   359,   360,   178,   311,    48,   120,    49,   201,
-     162,   163,   121,   194,   312,   411,   221,   222,   313,   352,
-      31,   404,    32,   339,   126,   361,   127,    46,   235,   236,
-     129,   178,   314,   260,   222,   206,   128,   138,   139,    46,
-     138,   139,   131,   288,   289,   331,   332,   140,   351,   289,
-     363,   364,   158,   381,   130,   134,   216,   439,   135,   365,
-     366,   401,   222,   416,   289,   389,   422,   222,   137,   379,
-     423,   222,   155,   178,   437,   289,   438,   332,   216,   445,
-     446,   463,   446,   469,   222,   474,   222,   164,    31,    62,
-      32,    63,   475,   222,   462,   179,   188,   197,   198,   206,
-      10,   232,   220,   233,   243,    64,    65,   213,   244,   470,
-     158,   158,   216,   473,   415,   257,   266,    67,    68,   267,
-     268,   279,   302,   269,   284,    69,    70,   286,   293,   294,
-     295,   296,    71,    72,   326,    73,   303,   336,   340,   333,
-     214,    74,   343,   436,   345,   341,   346,    75,   348,   442,
-      76,   342,   349,   354,    31,    62,    32,    63,   355,   357,
-     170,   431,    77,    78,   372,   149,   373,   375,   435,   376,
-      79,    64,    65,    80,   378,   382,   386,   408,   392,   388,
-     393,   396,   419,    67,    68,    81,   442,   450,   431,   405,
-     412,    69,    70,    82,   418,   409,    83,    84,    71,    72,
-     460,    73,   431,   289,    85,   158,   420,    74,   424,    86,
-     433,   443,   171,    75,    87,   215,    76,   444,   456,   466,
-     158,   476,   477,   432,   158,   455,   380,   464,    77,    78,
-     451,   468,   238,   461,   391,   290,    79,   154,   319,    80,
-     208,   320,   239,   186,   465,   210,   148,    31,    62,    32,
-      63,    81,   211,   170,   417,   196,    10,   263,   264,    82,
-       0,   425,    83,    84,    64,    65,     0,     0,     0,     0,
-      85,     0,     0,     0,     0,    86,    67,    68,     0,     0,
+      33,   181,    27,    45,   180,   205,   287,    42,    46,   178,
+     304,    93,   258,   143,   144,   243,   308,   178,   243,   156,
+     243,    31,   243,    32,   450,    31,    55,    32,    51,   224,
+      57,    58,    59,    60,    61,    31,   270,    32,   281,   123,
+     138,   139,   149,   280,   138,   139,    34,   451,   201,   185,
+     309,   241,    52,   329,   109,    53,    30,   133,    50,   310,
+     138,   139,    36,   119,    31,   178,    32,   178,   138,   139,
+     205,   245,   246,   247,   248,   249,   250,   251,   252,   253,
+     254,    35,   138,   139,   240,   110,    31,    10,    32,   142,
+     138,   139,   271,   455,    37,   367,    45,   311,   368,   369,
+     153,    46,   460,   158,   159,   307,   312,    93,   166,   169,
+     313,    38,   122,   201,   158,   344,   185,   282,   385,   114,
+     216,   347,   456,    47,   314,   461,   145,   261,   300,    10,
+     218,   206,    54,   150,   330,    56,   209,   255,   178,   178,
+     394,   318,   242,   377,   398,   212,   434,   407,   150,   205,
+     452,   225,   262,   199,   200,   265,   169,   390,   230,   231,
+     335,   223,   182,   480,   200,   387,   358,   189,   327,   370,
+     274,   207,   353,   297,   414,    39,   226,   275,   106,   182,
+     298,   481,   356,   104,   216,   276,   219,    48,   178,    49,
+     291,   190,   201,   359,   360,   199,   206,    46,   321,   322,
+     323,    46,    40,   402,   277,   191,   192,   227,   160,   161,
+     403,   162,   163,   205,   153,   274,   361,    31,   292,    32,
+     105,   258,   275,   193,   325,   228,   328,  -127,   395,   302,
+     276,   334,   169,   338,   138,   139,   107,   383,   337,    10,
+     399,   400,   111,   194,   178,   140,   221,   222,   112,   277,
+     138,   139,   117,   384,   113,   411,   201,   324,   108,   352,
+     413,   404,   339,   114,   118,   138,   139,    46,   235,   236,
+     120,   178,   138,   139,   487,   206,   121,   463,   127,    46,
+     126,    31,    62,    32,    63,   260,   222,   288,   289,   331,
+     332,   128,   158,   381,   351,   289,   216,   439,    64,    65,
+     213,   363,   364,   365,   366,   389,   401,   222,   129,   379,
+     130,    67,    68,   178,   416,   289,   488,   131,   216,    69,
+      70,   134,   493,   422,   222,   135,    71,    72,   137,    73,
+     423,   222,   437,   289,   214,    74,   438,   332,   468,   206,
+     448,   449,    75,   469,   449,    76,   478,   222,   486,   222,
+     158,   158,   216,   155,   415,   164,   479,    77,    78,   474,
+     491,   222,   302,   485,   179,    79,   188,   198,    80,   197,
+     245,   246,   247,   248,   249,   250,   251,   252,   253,   254,
+      81,   138,   139,   436,   220,   232,    10,   233,    82,   442,
+     243,    83,    84,   244,   257,   266,   267,   268,   269,    85,
+     279,   431,   284,   294,   286,    86,   293,   295,   435,   296,
+      87,   215,   303,   326,   333,   336,    31,    62,    32,    63,
+     340,   341,   170,   343,   342,   345,   346,   453,   431,   442,
+     348,   349,   354,    64,    65,   355,   255,   357,   149,   372,
+     373,   375,   376,   466,   382,   431,    67,    68,   158,   378,
+     388,   392,   216,   396,    69,    70,   289,   386,   408,   405,
+     302,    71,    72,   393,    73,   409,   158,   419,   412,   418,
+      74,   424,   420,   158,   432,   433,   171,    75,   443,   444,
+      76,   447,   458,   475,   459,   464,   472,   482,   470,   477,
+     483,   489,    77,    78,   492,   494,   454,   467,   238,   380,
+      79,   290,   154,    80,   208,   391,   239,   211,   471,   319,
+     210,    31,    62,    32,    63,    81,   320,   170,   148,   186,
+      10,   263,   264,    82,   417,   425,    83,    84,    64,    65,
+     196,     0,     0,     0,    85,     0,     0,     0,     0,     0,
+      86,    67,    68,     0,     0,   172,     0,     0,     0,    69,
+      70,     0,     0,     0,     0,     0,    71,    72,     0,    73,
+       0,     0,     0,     0,     0,    74,    31,    62,    32,    63,
+       0,   171,    75,     0,     0,    76,     0,     0,     0,     0,
+       0,     0,     0,    64,    65,    66,     0,    77,    78,     0,
+       0,     0,     0,     0,     0,    79,    67,    68,    80,     0,
+       0,     0,     0,     0,    69,    70,     0,     0,     0,     0,
+      81,    71,    72,     0,    73,     0,     0,     0,    82,     0,
+      74,    83,    84,     0,     0,     0,     0,    75,     0,    85,
+      76,     0,     0,     0,     0,    86,     0,     0,     0,     0,
+     172,     0,    77,    78,     0,     0,     0,     0,     0,     0,
+      79,     0,     0,    80,     0,     0,     0,     0,     0,     0,
+       0,    31,    62,    32,    63,    81,     0,     0,     0,     0,
+       0,     0,     0,    82,     0,     0,    83,    84,    64,    65,
+       0,     0,     0,     0,    85,     0,     0,     0,     0,     0,
+      86,    67,    68,     0,     0,    87,     0,     0,     0,    69,
+      70,     0,     0,     0,     0,     0,    71,    72,     0,    73,
+       0,     0,     0,     0,     0,    74,     0,     0,     0,     0,
+       0,     0,    75,     0,     0,    76,     0,     0,     0,     0,
+       0,     0,     0,     0,     0,     0,     0,    77,    78,     0,
+       0,     0,     0,     0,     0,    79,     0,     0,    80,     0,
+       0,     0,     0,     0,     0,     0,    31,    62,    32,    63,
+      81,     0,     0,     0,     0,     0,     0,     0,    82,     0,
+       0,    83,    84,    64,    65,     0,     0,     0,     0,    85,
+     122,     0,     0,     0,     0,    86,    67,    68,     0,     0,
+      87,     0,     0,     0,    69,    70,     0,     0,     0,     0,
+       0,    71,    72,     0,    73,     0,     0,     0,     0,     0,
+      74,    31,    62,    32,    63,     0,     0,    75,     0,     0,
+      76,     0,     0,     0,     0,     0,     0,     0,    64,    65,
+       0,     0,    77,    78,     0,     0,     0,     0,     0,     0,
+      79,    67,    68,    80,     0,     0,     0,     0,     0,    69,
+      70,     0,     0,     0,     0,    81,    71,    72,     0,    73,
+      10,     0,     0,    82,     0,    74,    83,    84,     0,     0,
+       0,   171,    75,     0,    85,    76,     0,     0,     0,     0,
+      86,     0,     0,     0,     0,    87,     0,    77,    78,     0,
+       0,     0,     0,     0,     0,    79,     0,     0,    80,     0,
+       0,     0,     0,     0,     0,     0,    31,    62,    32,    63,
+      81,     0,     0,     0,     0,     0,     0,     0,    82,     0,
+       0,    83,    84,    64,   147,     0,     0,     0,     0,    85,
+       0,     0,     0,     0,     0,    86,    67,    68,     0,     0,
      172,     0,     0,     0,    69,    70,     0,     0,     0,     0,
        0,    71,    72,     0,    73,     0,     0,     0,     0,     0,
-      74,     0,     0,     0,     0,   171,    75,     0,     0,    76,
+      74,    31,    62,    32,    63,     0,     0,    75,     0,     0,
+      76,     0,     0,     1,     0,     2,     0,     0,    64,    65,
+       0,     0,    77,    78,     0,     0,     0,     0,     0,     0,
+      79,    67,    68,    80,     0,     0,     0,     0,     0,    69,
+      70,     0,     0,     3,     0,    81,    71,    72,     0,    73,
+       0,     0,    62,    82,    63,    74,    83,    84,     0,     4,
+       5,     0,    75,     0,    85,    76,     6,     0,    64,   147,
+      86,     7,     0,     0,     0,    87,     0,    77,    78,     0,
+       0,    67,    68,     0,     0,    79,     0,     0,    80,     0,
+      70,     8,     0,     0,     0,     0,    71,    72,     0,    73,
+      81,     0,     0,     0,     0,    74,     0,     0,    82,     0,
+       0,    83,    84,     9,     0,    76,     0,     0,     0,    85,
+      10,     0,     0,     0,     0,    86,     0,    77,    78,     0,
+      87,    11,     0,    67,    68,    79,     0,    12,    80,     0,
+       0,    13,    70,     0,     0,     0,     0,     0,    71,    72,
+      81,    73,     0,     0,     0,     0,     0,    74,    82,     0,
+       0,    83,    84,     0,     0,     0,     0,    76,     0,    85,
+       0,     0,     0,     0,     0,    86,     0,     0,     0,    77,
+     237,     0,     0,     0,     0,     0,     0,    79,     0,     0,
        0,     0,     0,     0,     0,     0,     0,     0,     0,     0,
-       0,    77,    78,     0,     0,     0,     0,     0,     0,    79,
-       0,     0,    80,     0,     0,     0,     0,     0,     0,     0,
-      31,    62,    32,    63,    81,     0,     0,     0,     0,     0,
-       0,     0,    82,     0,     0,    83,    84,    64,    65,    66,
-       0,     0,     0,    85,     0,     0,     0,     0,    86,    67,
-      68,     0,     0,   172,     0,     0,     0,    69,    70,     0,
-       0,     0,     0,     0,    71,    72,     0,    73,     0,     0,
-       0,     0,     0,    74,     0,     0,     0,     0,     0,    75,
-       0,     0,    76,     0,     0,     0,    31,    62,    32,    63,
-       0,     0,     0,     0,    77,    78,     0,     0,     0,     0,
-       0,     0,    79,    64,    65,    80,     0,     0,     0,     0,
-       0,     0,     0,     0,     0,    67,    68,    81,     0,     0,
-       0,     0,     0,    69,    70,    82,     0,     0,    83,    84,
-      71,    72,     0,    73,     0,     0,    85,     0,     0,    74,
-       0,    86,     0,     0,     0,    75,    87,     0,    76,     0,
-       0,     0,    31,    62,    32,    63,     0,     0,     0,     0,
-      77,    78,     0,     0,     0,     0,     0,     0,    79,    64,
-      65,    80,     0,     0,     0,     0,     0,     0,     0,     0,
-       0,    67,    68,    81,     0,     0,     0,     0,     0,    69,
-      70,    82,     0,     0,    83,    84,    71,    72,     0,    73,
-       0,     0,    85,   122,     0,    74,     0,    86,     0,     0,
-       0,    75,    87,     0,    76,     0,     0,     0,    31,    62,
-      32,    63,     0,     0,     0,     0,    77,    78,     0,     0,
-       0,     0,     0,     0,    79,    64,    65,    80,     0,     0,
-       0,     0,     0,     0,     0,     0,     0,    67,    68,    81,
-       0,     0,     0,     0,    10,    69,    70,    82,     0,     0,
-      83,    84,    71,    72,     0,    73,     0,     0,    85,     0,
-       0,    74,     0,    86,     0,     0,   171,    75,    87,     0,
-      76,     0,     0,     0,    31,    62,    32,    63,     0,     0,
-       0,     0,    77,    78,     0,     0,     0,     0,     0,     0,
-      79,    64,   147,    80,     0,     0,     0,     0,     0,     0,
-       0,     0,     0,    67,    68,    81,     0,     0,     0,     0,
-       0,    69,    70,    82,     0,     0,    83,    84,    71,    72,
-       0,    73,     0,     0,    85,     0,     0,    74,     0,    86,
-       0,     0,     0,    75,   172,     0,    76,     0,     0,     0,
-      31,    62,    32,    63,     0,     0,     0,     0,    77,    78,
-       0,     0,     1,     0,     2,     0,    79,    64,    65,    80,
-       0,     0,     0,     0,     0,     0,     0,     0,     0,    67,
-      68,    81,     0,     0,     0,     0,     0,    69,    70,    82,
-       0,     3,    83,    84,    71,    72,     0,    73,     0,     0,
-      85,     0,     0,    74,     0,    86,     0,     4,     5,    75,
-      87,     0,    76,     0,     6,     0,     0,     0,     0,     7,
-       0,     0,     0,     0,    77,    78,     0,     0,     0,     0,
-       0,     0,    79,     0,     0,    80,     0,     0,     8,     0,
-       0,     0,     0,     0,     0,     0,    62,    81,    63,     0,
-       0,     0,     0,     0,     0,    82,     0,     0,    83,    84,
-       9,     0,    64,   147,    67,    68,    85,    10,     0,     0,
-       0,    86,     0,    70,    67,    68,    87,     0,    11,    71,
-      72,     0,    73,    70,    12,     0,     0,    13,    74,    71,
-      72,     0,    73,     0,     0,     0,     0,    76,    74,     0,
-       0,     0,     0,     0,     0,     0,     0,    76,     0,    77,
-     237,     0,     0,     0,     0,     0,     0,    79,     0,    77,
-      78,     0,     0,     0,     0,     0,     0,    79,     0,     0,
-      80,     0,    81,     0,     0,     0,     0,     0,     0,     0,
-      82,     0,    81,    83,    84,     0,     0,     0,     0,     0,
-      82,    85,     0,    83,    84,     0,    86,     0,     0,     0,
-       0,    85,     0,     0,     0,     0,    86,   245,   246,   247,
-     248,   249,   250,   251,   252,   253,   254,     0,   138,   139,
-       0,     0,     0,     0,     0,     0,     0,     0,     0,     0,
-       0,     0,     0,     0,     0,     0,     0,     0,     0,     0,
-       0,     0,     0,     0,     0,     0,     0,     0,     0,     0,
-       0,     0,     0,     0,     0,     0,     0,     0,     0,     0,
-       0,     0,     0,     0,     0,     0,     0,     0,     0,     0,
-       0,   255
->>>>>>> 5b75e8ec
+       0,     0,    81,     0,     0,     0,     0,     0,     0,     0,
+      82,     0,     0,    83,    84,     0,     0,     0,     0,     0,
+       0,    85,     0,     0,     0,     0,     0,    86
 };
 
 static const yytype_int16 yycheck[] =
 {
-<<<<<<< HEAD
-       4,   121,    12,   204,   133,   117,   226,    11,    12,   113,
-       0,    41,     8,   177,   105,     8,     8,   121,   190,     4,
-     158,     6,     7,     4,    27,     6,    30,    75,     8,   107,
-      34,    35,    36,    37,    38,     4,    26,     6,    38,    69,
-      23,    24,    21,    22,    10,    30,    21,    22,    30,     1,
-     170,     3,    59,    66,    21,    22,    77,    87,   195,   107,
-      59,   190,   134,     9,   168,   107,   170,    21,    22,    80,
-      83,    61,     9,     0,    56,    21,    22,   149,   169,    31,
-      28,    69,   103,    36,    21,    22,    39,    40,    92,   227,
-      54,    17,    18,    19,   104,    47,    48,    61,   270,   103,
-     104,    53,   106,   107,   119,   135,    58,   111,   112,    54,
-      58,   118,   112,   117,   129,     3,    61,   318,   148,   118,
-     224,    87,   103,   127,   127,    77,    69,   127,   108,   133,
-     234,   235,   128,   108,   138,   128,   128,   274,   302,   340,
-     170,   270,   127,   147,   364,    97,   127,   130,    74,   128,
-     180,   103,   105,   183,   158,   246,   160,   161,   127,    10,
-     324,   128,   114,   104,   118,   285,    72,   157,   120,    70,
-     129,   123,    44,   374,   204,    76,   288,    21,    22,    32,
-     210,   285,     4,    84,     6,   123,   190,   191,   126,    33,
-     103,   195,    98,    44,    65,     4,    68,     6,    45,    46,
-     101,    52,   127,   116,   208,   123,   335,   125,     5,   213,
-      32,    55,    45,    46,   127,   245,   380,   247,    89,    90,
-     224,   341,   252,   227,    96,   316,    80,   128,    90,   259,
-     128,   129,    70,   127,   346,   347,    87,   341,    76,   119,
-     111,   113,     7,    81,     7,    96,    84,    79,   368,   100,
-     280,     4,   262,     6,   358,   128,   129,   127,   262,   128,
-     129,   127,   113,   101,   368,     5,   270,   127,    21,    22,
-     274,    79,   436,   474,    21,    22,   128,   129,     5,    32,
-     128,   129,   128,   129,   288,   315,   128,   129,   318,    69,
-     410,   128,   129,   128,   129,   129,   127,   327,   128,   129,
-     120,   305,   128,   129,   128,   129,   410,   128,   129,   127,
-     340,   475,   128,   129,   128,   129,     7,   481,    10,    11,
-      12,    13,    14,    15,    16,    17,    18,    19,     7,    21,
-      22,   335,   444,   128,   129,   128,   129,   128,   129,   128,
-     129,    11,   346,   347,   374,   103,   376,     8,   127,   127,
-     462,     9,   456,    20,   358,    60,   128,   469,    10,    11,
-      12,    13,    14,    15,    16,    17,    18,    19,    69,    21,
-      22,     4,     5,     6,     7,   405,   128,    71,   129,   128,
-     128,   411,    74,   127,    82,    82,   127,   115,    21,    22,
-      23,   127,   116,   397,    60,    81,    92,    92,     7,    92,
-     404,    34,    35,     7,    41,    73,   127,   127,     5,    42,
-      43,    27,   129,   120,    87,   127,    49,    50,    51,   423,
-     424,   451,    74,    56,    57,    82,    95,   127,    87,    91,
-      95,    64,    37,    93,    67,   439,   128,   441,   127,   127,
-     444,    90,   127,    41,   474,    78,    79,   129,     5,    85,
-     127,    41,   456,    86,    87,     7,   100,   121,   462,    90,
-      88,     4,     5,     6,     7,   469,    99,    10,    93,    41,
-      62,    29,   128,   106,   129,    94,   109,   110,    21,    22,
-     127,   127,     7,   167,   117,   308,   441,   104,   424,   122,
-     208,    34,    35,   135,   127,   128,   335,   234,   139,    42,
-      43,   451,   235,   181,   144,   168,    49,    50,    51,   123,
-     101,   395,   380,    -1,    57,     4,     5,     6,     7,    -1,
-      63,    64,    -1,    -1,    67,    -1,    -1,   181,    -1,    -1,
-      -1,    -1,    21,    22,    23,    78,    79,    -1,    -1,    -1,
-      -1,    -1,    -1,    86,    87,    34,    35,    -1,    -1,    -1,
-      -1,    -1,    -1,    42,    43,    -1,    99,    -1,    -1,    -1,
-      49,    50,    51,   106,    -1,    -1,   109,   110,    57,     4,
-       5,     6,     7,    -1,   117,    64,    -1,    -1,    67,   122,
-      -1,    -1,    -1,    -1,   127,    -1,    21,    22,    -1,    78,
-      79,    -1,    -1,    -1,    -1,    -1,    -1,    86,    87,    34,
-      35,    -1,    -1,    -1,    -1,    -1,    -1,    42,    43,    -1,
-      99,    -1,    -1,    -1,    49,    50,    51,   106,    -1,    -1,
-     109,   110,    57,    -1,    -1,    -1,    -1,    -1,   117,    64,
-      -1,    -1,    67,   122,    -1,    -1,    -1,    -1,   127,    -1,
-      -1,    -1,    -1,    78,    79,    -1,    -1,    -1,    -1,    -1,
-      -1,    86,    87,    -1,    -1,     4,     5,     6,     7,    -1,
-      -1,    -1,    -1,    -1,    99,    -1,    -1,    -1,    -1,    -1,
-      -1,   106,    21,    22,   109,   110,    -1,    -1,    -1,    -1,
-      -1,    -1,   117,   118,    -1,    34,    35,   122,    -1,    -1,
-      -1,    -1,   127,    42,    43,    -1,    -1,    -1,    -1,    -1,
-      49,    50,    51,    -1,    -1,    -1,    -1,    -1,    57,     4,
-       5,     6,     7,    -1,    63,    64,    -1,    -1,    67,    -1,
-      -1,    -1,    -1,    -1,    -1,    -1,    21,    22,    -1,    78,
-      79,    -1,    -1,    -1,    -1,    -1,    -1,    86,    87,    34,
-      35,    -1,    -1,    -1,    -1,    -1,    -1,    42,    43,    -1,
-      99,    -1,    -1,    -1,    49,    50,    51,   106,    -1,    -1,
-     109,   110,    57,    -1,    -1,    -1,    -1,    -1,   117,    64,
-      -1,    -1,    67,   122,    -1,    -1,    -1,    -1,   127,    -1,
-      -1,    -1,    -1,    78,    79,    -1,    -1,    -1,    -1,    -1,
-      -1,    86,    87,    -1,    -1,     4,     5,     6,     7,    -1,
-      -1,    -1,    -1,    -1,    99,    -1,    -1,    -1,   103,    -1,
-      -1,   106,    21,    22,   109,   110,    -1,    -1,    -1,    -1,
-      -1,    -1,   117,    -1,    -1,    34,    35,   122,    -1,    -1,
-      -1,    -1,   127,    42,    43,    -1,    -1,    -1,    -1,    -1,
-      49,    50,    51,    -1,    -1,    -1,    -1,    -1,    57,     4,
-       5,     6,     7,    -1,    -1,    64,    -1,    -1,    67,    -1,
-      -1,    -1,    -1,    -1,    -1,    -1,    21,    22,    -1,    78,
-      79,    -1,    -1,    -1,    -1,    -1,    -1,    86,    87,    34,
-      35,    -1,    -1,    -1,    -1,    -1,    -1,    42,    43,    -1,
-      99,    -1,    -1,    -1,    49,    50,    51,   106,    -1,    -1,
-     109,   110,    57,    -1,     5,    -1,     7,    -1,   117,    64,
-      -1,    -1,    67,   122,    -1,    -1,    -1,    -1,   127,    -1,
-      21,    22,    -1,    78,    79,    -1,    -1,    -1,    -1,    -1,
-      -1,    86,    87,    34,    35,    -1,    -1,    -1,    -1,    -1,
-      -1,    -1,    43,    -1,    99,    -1,    -1,    -1,    49,    50,
-      51,   106,    -1,    -1,   109,   110,    57,    -1,    -1,    34,
-      35,    -1,   117,    -1,    -1,    -1,    67,   122,    43,    -1,
-      -1,    -1,   127,    -1,    49,    50,    51,    78,    79,    -1,
-      -1,    -1,    57,    -1,    -1,    86,    87,    -1,    -1,    -1,
-      -1,    -1,    67,    -1,    -1,    -1,    -1,    -1,    99,    -1,
-      -1,    -1,    -1,    78,    79,   106,    -1,    -1,   109,   110,
-      -1,    86,    -1,    -1,    -1,    -1,   117,    -1,    -1,    -1,
-      -1,   122,    -1,    -1,    99,    -1,    -1,    -1,    -1,    -1,
-      -1,   106,    -1,    -1,   109,   110,    -1,    -1,    -1,    -1,
-      -1,    -1,   117,    -1,    -1,    -1,    -1,   122
-=======
-       4,   122,     8,   118,    12,   135,   214,    11,    12,   114,
-     179,    41,   106,   235,     0,    10,    27,   122,     8,   200,
-       4,     8,     6,     7,    37,     4,    30,     6,   110,   160,
-      34,    35,    36,    37,    38,   205,     4,     8,     6,    69,
-      26,   135,    77,    23,    24,    29,    28,    21,    22,    59,
-      59,   172,   122,   126,    21,    22,   129,    87,    21,    22,
-      35,    75,   132,    38,    39,   170,    71,   172,    21,    22,
-     200,   106,    17,    18,    19,    61,    58,   171,   136,    10,
-      11,    12,    13,    14,    15,    16,    17,    18,    19,    93,
-      21,    22,    43,   151,    89,   100,   110,   105,   279,    29,
-     104,   105,   115,   107,   108,   236,   200,   137,   112,   113,
-     106,   121,   121,   283,   118,    54,    67,   130,   326,   130,
-     150,   111,    61,   119,    68,   131,    56,   106,   233,    74,
-      54,   135,   110,   108,   130,     0,   140,    61,   243,   244,
-     348,   310,   172,    74,   131,   149,   130,    98,   111,   279,
-     372,   130,   182,   133,    80,   185,   160,   131,   162,   163,
-     131,   255,   130,   332,   131,   116,    10,     4,   121,     6,
-       9,    69,   293,   159,   382,    65,    21,    22,    76,    50,
-       3,   296,    21,    22,   214,   279,    84,    32,   293,    68,
-     220,    69,   107,    83,    31,   132,   200,   201,    76,    43,
-     131,   205,    73,    81,    31,   103,    84,   130,    52,     9,
-      55,    44,    45,   343,   218,    64,    87,    88,   222,   388,
-      80,    21,    22,     5,   254,   103,   256,   130,   349,   233,
-     324,   261,   236,   131,   105,     4,    92,     6,   268,   354,
-     355,   122,    91,    92,   349,    89,   126,     7,   128,   343,
-      44,    45,     7,   124,    98,   376,   131,   132,   102,   289,
-       4,   366,     6,   271,   130,   114,    79,   271,   131,   132,
-       5,   376,   116,   131,   132,   279,   130,    21,    22,   283,
-      21,    22,    79,   131,   132,   131,   132,    31,   131,   132,
-     131,   132,   296,   323,   130,     5,   326,   418,    68,   131,
-     132,   131,   132,   131,   132,   335,   131,   132,   132,   313,
-     131,   132,   130,   418,   131,   132,   131,   132,   348,   131,
-     132,   131,   132,   131,   132,   131,   132,   123,     4,     5,
-       6,     7,   131,   132,   449,   130,     7,     7,   131,   343,
-     106,   130,    11,   130,     8,    21,    22,    23,     9,   464,
-     354,   355,   382,   468,   384,    20,    60,    33,    34,   131,
-      68,   132,   366,   131,    70,    41,    42,   131,   130,    82,
-      82,   130,    48,    49,   130,    51,   118,    60,    94,   119,
-      56,    57,    81,   413,     7,    94,     7,    63,    40,   419,
-      66,    94,    72,   130,     4,     5,     6,     7,   130,     5,
-      10,   405,    78,    79,   132,    27,   123,    89,   412,   130,
-      86,    21,    22,    89,    82,   130,    89,    36,    97,   130,
-      97,    93,    40,    33,    34,   101,   456,   431,   432,   130,
-     130,    41,    42,   109,    92,    95,   112,   113,    48,    49,
-     444,    51,   446,   132,   120,   449,    85,    57,     5,   125,
-      40,     7,    62,    63,   130,   131,    66,   102,   132,    90,
-     464,    96,     7,   130,   468,   131,   316,   130,    78,    79,
-     432,   130,   169,   446,   343,   218,    86,   105,   243,    89,
-     137,   244,   170,   124,   456,   141,   102,     4,     5,     6,
-       7,   101,   146,    10,   388,   129,   106,   183,   183,   109,
-      -1,   403,   112,   113,    21,    22,    -1,    -1,    -1,    -1,
-     120,    -1,    -1,    -1,    -1,   125,    33,    34,    -1,    -1,
-     130,    -1,    -1,    -1,    41,    42,    -1,    -1,    -1,    -1,
-      -1,    48,    49,    -1,    51,    -1,    -1,    -1,    -1,    -1,
-      57,    -1,    -1,    -1,    -1,    62,    63,    -1,    -1,    66,
+       4,   122,     0,    12,   118,   135,   214,    11,    12,   114,
+     235,    41,   179,    23,    24,     8,    10,   122,     8,   106,
+       8,     4,     8,     6,     7,     4,    30,     6,    26,   160,
+      34,    35,    36,    37,    38,     4,   200,     6,    38,    69,
+      21,    22,    27,   205,    21,    22,    77,    30,   135,    60,
+      44,   172,   129,    10,    28,   132,   112,    87,    79,    53,
+      21,    22,    70,    61,     4,   170,     6,   172,    21,    22,
+     200,    10,    11,    12,    13,    14,    15,    16,    17,    18,
+      19,   112,    21,    22,   171,    59,     4,   108,     6,    93,
+      21,    22,    32,    73,   112,    36,   105,    91,    39,    40,
+     104,   105,    33,   107,   108,   236,   100,   137,   112,   113,
+     104,    82,   123,   200,   118,   279,    60,   117,   326,   124,
+     150,   283,   102,     0,   118,    56,   136,   113,   233,   108,
+     135,   135,     3,   133,    91,    70,   140,    76,   243,   244,
+     348,   134,   172,   310,   134,   149,   134,   372,   133,   279,
+     133,    44,   182,   134,   133,   185,   160,   134,   162,   163,
+     113,   159,   123,    67,   133,   332,    66,    51,   255,   110,
+      71,   136,   293,    55,   382,    30,    69,    78,    32,   123,
+      62,    85,   296,   109,   214,    86,   151,   129,   293,   131,
+     220,    75,   279,    93,    94,   134,   200,   201,    17,    18,
+      19,   205,    57,    55,   105,    89,    90,   100,    45,    46,
+      62,    45,    46,   343,   218,    71,   116,     4,   222,     6,
+     135,   388,    78,   107,   254,   118,   256,    83,   349,   233,
+      86,   261,   236,   134,    21,    22,   133,   324,   268,   108,
+     354,   355,     5,   127,   349,    32,   134,   135,    94,   105,
+      21,    22,   121,     9,   133,   376,   343,    76,    82,   289,
+       9,   366,   271,   124,   133,    21,    22,   271,   134,   135,
+       7,   376,    21,    22,   482,   279,     7,   444,    81,   283,
+     133,     4,     5,     6,     7,   134,   135,   134,   135,   134,
+     135,   133,   296,   323,   134,   135,   326,   418,    21,    22,
+      23,   134,   135,   134,   135,   335,   134,   135,     5,   313,
+     133,    34,    35,   418,   134,   135,   483,    81,   348,    42,
+      43,     5,   489,   134,   135,    70,    49,    50,   135,    52,
+     134,   135,   134,   135,    57,    58,   134,   135,   452,   343,
+     134,   135,    65,   134,   135,    68,   134,   135,   134,   135,
+     354,   355,   382,   133,   384,   125,   470,    80,    81,   464,
+     134,   135,   366,   477,   133,    88,     7,   134,    91,     7,
+      10,    11,    12,    13,    14,    15,    16,    17,    18,    19,
+     103,    21,    22,   413,    11,   133,   108,   133,   111,   419,
+       8,   114,   115,     9,    20,    61,   134,    70,   134,   122,
+     135,   405,    72,    84,   134,   128,   133,    84,   412,   133,
+     133,   134,   120,   133,   121,    61,     4,     5,     6,     7,
+      96,    96,    10,    83,    96,     7,     7,   431,   432,   459,
+      41,    74,   133,    21,    22,   133,    76,     5,    27,   135,
+     125,    91,   133,   447,   133,   449,    34,    35,   452,    84,
+     133,    99,   482,    95,    42,    43,   135,    91,    37,   133,
+     464,    49,    50,    99,    52,    97,   470,    41,   133,    94,
+      58,     5,    87,   477,   133,    41,    64,    65,     7,   126,
+      68,   104,   134,    97,   135,    94,    92,    41,   133,   133,
+      63,    29,    80,    81,    98,     7,   432,   449,   169,   316,
+      88,   218,   105,    91,   137,   343,   170,   146,   459,   243,
+     141,     4,     5,     6,     7,   103,   244,    10,   102,   124,
+     108,   183,   183,   111,   388,   403,   114,   115,    21,    22,
+     129,    -1,    -1,    -1,   122,    -1,    -1,    -1,    -1,    -1,
+     128,    34,    35,    -1,    -1,   133,    -1,    -1,    -1,    42,
+      43,    -1,    -1,    -1,    -1,    -1,    49,    50,    -1,    52,
+      -1,    -1,    -1,    -1,    -1,    58,     4,     5,     6,     7,
+      -1,    64,    65,    -1,    -1,    68,    -1,    -1,    -1,    -1,
+      -1,    -1,    -1,    21,    22,    23,    -1,    80,    81,    -1,
+      -1,    -1,    -1,    -1,    -1,    88,    34,    35,    91,    -1,
+      -1,    -1,    -1,    -1,    42,    43,    -1,    -1,    -1,    -1,
+     103,    49,    50,    -1,    52,    -1,    -1,    -1,   111,    -1,
+      58,   114,   115,    -1,    -1,    -1,    -1,    65,    -1,   122,
+      68,    -1,    -1,    -1,    -1,   128,    -1,    -1,    -1,    -1,
+     133,    -1,    80,    81,    -1,    -1,    -1,    -1,    -1,    -1,
+      88,    -1,    -1,    91,    -1,    -1,    -1,    -1,    -1,    -1,
+      -1,     4,     5,     6,     7,   103,    -1,    -1,    -1,    -1,
+      -1,    -1,    -1,   111,    -1,    -1,   114,   115,    21,    22,
+      -1,    -1,    -1,    -1,   122,    -1,    -1,    -1,    -1,    -1,
+     128,    34,    35,    -1,    -1,   133,    -1,    -1,    -1,    42,
+      43,    -1,    -1,    -1,    -1,    -1,    49,    50,    -1,    52,
+      -1,    -1,    -1,    -1,    -1,    58,    -1,    -1,    -1,    -1,
+      -1,    -1,    65,    -1,    -1,    68,    -1,    -1,    -1,    -1,
+      -1,    -1,    -1,    -1,    -1,    -1,    -1,    80,    81,    -1,
+      -1,    -1,    -1,    -1,    -1,    88,    -1,    -1,    91,    -1,
+      -1,    -1,    -1,    -1,    -1,    -1,     4,     5,     6,     7,
+     103,    -1,    -1,    -1,    -1,    -1,    -1,    -1,   111,    -1,
+      -1,   114,   115,    21,    22,    -1,    -1,    -1,    -1,   122,
+     123,    -1,    -1,    -1,    -1,   128,    34,    35,    -1,    -1,
+     133,    -1,    -1,    -1,    42,    43,    -1,    -1,    -1,    -1,
+      -1,    49,    50,    -1,    52,    -1,    -1,    -1,    -1,    -1,
+      58,     4,     5,     6,     7,    -1,    -1,    65,    -1,    -1,
+      68,    -1,    -1,    -1,    -1,    -1,    -1,    -1,    21,    22,
+      -1,    -1,    80,    81,    -1,    -1,    -1,    -1,    -1,    -1,
+      88,    34,    35,    91,    -1,    -1,    -1,    -1,    -1,    42,
+      43,    -1,    -1,    -1,    -1,   103,    49,    50,    -1,    52,
+     108,    -1,    -1,   111,    -1,    58,   114,   115,    -1,    -1,
+      -1,    64,    65,    -1,   122,    68,    -1,    -1,    -1,    -1,
+     128,    -1,    -1,    -1,    -1,   133,    -1,    80,    81,    -1,
+      -1,    -1,    -1,    -1,    -1,    88,    -1,    -1,    91,    -1,
+      -1,    -1,    -1,    -1,    -1,    -1,     4,     5,     6,     7,
+     103,    -1,    -1,    -1,    -1,    -1,    -1,    -1,   111,    -1,
+      -1,   114,   115,    21,    22,    -1,    -1,    -1,    -1,   122,
+      -1,    -1,    -1,    -1,    -1,   128,    34,    35,    -1,    -1,
+     133,    -1,    -1,    -1,    42,    43,    -1,    -1,    -1,    -1,
+      -1,    49,    50,    -1,    52,    -1,    -1,    -1,    -1,    -1,
+      58,     4,     5,     6,     7,    -1,    -1,    65,    -1,    -1,
+      68,    -1,    -1,     1,    -1,     3,    -1,    -1,    21,    22,
+      -1,    -1,    80,    81,    -1,    -1,    -1,    -1,    -1,    -1,
+      88,    34,    35,    91,    -1,    -1,    -1,    -1,    -1,    42,
+      43,    -1,    -1,    31,    -1,   103,    49,    50,    -1,    52,
+      -1,    -1,     5,   111,     7,    58,   114,   115,    -1,    47,
+      48,    -1,    65,    -1,   122,    68,    54,    -1,    21,    22,
+     128,    59,    -1,    -1,    -1,   133,    -1,    80,    81,    -1,
+      -1,    34,    35,    -1,    -1,    88,    -1,    -1,    91,    -1,
+      43,    79,    -1,    -1,    -1,    -1,    49,    50,    -1,    52,
+     103,    -1,    -1,    -1,    -1,    58,    -1,    -1,   111,    -1,
+      -1,   114,   115,   101,    -1,    68,    -1,    -1,    -1,   122,
+     108,    -1,    -1,    -1,    -1,   128,    -1,    80,    81,    -1,
+     133,   119,    -1,    34,    35,    88,    -1,   125,    91,    -1,
+      -1,   129,    43,    -1,    -1,    -1,    -1,    -1,    49,    50,
+     103,    52,    -1,    -1,    -1,    -1,    -1,    58,   111,    -1,
+      -1,   114,   115,    -1,    -1,    -1,    -1,    68,    -1,   122,
+      -1,    -1,    -1,    -1,    -1,   128,    -1,    -1,    -1,    80,
+      81,    -1,    -1,    -1,    -1,    -1,    -1,    88,    -1,    -1,
       -1,    -1,    -1,    -1,    -1,    -1,    -1,    -1,    -1,    -1,
-      -1,    78,    79,    -1,    -1,    -1,    -1,    -1,    -1,    86,
-      -1,    -1,    89,    -1,    -1,    -1,    -1,    -1,    -1,    -1,
-       4,     5,     6,     7,   101,    -1,    -1,    -1,    -1,    -1,
-      -1,    -1,   109,    -1,    -1,   112,   113,    21,    22,    23,
-      -1,    -1,    -1,   120,    -1,    -1,    -1,    -1,   125,    33,
-      34,    -1,    -1,   130,    -1,    -1,    -1,    41,    42,    -1,
-      -1,    -1,    -1,    -1,    48,    49,    -1,    51,    -1,    -1,
-      -1,    -1,    -1,    57,    -1,    -1,    -1,    -1,    -1,    63,
-      -1,    -1,    66,    -1,    -1,    -1,     4,     5,     6,     7,
-      -1,    -1,    -1,    -1,    78,    79,    -1,    -1,    -1,    -1,
-      -1,    -1,    86,    21,    22,    89,    -1,    -1,    -1,    -1,
-      -1,    -1,    -1,    -1,    -1,    33,    34,   101,    -1,    -1,
-      -1,    -1,    -1,    41,    42,   109,    -1,    -1,   112,   113,
-      48,    49,    -1,    51,    -1,    -1,   120,    -1,    -1,    57,
-      -1,   125,    -1,    -1,    -1,    63,   130,    -1,    66,    -1,
-      -1,    -1,     4,     5,     6,     7,    -1,    -1,    -1,    -1,
-      78,    79,    -1,    -1,    -1,    -1,    -1,    -1,    86,    21,
-      22,    89,    -1,    -1,    -1,    -1,    -1,    -1,    -1,    -1,
-      -1,    33,    34,   101,    -1,    -1,    -1,    -1,    -1,    41,
-      42,   109,    -1,    -1,   112,   113,    48,    49,    -1,    51,
-      -1,    -1,   120,   121,    -1,    57,    -1,   125,    -1,    -1,
-      -1,    63,   130,    -1,    66,    -1,    -1,    -1,     4,     5,
-       6,     7,    -1,    -1,    -1,    -1,    78,    79,    -1,    -1,
-      -1,    -1,    -1,    -1,    86,    21,    22,    89,    -1,    -1,
-      -1,    -1,    -1,    -1,    -1,    -1,    -1,    33,    34,   101,
-      -1,    -1,    -1,    -1,   106,    41,    42,   109,    -1,    -1,
-     112,   113,    48,    49,    -1,    51,    -1,    -1,   120,    -1,
-      -1,    57,    -1,   125,    -1,    -1,    62,    63,   130,    -1,
-      66,    -1,    -1,    -1,     4,     5,     6,     7,    -1,    -1,
-      -1,    -1,    78,    79,    -1,    -1,    -1,    -1,    -1,    -1,
-      86,    21,    22,    89,    -1,    -1,    -1,    -1,    -1,    -1,
-      -1,    -1,    -1,    33,    34,   101,    -1,    -1,    -1,    -1,
-      -1,    41,    42,   109,    -1,    -1,   112,   113,    48,    49,
-      -1,    51,    -1,    -1,   120,    -1,    -1,    57,    -1,   125,
-      -1,    -1,    -1,    63,   130,    -1,    66,    -1,    -1,    -1,
-       4,     5,     6,     7,    -1,    -1,    -1,    -1,    78,    79,
-      -1,    -1,     1,    -1,     3,    -1,    86,    21,    22,    89,
-      -1,    -1,    -1,    -1,    -1,    -1,    -1,    -1,    -1,    33,
-      34,   101,    -1,    -1,    -1,    -1,    -1,    41,    42,   109,
-      -1,    30,   112,   113,    48,    49,    -1,    51,    -1,    -1,
-     120,    -1,    -1,    57,    -1,   125,    -1,    46,    47,    63,
-     130,    -1,    66,    -1,    53,    -1,    -1,    -1,    -1,    58,
-      -1,    -1,    -1,    -1,    78,    79,    -1,    -1,    -1,    -1,
-      -1,    -1,    86,    -1,    -1,    89,    -1,    -1,    77,    -1,
-      -1,    -1,    -1,    -1,    -1,    -1,     5,   101,     7,    -1,
-      -1,    -1,    -1,    -1,    -1,   109,    -1,    -1,   112,   113,
-      99,    -1,    21,    22,    33,    34,   120,   106,    -1,    -1,
-      -1,   125,    -1,    42,    33,    34,   130,    -1,   117,    48,
-      49,    -1,    51,    42,   123,    -1,    -1,   126,    57,    48,
-      49,    -1,    51,    -1,    -1,    -1,    -1,    66,    57,    -1,
-      -1,    -1,    -1,    -1,    -1,    -1,    -1,    66,    -1,    78,
-      79,    -1,    -1,    -1,    -1,    -1,    -1,    86,    -1,    78,
-      79,    -1,    -1,    -1,    -1,    -1,    -1,    86,    -1,    -1,
-      89,    -1,   101,    -1,    -1,    -1,    -1,    -1,    -1,    -1,
-     109,    -1,   101,   112,   113,    -1,    -1,    -1,    -1,    -1,
-     109,   120,    -1,   112,   113,    -1,   125,    -1,    -1,    -1,
-      -1,   120,    -1,    -1,    -1,    -1,   125,    10,    11,    12,
-      13,    14,    15,    16,    17,    18,    19,    -1,    21,    22,
-      -1,    -1,    -1,    -1,    -1,    -1,    -1,    -1,    -1,    -1,
-      -1,    -1,    -1,    -1,    -1,    -1,    -1,    -1,    -1,    -1,
-      -1,    -1,    -1,    -1,    -1,    -1,    -1,    -1,    -1,    -1,
-      -1,    -1,    -1,    -1,    -1,    -1,    -1,    -1,    -1,    -1,
-      -1,    -1,    -1,    -1,    -1,    -1,    -1,    -1,    -1,    -1,
-      -1,    74
->>>>>>> 5b75e8ec
+      -1,    -1,   103,    -1,    -1,    -1,    -1,    -1,    -1,    -1,
+     111,    -1,    -1,   114,   115,    -1,    -1,    -1,    -1,    -1,
+      -1,   122,    -1,    -1,    -1,    -1,    -1,   128
 };
 
   /* YYSTOS[STATE-NUM] -- The (internal number of the) accessing
      symbol of state STATE-NUM.  */
 static const yytype_uint8 yystos[] =
 {
-<<<<<<< HEAD
-       0,     1,     3,    31,    47,    48,    53,    58,    77,    97,
-     103,   114,   120,   123,   132,   133,   134,   135,   136,   137,
-     138,   159,   160,   163,   164,   167,   168,   171,   229,   230,
-     107,     4,     6,   227,    75,   107,    69,   107,    80,    30,
-      56,   172,   227,   169,   170,   183,   227,     0,   123,   125,
-      77,   171,   123,   126,     3,   227,    69,   227,   227,   227,
-     227,   227,     5,     7,    21,    22,    23,    34,    35,    42,
-      43,    49,    50,    51,    57,    64,    67,    78,    79,    86,
-      87,    99,   106,   109,   110,   117,   122,   127,   141,   173,
-     174,   175,   205,   206,   207,   208,   209,   210,   211,   218,
-     220,   223,   227,   104,   129,    32,   127,    80,    28,    58,
-       5,    90,   127,   119,   199,   200,   116,   127,   171,     7,
-       7,   118,   205,   214,   215,   127,    79,   127,     5,   127,
-      79,   205,     5,    69,   176,   129,    21,    22,    32,   224,
-     227,    23,    24,   130,   225,    22,   208,    27,   127,   165,
-     166,   227,   170,   127,   177,   226,   227,   227,    45,    46,
-      45,    46,   120,   161,   227,   139,   140,   227,    10,    63,
-     127,   201,   202,   203,   204,   205,   220,   127,   226,   201,
-     118,   212,   213,    59,   215,   216,     7,   227,     7,   128,
-     127,   177,   180,   181,   184,   209,   227,   199,   175,   227,
-     206,   207,   227,    23,    56,   128,   205,   217,   129,   199,
-      11,   171,   128,   129,   171,   139,    44,    68,    96,   113,
-     145,   227,   227,   127,   127,   148,   128,   129,    79,   141,
-     204,   177,   201,   205,     8,     9,    10,    11,    12,    13,
-      14,    15,    16,    17,    18,    19,    74,   222,    20,   218,
-     219,   128,   108,   205,   213,   216,   205,    60,   128,    69,
-     128,   180,    32,   182,   183,    70,    76,    84,   101,   179,
-     129,   182,    38,   112,   178,    71,   185,   128,   217,   128,
-     129,   166,   205,   128,   227,   127,    82,    82,   127,    54,
-      61,   162,   220,   221,   227,   115,   145,   146,   147,   139,
-      10,    44,    52,    87,    96,   100,   113,   142,   143,   144,
-     128,   202,   203,    17,    18,    19,    74,   205,   127,   177,
-     205,    10,    87,   128,   129,   116,   205,   108,    60,   205,
-     128,   183,    92,    92,    92,    81,   180,     7,     7,   182,
-      41,    73,   186,   128,   205,   201,   127,   127,   226,     5,
-      65,    89,    90,   111,   228,   128,   129,   128,   129,    36,
-      39,    40,   105,   157,   129,   120,   149,    87,   127,   218,
-      82,   227,   142,   205,   127,   177,     9,   217,    87,   218,
-     127,   205,   128,   181,    95,    95,   217,   201,    91,   187,
-     128,   226,   226,   128,    54,    61,   220,   127,   158,   145,
-      37,    93,   150,   201,   127,     9,   217,   205,   128,   219,
-      90,    41,    85,   188,   128,   128,     5,   228,   152,   153,
-     154,   155,   156,   227,   127,    41,   128,   227,   205,   128,
-     128,   201,   195,   196,   205,     7,   121,   189,   190,   100,
-     128,   129,     7,    30,   127,   227,   152,    72,    98,   151,
-     128,   129,    33,    55,   197,   218,    90,   191,   227,   153,
-     226,   128,   127,   196,    88,   198,   220,    93,   192,   127,
-     128,   226,    66,    83,    41,    62,   193,   226,   128,   217,
-     218,    29,   194,   128,    94,   218,     7
-=======
-       0,     1,     3,    30,    46,    47,    53,    58,    77,    99,
-     106,   117,   123,   126,   135,   136,   137,   138,   139,   140,
-     141,   162,   163,   166,   167,   170,   171,   174,   227,   228,
-     110,     4,     6,   225,    75,   110,    68,   110,    80,    29,
-      56,   175,   225,   172,   173,   186,   225,     0,   126,   128,
-      77,   174,   126,   129,     3,   225,    68,   225,   225,   225,
-     225,   225,     5,     7,    21,    22,    23,    33,    34,    41,
-      42,    48,    49,    51,    57,    63,    66,    78,    79,    86,
-      89,   101,   109,   112,   113,   120,   125,   130,   144,   176,
-     177,   178,   180,   202,   203,   204,   205,   206,   207,   208,
-     215,   218,   221,   225,   107,   132,    31,   130,    80,    28,
-      58,     5,    92,   130,   122,   196,   197,   119,   130,   174,
-       7,     7,   121,   202,   211,   212,   130,    79,   130,     5,
-     130,    79,   174,   202,     5,    68,   179,   132,    21,    22,
-      31,   222,   225,    23,    24,   133,   223,    22,   205,    27,
-     130,   168,   169,   225,   173,   130,   180,   224,   225,   225,
-      44,    45,    44,    45,   123,   164,   225,   142,   143,   225,
-      10,    62,   130,   198,   199,   200,   201,   202,   218,   130,
-     224,   198,   121,   209,   210,    59,   212,   213,     7,    50,
-      73,    87,    88,   105,   124,   216,   216,     7,   131,   131,
-     130,   180,   183,   184,   187,   206,   225,   196,   178,   225,
-     203,   204,   225,    23,    56,   131,   202,   214,   132,   196,
-      11,   131,   132,   174,   142,    43,    67,    98,   116,   148,
-     225,   225,   130,   130,   151,   131,   132,    79,   144,   201,
-     180,   198,   202,     8,     9,    10,    11,    12,    13,    14,
-      15,    16,    17,    18,    19,    74,   220,    20,   215,   217,
-     131,   111,   202,   210,   213,   202,    60,   131,    68,   131,
-     183,    31,   185,   186,    69,    76,    84,   103,   182,   132,
-     185,    37,   115,   181,    70,   188,   131,   214,   131,   132,
-     169,   202,   225,   130,    82,    82,   130,    54,    61,   165,
-     218,   219,   225,   118,   148,   149,   150,   142,    10,    43,
-      52,    89,    98,   102,   116,   145,   146,   147,   131,   199,
-     200,    17,    18,    19,    74,   202,   130,   180,   202,    10,
-      89,   131,   132,   119,   202,   111,    60,   202,   131,   186,
-      94,    94,    94,    81,   183,     7,     7,   185,    40,    72,
-     189,   131,   202,   198,   130,   130,   224,     5,    64,    91,
-      92,   114,   226,   131,   132,   131,   132,    35,    38,    39,
-     108,   160,   132,   123,   152,    89,   130,   215,    82,   225,
-     145,   202,   130,   180,     9,   214,    89,   215,   130,   202,
-     131,   184,    97,    97,   214,   198,    93,   190,   131,   224,
-     224,   131,    54,    61,   218,   130,   161,   148,    36,    95,
-     153,   198,   130,     9,   214,   202,   131,   217,    92,    40,
-      85,   191,   131,   131,     5,   226,   155,   156,   157,   158,
-     159,   225,   130,    40,   131,   225,   202,   131,   131,   198,
-     192,   193,   202,     7,   102,   131,   132,     7,    29,   130,
-     225,   155,    71,   100,   154,   131,   132,    32,    55,   194,
-     225,   156,   224,   131,   130,   193,    90,   195,   130,   131,
-     224,    65,    83,   224,   131,   131,    96,     7
->>>>>>> 5b75e8ec
+       0,     1,     3,    31,    47,    48,    54,    59,    79,   101,
+     108,   119,   125,   129,   138,   139,   140,   141,   142,   143,
+     144,   165,   166,   169,   170,   173,   174,   177,   236,   237,
+     112,     4,     6,   234,    77,   112,    70,   112,    82,    30,
+      57,   178,   234,   175,   176,   189,   234,     0,   129,   131,
+      79,   177,   129,   132,     3,   234,    70,   234,   234,   234,
+     234,   234,     5,     7,    21,    22,    23,    34,    35,    42,
+      43,    49,    50,    52,    58,    65,    68,    80,    81,    88,
+      91,   103,   111,   114,   115,   122,   128,   133,   147,   179,
+     180,   181,   183,   211,   212,   213,   214,   215,   216,   217,
+     224,   227,   230,   234,   109,   135,    32,   133,    82,    28,
+      59,     5,    94,   133,   124,   205,   206,   121,   133,   177,
+       7,     7,   123,   211,   220,   221,   133,    81,   133,     5,
+     133,    81,   177,   211,     5,    70,   182,   135,    21,    22,
+      32,   231,   234,    23,    24,   136,   232,    22,   214,    27,
+     133,   171,   172,   234,   176,   133,   183,   233,   234,   234,
+      45,    46,    45,    46,   125,   167,   234,   145,   146,   234,
+      10,    64,   133,   207,   208,   209,   210,   211,   227,   133,
+     233,   207,   123,   218,   219,    60,   221,   222,     7,    51,
+      75,    89,    90,   107,   127,   225,   225,     7,   134,   134,
+     133,   183,   186,   187,   190,   215,   234,   205,   181,   234,
+     212,   213,   234,    23,    57,   134,   211,   223,   135,   205,
+      11,   134,   135,   177,   145,    44,    69,   100,   118,   151,
+     234,   234,   133,   133,   154,   134,   135,    81,   147,   210,
+     183,   207,   211,     8,     9,    10,    11,    12,    13,    14,
+      15,    16,    17,    18,    19,    76,   229,    20,   224,   226,
+     134,   113,   211,   219,   222,   211,    61,   134,    70,   134,
+     186,    32,   188,   189,    71,    78,    86,   105,   185,   135,
+     188,    38,   117,   184,    72,   191,   134,   223,   134,   135,
+     172,   211,   234,   133,    84,    84,   133,    55,    62,   168,
+     227,   228,   234,   120,   151,   152,   153,   145,    10,    44,
+      53,    91,   100,   104,   118,   148,   149,   150,   134,   208,
+     209,    17,    18,    19,    76,   211,   133,   183,   211,    10,
+      91,   134,   135,   121,   211,   113,    61,   211,   134,   189,
+      96,    96,    96,    83,   186,     7,     7,   188,    41,    74,
+     192,   134,   211,   207,   133,   133,   233,     5,    66,    93,
+      94,   116,   235,   134,   135,   134,   135,    36,    39,    40,
+     110,   163,   135,   125,   155,    91,   133,   224,    84,   234,
+     148,   211,   133,   183,     9,   223,    91,   224,   133,   211,
+     134,   187,    99,    99,   223,   207,    95,   193,   134,   233,
+     233,   134,    55,    62,   227,   133,   164,   151,    37,    97,
+     156,   207,   133,     9,   223,   211,   134,   226,    94,    41,
+      87,   194,   134,   134,     5,   235,   158,   159,   160,   161,
+     162,   234,   133,    41,   134,   234,   211,   134,   134,   207,
+     201,   202,   211,     7,   126,   195,   196,   104,   134,   135,
+       7,    30,   133,   234,   158,    73,   102,   157,   134,   135,
+      33,    56,   203,   224,    94,   197,   234,   159,   233,   134,
+     133,   202,    92,   204,   227,    97,   198,   133,   134,   233,
+      67,    85,    41,    63,   199,   233,   134,   223,   224,    29,
+     200,   134,    98,   224,     7
 };
 
   /* YYR1[YYN] -- Symbol number of symbol that rule YYN derives.  */
 static const yytype_uint8 yyr1[] =
 {
-<<<<<<< HEAD
-       0,   131,   132,   132,   132,   132,   132,   132,   133,   133,
-     133,   133,   133,   133,   133,   133,   133,   133,   134,   135,
-     135,   135,   135,   136,   137,   138,   139,   140,   140,   141,
-     141,   141,   141,   141,   141,   141,   141,   141,   141,   141,
-     141,   141,   141,   141,   141,   141,   141,   142,   142,   142,
-     142,   142,   142,   142,   143,   143,   144,   144,   145,   145,
-     145,   145,   146,   146,   147,   147,   148,   148,   149,   149,
-     150,   150,   151,   151,   152,   152,   153,   153,   153,   154,
-     154,   155,   156,   157,   157,   157,   157,   158,   158,   159,
-     159,   159,   159,   160,   161,   161,   162,   162,   162,   162,
-     163,   164,   165,   165,   166,   167,   167,   168,   169,   169,
-     170,   171,   172,   172,   172,   173,   173,   174,   174,   175,
-     175,   175,   176,   177,   178,   178,   178,   179,   179,   179,
-     179,   179,   179,   179,   179,   180,   180,   181,   181,   181,
-     181,   181,   181,   182,   182,   183,   183,   184,   184,   185,
-     185,   186,   186,   187,   187,   188,   188,   189,   189,   190,
-     191,   192,   192,   193,   194,   195,   195,   196,   197,   197,
-     197,   198,   198,   198,   199,   199,   200,   201,   201,   202,
-     202,   203,   203,   204,   204,   204,   204,   204,   204,   204,
-     204,   204,   204,   204,   205,   205,   206,   206,   207,   207,
-     208,   208,   208,   208,   208,   208,   209,   209,   209,   209,
-     210,   211,   211,   212,   212,   213,   214,   214,   215,   216,
-     216,   217,   217,   218,   218,   218,   218,   218,   218,   218,
-     219,   219,   220,   220,   221,   221,   222,   222,   222,   222,
-     222,   222,   222,   222,   222,   222,   223,   224,   224,   225,
-     225,   225,   226,   226,   227,   227,   228,   228,   228,   228,
-     229,   230,   230
-=======
-       0,   134,   135,   135,   135,   135,   135,   135,   136,   136,
-     136,   136,   136,   136,   136,   136,   136,   136,   137,   138,
-     138,   138,   138,   139,   140,   141,   142,   143,   143,   144,
-     144,   144,   144,   144,   144,   144,   144,   144,   144,   144,
-     144,   144,   144,   144,   144,   144,   144,   145,   145,   145,
-     145,   145,   145,   145,   146,   146,   147,   147,   148,   148,
-     148,   148,   149,   149,   150,   150,   151,   151,   152,   152,
-     153,   153,   154,   154,   155,   155,   156,   156,   156,   157,
-     157,   158,   159,   160,   160,   160,   160,   161,   161,   162,
-     162,   162,   162,   163,   164,   164,   165,   165,   165,   165,
-     166,   167,   168,   168,   169,   170,   170,   171,   172,   172,
-     173,   174,   175,   175,   175,   176,   176,   177,   177,   178,
-     178,   178,   179,   180,   181,   181,   181,   182,   182,   182,
-     182,   182,   182,   182,   182,   183,   183,   184,   184,   184,
-     184,   184,   184,   185,   185,   186,   186,   187,   187,   188,
-     188,   189,   189,   190,   190,   191,   191,   192,   192,   193,
-     194,   194,   194,   195,   195,   195,   196,   196,   197,   198,
-     198,   199,   199,   200,   200,   201,   201,   201,   201,   201,
-     201,   201,   201,   201,   201,   201,   202,   202,   203,   203,
-     204,   204,   205,   205,   205,   205,   205,   205,   205,   206,
-     206,   206,   206,   207,   208,   208,   209,   209,   210,   211,
-     211,   212,   213,   213,   214,   214,   215,   215,   215,   215,
-     215,   215,   215,   215,   216,   216,   216,   216,   216,   216,
-     217,   217,   218,   218,   219,   219,   220,   220,   220,   220,
-     220,   220,   220,   220,   220,   220,   221,   222,   222,   223,
-     223,   223,   224,   224,   225,   225,   226,   226,   226,   226,
-     227,   228,   228
->>>>>>> 5b75e8ec
+       0,   137,   138,   138,   138,   138,   138,   138,   139,   139,
+     139,   139,   139,   139,   139,   139,   139,   139,   140,   141,
+     141,   141,   141,   142,   143,   144,   145,   146,   146,   147,
+     147,   147,   147,   147,   147,   147,   147,   147,   147,   147,
+     147,   147,   147,   147,   147,   147,   147,   148,   148,   148,
+     148,   148,   148,   148,   149,   149,   150,   150,   151,   151,
+     151,   151,   152,   152,   153,   153,   154,   154,   155,   155,
+     156,   156,   157,   157,   158,   158,   159,   159,   159,   160,
+     160,   161,   162,   163,   163,   163,   163,   164,   164,   165,
+     165,   165,   165,   166,   167,   167,   168,   168,   168,   168,
+     169,   170,   171,   171,   172,   173,   173,   174,   175,   175,
+     176,   177,   178,   178,   178,   179,   179,   180,   180,   181,
+     181,   181,   182,   183,   184,   184,   184,   185,   185,   185,
+     185,   185,   185,   185,   185,   186,   186,   187,   187,   187,
+     187,   187,   187,   188,   188,   189,   189,   190,   190,   191,
+     191,   192,   192,   193,   193,   194,   194,   195,   195,   196,
+     197,   198,   198,   199,   200,   201,   201,   202,   203,   203,
+     203,   204,   204,   204,   205,   205,   206,   207,   207,   208,
+     208,   209,   209,   210,   210,   210,   210,   210,   210,   210,
+     210,   210,   210,   210,   211,   211,   212,   212,   213,   213,
+     214,   214,   214,   214,   214,   214,   214,   215,   215,   215,
+     215,   216,   217,   217,   218,   218,   219,   220,   220,   221,
+     222,   222,   223,   223,   224,   224,   224,   224,   224,   224,
+     224,   224,   225,   225,   225,   225,   225,   225,   226,   226,
+     227,   227,   228,   228,   229,   229,   229,   229,   229,   229,
+     229,   229,   229,   229,   230,   231,   231,   232,   232,   232,
+     233,   233,   234,   234,   235,   235,   235,   235,   236,   237,
+     237
 };
 
   /* YYR2[YYN] -- Number of symbols on the right hand side of rule YYN.  */
@@ -1997,29 +1392,19 @@
        2,     1,     2,     3,     0,     3,     3,     0,     1,     1,
        2,     1,     2,     1,     2,     6,     1,     2,     3,     2,
        2,     1,     3,     1,     2,     1,     4,     1,     3,     0,
-<<<<<<< HEAD
        3,     0,     2,     0,     3,     0,     2,     0,     5,     2,
        2,     0,     3,     2,     2,     1,     3,     3,     0,     1,
        1,     0,     2,     2,     0,     1,     2,     3,     1,     3,
        1,     2,     1,     5,     6,     4,     3,     3,     3,     2,
        3,     5,     4,     6,     3,     1,     3,     1,     2,     1,
-       1,     1,     1,     1,     1,     3,     3,     4,     4,     5,
-       6,     5,     4,     1,     2,     4,     1,     2,     4,     0,
-       2,     1,     3,     1,     1,     2,     2,     1,     2,     2,
-=======
-       3,     0,     2,     0,     3,     0,     2,     1,     3,     3,
-       0,     1,     1,     0,     2,     2,     0,     1,     2,     3,
-       1,     3,     1,     2,     1,     5,     6,     4,     3,     3,
-       3,     2,     3,     5,     4,     6,     3,     1,     3,     1,
-       2,     1,     1,     1,     1,     1,     1,     3,     1,     3,
-       4,     4,     5,     6,     5,     4,     1,     2,     4,     1,
-       2,     4,     0,     2,     1,     3,     1,     1,     2,     2,
-       1,     2,     3,     2,     1,     1,     1,     1,     1,     1,
->>>>>>> 5b75e8ec
-       1,     3,     1,     3,     1,     3,     1,     1,     1,     1,
-       1,     1,     1,     2,     1,     2,     1,     1,     1,     1,
-       1,     1,     1,     3,     1,     1,     1,     1,     1,     1,
-       2,     2,     0
+       1,     1,     1,     1,     1,     3,     1,     3,     4,     4,
+       5,     6,     5,     4,     1,     2,     4,     1,     2,     4,
+       0,     2,     1,     3,     1,     1,     2,     2,     1,     2,
+       3,     2,     1,     1,     1,     1,     1,     1,     1,     3,
+       1,     3,     1,     3,     1,     1,     1,     1,     1,     1,
+       1,     2,     1,     2,     1,     1,     1,     1,     1,     1,
+       1,     3,     1,     1,     1,     1,     1,     1,     2,     2,
+       0
 };
 
 
@@ -2516,1711 +1901,979 @@
   switch (yytype)
     {
           case 3: /* TOKEN_COMMAND  */
-<<<<<<< HEAD
-#line 586 "../SqlParser.ypp" /* yacc.c:1257  */
-=======
-#line 573 "../SqlParser.ypp" /* yacc.c:1257  */
->>>>>>> 5b75e8ec
+#line 594 "../SqlParser.ypp" /* yacc.c:1257  */
       {
   if (((*yyvaluep).string_value_) != nullptr) {
     delete ((*yyvaluep).string_value_);
   }
 }
-<<<<<<< HEAD
-#line 1865 "SqlParser_gen.cpp" /* yacc.c:1257  */
+#line 1911 "SqlParser_gen.cpp" /* yacc.c:1257  */
         break;
 
     case 4: /* TOKEN_NAME  */
-#line 586 "../SqlParser.ypp" /* yacc.c:1257  */
-=======
-#line 1895 "SqlParser_gen.cpp" /* yacc.c:1257  */
-        break;
-
-    case 4: /* TOKEN_NAME  */
-#line 573 "../SqlParser.ypp" /* yacc.c:1257  */
->>>>>>> 5b75e8ec
+#line 594 "../SqlParser.ypp" /* yacc.c:1257  */
       {
   if (((*yyvaluep).string_value_) != nullptr) {
     delete ((*yyvaluep).string_value_);
   }
 }
-<<<<<<< HEAD
-#line 1875 "SqlParser_gen.cpp" /* yacc.c:1257  */
+#line 1921 "SqlParser_gen.cpp" /* yacc.c:1257  */
         break;
 
     case 5: /* TOKEN_STRING_SINGLE_QUOTED  */
-#line 586 "../SqlParser.ypp" /* yacc.c:1257  */
-=======
-#line 1905 "SqlParser_gen.cpp" /* yacc.c:1257  */
-        break;
-
-    case 5: /* TOKEN_STRING_SINGLE_QUOTED  */
-#line 573 "../SqlParser.ypp" /* yacc.c:1257  */
->>>>>>> 5b75e8ec
+#line 594 "../SqlParser.ypp" /* yacc.c:1257  */
       {
   if (((*yyvaluep).string_value_) != nullptr) {
     delete ((*yyvaluep).string_value_);
   }
 }
-<<<<<<< HEAD
-#line 1885 "SqlParser_gen.cpp" /* yacc.c:1257  */
+#line 1931 "SqlParser_gen.cpp" /* yacc.c:1257  */
         break;
 
     case 6: /* TOKEN_STRING_DOUBLE_QUOTED  */
-#line 586 "../SqlParser.ypp" /* yacc.c:1257  */
-=======
-#line 1915 "SqlParser_gen.cpp" /* yacc.c:1257  */
-        break;
-
-    case 6: /* TOKEN_STRING_DOUBLE_QUOTED  */
-#line 573 "../SqlParser.ypp" /* yacc.c:1257  */
->>>>>>> 5b75e8ec
+#line 594 "../SqlParser.ypp" /* yacc.c:1257  */
       {
   if (((*yyvaluep).string_value_) != nullptr) {
     delete ((*yyvaluep).string_value_);
   }
 }
-<<<<<<< HEAD
-#line 1895 "SqlParser_gen.cpp" /* yacc.c:1257  */
+#line 1941 "SqlParser_gen.cpp" /* yacc.c:1257  */
         break;
 
     case 7: /* TOKEN_UNSIGNED_NUMVAL  */
-#line 586 "../SqlParser.ypp" /* yacc.c:1257  */
-=======
-#line 1925 "SqlParser_gen.cpp" /* yacc.c:1257  */
-        break;
-
-    case 7: /* TOKEN_UNSIGNED_NUMVAL  */
-#line 573 "../SqlParser.ypp" /* yacc.c:1257  */
->>>>>>> 5b75e8ec
+#line 594 "../SqlParser.ypp" /* yacc.c:1257  */
       {
   if (((*yyvaluep).numeric_literal_value_) != nullptr) {
     delete ((*yyvaluep).numeric_literal_value_);
   }
 }
-<<<<<<< HEAD
-#line 1905 "SqlParser_gen.cpp" /* yacc.c:1257  */
-        break;
-
-    case 133: /* sql_statement  */
-#line 586 "../SqlParser.ypp" /* yacc.c:1257  */
-=======
-#line 1935 "SqlParser_gen.cpp" /* yacc.c:1257  */
-        break;
-
-    case 136: /* sql_statement  */
-#line 573 "../SqlParser.ypp" /* yacc.c:1257  */
->>>>>>> 5b75e8ec
+#line 1951 "SqlParser_gen.cpp" /* yacc.c:1257  */
+        break;
+
+    case 139: /* sql_statement  */
+#line 594 "../SqlParser.ypp" /* yacc.c:1257  */
       {
   if (((*yyvaluep).statement_) != nullptr) {
     delete ((*yyvaluep).statement_);
   }
 }
-<<<<<<< HEAD
-#line 1915 "SqlParser_gen.cpp" /* yacc.c:1257  */
-        break;
-
-    case 134: /* quit_statement  */
-#line 586 "../SqlParser.ypp" /* yacc.c:1257  */
-=======
-#line 1945 "SqlParser_gen.cpp" /* yacc.c:1257  */
-        break;
-
-    case 137: /* quit_statement  */
-#line 573 "../SqlParser.ypp" /* yacc.c:1257  */
->>>>>>> 5b75e8ec
+#line 1961 "SqlParser_gen.cpp" /* yacc.c:1257  */
+        break;
+
+    case 140: /* quit_statement  */
+#line 594 "../SqlParser.ypp" /* yacc.c:1257  */
       {
   if (((*yyvaluep).quit_statement_) != nullptr) {
     delete ((*yyvaluep).quit_statement_);
   }
 }
-<<<<<<< HEAD
-#line 1925 "SqlParser_gen.cpp" /* yacc.c:1257  */
-        break;
-
-    case 135: /* alter_table_statement  */
-#line 586 "../SqlParser.ypp" /* yacc.c:1257  */
-=======
-#line 1955 "SqlParser_gen.cpp" /* yacc.c:1257  */
-        break;
-
-    case 138: /* alter_table_statement  */
-#line 573 "../SqlParser.ypp" /* yacc.c:1257  */
->>>>>>> 5b75e8ec
+#line 1971 "SqlParser_gen.cpp" /* yacc.c:1257  */
+        break;
+
+    case 141: /* alter_table_statement  */
+#line 594 "../SqlParser.ypp" /* yacc.c:1257  */
       {
   if (((*yyvaluep).statement_) != nullptr) {
     delete ((*yyvaluep).statement_);
   }
 }
-<<<<<<< HEAD
-#line 1935 "SqlParser_gen.cpp" /* yacc.c:1257  */
-        break;
-
-    case 136: /* create_table_statement  */
-#line 586 "../SqlParser.ypp" /* yacc.c:1257  */
-=======
-#line 1965 "SqlParser_gen.cpp" /* yacc.c:1257  */
-        break;
-
-    case 139: /* create_table_statement  */
-#line 573 "../SqlParser.ypp" /* yacc.c:1257  */
->>>>>>> 5b75e8ec
+#line 1981 "SqlParser_gen.cpp" /* yacc.c:1257  */
+        break;
+
+    case 142: /* create_table_statement  */
+#line 594 "../SqlParser.ypp" /* yacc.c:1257  */
       {
   if (((*yyvaluep).create_table_statement_) != nullptr) {
     delete ((*yyvaluep).create_table_statement_);
   }
 }
-<<<<<<< HEAD
-#line 1945 "SqlParser_gen.cpp" /* yacc.c:1257  */
-        break;
-
-    case 137: /* create_index_statement  */
-#line 586 "../SqlParser.ypp" /* yacc.c:1257  */
-=======
-#line 1975 "SqlParser_gen.cpp" /* yacc.c:1257  */
-        break;
-
-    case 140: /* create_index_statement  */
-#line 573 "../SqlParser.ypp" /* yacc.c:1257  */
->>>>>>> 5b75e8ec
+#line 1991 "SqlParser_gen.cpp" /* yacc.c:1257  */
+        break;
+
+    case 143: /* create_index_statement  */
+#line 594 "../SqlParser.ypp" /* yacc.c:1257  */
       {
   if (((*yyvaluep).statement_) != nullptr) {
     delete ((*yyvaluep).statement_);
   }
 }
-<<<<<<< HEAD
-#line 1955 "SqlParser_gen.cpp" /* yacc.c:1257  */
-        break;
-
-    case 138: /* drop_table_statement  */
-#line 586 "../SqlParser.ypp" /* yacc.c:1257  */
-=======
-#line 1985 "SqlParser_gen.cpp" /* yacc.c:1257  */
-        break;
-
-    case 141: /* drop_table_statement  */
-#line 573 "../SqlParser.ypp" /* yacc.c:1257  */
->>>>>>> 5b75e8ec
+#line 2001 "SqlParser_gen.cpp" /* yacc.c:1257  */
+        break;
+
+    case 144: /* drop_table_statement  */
+#line 594 "../SqlParser.ypp" /* yacc.c:1257  */
       {
   if (((*yyvaluep).drop_table_statement_) != nullptr) {
     delete ((*yyvaluep).drop_table_statement_);
   }
 }
-<<<<<<< HEAD
-#line 1965 "SqlParser_gen.cpp" /* yacc.c:1257  */
-        break;
-
-    case 139: /* column_def  */
-#line 586 "../SqlParser.ypp" /* yacc.c:1257  */
-=======
-#line 1995 "SqlParser_gen.cpp" /* yacc.c:1257  */
-        break;
-
-    case 142: /* column_def  */
-#line 573 "../SqlParser.ypp" /* yacc.c:1257  */
->>>>>>> 5b75e8ec
+#line 2011 "SqlParser_gen.cpp" /* yacc.c:1257  */
+        break;
+
+    case 145: /* column_def  */
+#line 594 "../SqlParser.ypp" /* yacc.c:1257  */
       {
   if (((*yyvaluep).attribute_definition_) != nullptr) {
     delete ((*yyvaluep).attribute_definition_);
   }
 }
-<<<<<<< HEAD
-#line 1975 "SqlParser_gen.cpp" /* yacc.c:1257  */
-        break;
-
-    case 140: /* column_def_commalist  */
-#line 586 "../SqlParser.ypp" /* yacc.c:1257  */
-=======
-#line 2005 "SqlParser_gen.cpp" /* yacc.c:1257  */
-        break;
-
-    case 143: /* column_def_commalist  */
-#line 573 "../SqlParser.ypp" /* yacc.c:1257  */
->>>>>>> 5b75e8ec
+#line 2021 "SqlParser_gen.cpp" /* yacc.c:1257  */
+        break;
+
+    case 146: /* column_def_commalist  */
+#line 594 "../SqlParser.ypp" /* yacc.c:1257  */
       {
   if (((*yyvaluep).attribute_definition_list_) != nullptr) {
     delete ((*yyvaluep).attribute_definition_list_);
   }
 }
-<<<<<<< HEAD
-#line 1985 "SqlParser_gen.cpp" /* yacc.c:1257  */
-        break;
-
-    case 141: /* data_type  */
-#line 586 "../SqlParser.ypp" /* yacc.c:1257  */
-=======
-#line 2015 "SqlParser_gen.cpp" /* yacc.c:1257  */
-        break;
-
-    case 144: /* data_type  */
-#line 573 "../SqlParser.ypp" /* yacc.c:1257  */
->>>>>>> 5b75e8ec
+#line 2031 "SqlParser_gen.cpp" /* yacc.c:1257  */
+        break;
+
+    case 147: /* data_type  */
+#line 594 "../SqlParser.ypp" /* yacc.c:1257  */
       {
   if (((*yyvaluep).data_type_) != nullptr) {
     delete ((*yyvaluep).data_type_);
   }
 }
-<<<<<<< HEAD
-#line 1995 "SqlParser_gen.cpp" /* yacc.c:1257  */
-        break;
-
-    case 142: /* column_constraint_def  */
-#line 586 "../SqlParser.ypp" /* yacc.c:1257  */
-=======
-#line 2025 "SqlParser_gen.cpp" /* yacc.c:1257  */
-        break;
-
-    case 145: /* column_constraint_def  */
-#line 573 "../SqlParser.ypp" /* yacc.c:1257  */
->>>>>>> 5b75e8ec
+#line 2041 "SqlParser_gen.cpp" /* yacc.c:1257  */
+        break;
+
+    case 148: /* column_constraint_def  */
+#line 594 "../SqlParser.ypp" /* yacc.c:1257  */
       {
   if (((*yyvaluep).column_constraint_) != nullptr) {
     delete ((*yyvaluep).column_constraint_);
   }
 }
-<<<<<<< HEAD
-#line 2005 "SqlParser_gen.cpp" /* yacc.c:1257  */
-        break;
-
-    case 143: /* column_constraint_def_list  */
-#line 586 "../SqlParser.ypp" /* yacc.c:1257  */
-=======
-#line 2035 "SqlParser_gen.cpp" /* yacc.c:1257  */
-        break;
-
-    case 146: /* column_constraint_def_list  */
-#line 573 "../SqlParser.ypp" /* yacc.c:1257  */
->>>>>>> 5b75e8ec
+#line 2051 "SqlParser_gen.cpp" /* yacc.c:1257  */
+        break;
+
+    case 149: /* column_constraint_def_list  */
+#line 594 "../SqlParser.ypp" /* yacc.c:1257  */
       {
   if (((*yyvaluep).column_constraint_list_) != nullptr) {
     delete ((*yyvaluep).column_constraint_list_);
   }
 }
-<<<<<<< HEAD
-#line 2015 "SqlParser_gen.cpp" /* yacc.c:1257  */
-        break;
-
-    case 144: /* opt_column_constraint_def_list  */
-#line 586 "../SqlParser.ypp" /* yacc.c:1257  */
-=======
-#line 2045 "SqlParser_gen.cpp" /* yacc.c:1257  */
-        break;
-
-    case 147: /* opt_column_constraint_def_list  */
-#line 573 "../SqlParser.ypp" /* yacc.c:1257  */
->>>>>>> 5b75e8ec
+#line 2061 "SqlParser_gen.cpp" /* yacc.c:1257  */
+        break;
+
+    case 150: /* opt_column_constraint_def_list  */
+#line 594 "../SqlParser.ypp" /* yacc.c:1257  */
       {
   if (((*yyvaluep).column_constraint_list_) != nullptr) {
     delete ((*yyvaluep).column_constraint_list_);
   }
 }
-<<<<<<< HEAD
-#line 2025 "SqlParser_gen.cpp" /* yacc.c:1257  */
-        break;
-
-    case 148: /* opt_column_list  */
-#line 586 "../SqlParser.ypp" /* yacc.c:1257  */
-=======
-#line 2055 "SqlParser_gen.cpp" /* yacc.c:1257  */
-        break;
-
-    case 151: /* opt_column_list  */
-#line 573 "../SqlParser.ypp" /* yacc.c:1257  */
->>>>>>> 5b75e8ec
+#line 2071 "SqlParser_gen.cpp" /* yacc.c:1257  */
+        break;
+
+    case 154: /* opt_column_list  */
+#line 594 "../SqlParser.ypp" /* yacc.c:1257  */
       {
   if (((*yyvaluep).attribute_list_) != nullptr) {
     delete ((*yyvaluep).attribute_list_);
   }
 }
-<<<<<<< HEAD
-#line 2035 "SqlParser_gen.cpp" /* yacc.c:1257  */
-        break;
-
-    case 149: /* opt_block_properties  */
-#line 586 "../SqlParser.ypp" /* yacc.c:1257  */
-=======
-#line 2065 "SqlParser_gen.cpp" /* yacc.c:1257  */
-        break;
-
-    case 152: /* opt_block_properties  */
-#line 573 "../SqlParser.ypp" /* yacc.c:1257  */
->>>>>>> 5b75e8ec
+#line 2081 "SqlParser_gen.cpp" /* yacc.c:1257  */
+        break;
+
+    case 155: /* opt_block_properties  */
+#line 594 "../SqlParser.ypp" /* yacc.c:1257  */
       {
   if (((*yyvaluep).block_properties_) != nullptr) {
     delete ((*yyvaluep).block_properties_);
   }
 }
-<<<<<<< HEAD
-#line 2045 "SqlParser_gen.cpp" /* yacc.c:1257  */
-        break;
-
-    case 150: /* opt_partition_clause  */
-#line 586 "../SqlParser.ypp" /* yacc.c:1257  */
-=======
-#line 2075 "SqlParser_gen.cpp" /* yacc.c:1257  */
-        break;
-
-    case 153: /* opt_partition_clause  */
-#line 573 "../SqlParser.ypp" /* yacc.c:1257  */
->>>>>>> 5b75e8ec
+#line 2091 "SqlParser_gen.cpp" /* yacc.c:1257  */
+        break;
+
+    case 156: /* opt_partition_clause  */
+#line 594 "../SqlParser.ypp" /* yacc.c:1257  */
       {
   if (((*yyvaluep).partition_clause_) != nullptr) {
     delete ((*yyvaluep).partition_clause_);
   }
 }
-<<<<<<< HEAD
-#line 2055 "SqlParser_gen.cpp" /* yacc.c:1257  */
-        break;
-
-    case 151: /* partition_type  */
-#line 586 "../SqlParser.ypp" /* yacc.c:1257  */
-=======
-#line 2085 "SqlParser_gen.cpp" /* yacc.c:1257  */
-        break;
-
-    case 154: /* partition_type  */
-#line 573 "../SqlParser.ypp" /* yacc.c:1257  */
->>>>>>> 5b75e8ec
+#line 2101 "SqlParser_gen.cpp" /* yacc.c:1257  */
+        break;
+
+    case 157: /* partition_type  */
+#line 594 "../SqlParser.ypp" /* yacc.c:1257  */
       {
   if (((*yyvaluep).string_value_) != nullptr) {
     delete ((*yyvaluep).string_value_);
   }
 }
-<<<<<<< HEAD
-#line 2065 "SqlParser_gen.cpp" /* yacc.c:1257  */
-        break;
-
-    case 152: /* key_value_list  */
-#line 586 "../SqlParser.ypp" /* yacc.c:1257  */
-=======
-#line 2095 "SqlParser_gen.cpp" /* yacc.c:1257  */
-        break;
-
-    case 155: /* key_value_list  */
-#line 573 "../SqlParser.ypp" /* yacc.c:1257  */
->>>>>>> 5b75e8ec
+#line 2111 "SqlParser_gen.cpp" /* yacc.c:1257  */
+        break;
+
+    case 158: /* key_value_list  */
+#line 594 "../SqlParser.ypp" /* yacc.c:1257  */
       {
   if (((*yyvaluep).key_value_list_) != nullptr) {
     delete ((*yyvaluep).key_value_list_);
   }
 }
-<<<<<<< HEAD
-#line 2075 "SqlParser_gen.cpp" /* yacc.c:1257  */
-        break;
-
-    case 153: /* key_value  */
-#line 586 "../SqlParser.ypp" /* yacc.c:1257  */
-=======
-#line 2105 "SqlParser_gen.cpp" /* yacc.c:1257  */
-        break;
-
-    case 156: /* key_value  */
-#line 573 "../SqlParser.ypp" /* yacc.c:1257  */
->>>>>>> 5b75e8ec
+#line 2121 "SqlParser_gen.cpp" /* yacc.c:1257  */
+        break;
+
+    case 159: /* key_value  */
+#line 594 "../SqlParser.ypp" /* yacc.c:1257  */
       {
   if (((*yyvaluep).key_value_) != nullptr) {
     delete ((*yyvaluep).key_value_);
   }
 }
-<<<<<<< HEAD
-#line 2085 "SqlParser_gen.cpp" /* yacc.c:1257  */
-        break;
-
-    case 154: /* key_string_value  */
-#line 586 "../SqlParser.ypp" /* yacc.c:1257  */
-=======
-#line 2115 "SqlParser_gen.cpp" /* yacc.c:1257  */
-        break;
-
-    case 157: /* key_string_value  */
-#line 573 "../SqlParser.ypp" /* yacc.c:1257  */
->>>>>>> 5b75e8ec
+#line 2131 "SqlParser_gen.cpp" /* yacc.c:1257  */
+        break;
+
+    case 160: /* key_string_value  */
+#line 594 "../SqlParser.ypp" /* yacc.c:1257  */
       {
   if (((*yyvaluep).key_string_value_) != nullptr) {
     delete ((*yyvaluep).key_string_value_);
   }
 }
-<<<<<<< HEAD
-#line 2095 "SqlParser_gen.cpp" /* yacc.c:1257  */
-        break;
-
-    case 155: /* key_string_list  */
-#line 586 "../SqlParser.ypp" /* yacc.c:1257  */
-=======
-#line 2125 "SqlParser_gen.cpp" /* yacc.c:1257  */
-        break;
-
-    case 158: /* key_string_list  */
-#line 573 "../SqlParser.ypp" /* yacc.c:1257  */
->>>>>>> 5b75e8ec
+#line 2141 "SqlParser_gen.cpp" /* yacc.c:1257  */
+        break;
+
+    case 161: /* key_string_list  */
+#line 594 "../SqlParser.ypp" /* yacc.c:1257  */
       {
   if (((*yyvaluep).key_string_list_) != nullptr) {
     delete ((*yyvaluep).key_string_list_);
   }
 }
-<<<<<<< HEAD
-#line 2105 "SqlParser_gen.cpp" /* yacc.c:1257  */
-        break;
-
-    case 156: /* key_integer_value  */
-#line 586 "../SqlParser.ypp" /* yacc.c:1257  */
-=======
-#line 2135 "SqlParser_gen.cpp" /* yacc.c:1257  */
-        break;
-
-    case 159: /* key_integer_value  */
-#line 573 "../SqlParser.ypp" /* yacc.c:1257  */
->>>>>>> 5b75e8ec
+#line 2151 "SqlParser_gen.cpp" /* yacc.c:1257  */
+        break;
+
+    case 162: /* key_integer_value  */
+#line 594 "../SqlParser.ypp" /* yacc.c:1257  */
       {
   if (((*yyvaluep).key_integer_value_) != nullptr) {
     delete ((*yyvaluep).key_integer_value_);
   }
 }
-<<<<<<< HEAD
-#line 2115 "SqlParser_gen.cpp" /* yacc.c:1257  */
-        break;
-
-    case 157: /* index_type  */
-#line 586 "../SqlParser.ypp" /* yacc.c:1257  */
-=======
-#line 2145 "SqlParser_gen.cpp" /* yacc.c:1257  */
-        break;
-
-    case 160: /* index_type  */
-#line 573 "../SqlParser.ypp" /* yacc.c:1257  */
->>>>>>> 5b75e8ec
+#line 2161 "SqlParser_gen.cpp" /* yacc.c:1257  */
+        break;
+
+    case 163: /* index_type  */
+#line 594 "../SqlParser.ypp" /* yacc.c:1257  */
       {
   if (((*yyvaluep).string_value_) != nullptr) {
     delete ((*yyvaluep).string_value_);
   }
 }
-<<<<<<< HEAD
-#line 2125 "SqlParser_gen.cpp" /* yacc.c:1257  */
-        break;
-
-    case 158: /* opt_index_properties  */
-#line 586 "../SqlParser.ypp" /* yacc.c:1257  */
-=======
-#line 2155 "SqlParser_gen.cpp" /* yacc.c:1257  */
-        break;
-
-    case 161: /* opt_index_properties  */
-#line 573 "../SqlParser.ypp" /* yacc.c:1257  */
->>>>>>> 5b75e8ec
+#line 2171 "SqlParser_gen.cpp" /* yacc.c:1257  */
+        break;
+
+    case 164: /* opt_index_properties  */
+#line 594 "../SqlParser.ypp" /* yacc.c:1257  */
       {
   if (((*yyvaluep).key_value_list_) != nullptr) {
     delete ((*yyvaluep).key_value_list_);
   }
 }
-<<<<<<< HEAD
-#line 2135 "SqlParser_gen.cpp" /* yacc.c:1257  */
-        break;
-
-    case 159: /* insert_statement  */
-#line 586 "../SqlParser.ypp" /* yacc.c:1257  */
-=======
-#line 2165 "SqlParser_gen.cpp" /* yacc.c:1257  */
-        break;
-
-    case 162: /* insert_statement  */
-#line 573 "../SqlParser.ypp" /* yacc.c:1257  */
->>>>>>> 5b75e8ec
+#line 2181 "SqlParser_gen.cpp" /* yacc.c:1257  */
+        break;
+
+    case 165: /* insert_statement  */
+#line 594 "../SqlParser.ypp" /* yacc.c:1257  */
       {
   if (((*yyvaluep).insert_statement_) != nullptr) {
     delete ((*yyvaluep).insert_statement_);
   }
 }
-<<<<<<< HEAD
-#line 2145 "SqlParser_gen.cpp" /* yacc.c:1257  */
-        break;
-
-    case 160: /* copy_from_statement  */
-#line 586 "../SqlParser.ypp" /* yacc.c:1257  */
-=======
-#line 2175 "SqlParser_gen.cpp" /* yacc.c:1257  */
-        break;
-
-    case 163: /* copy_from_statement  */
-#line 573 "../SqlParser.ypp" /* yacc.c:1257  */
->>>>>>> 5b75e8ec
+#line 2191 "SqlParser_gen.cpp" /* yacc.c:1257  */
+        break;
+
+    case 166: /* copy_from_statement  */
+#line 594 "../SqlParser.ypp" /* yacc.c:1257  */
       {
   if (((*yyvaluep).copy_from_statement_) != nullptr) {
     delete ((*yyvaluep).copy_from_statement_);
   }
 }
-<<<<<<< HEAD
-#line 2155 "SqlParser_gen.cpp" /* yacc.c:1257  */
-        break;
-
-    case 161: /* opt_copy_from_params  */
-#line 586 "../SqlParser.ypp" /* yacc.c:1257  */
-=======
-#line 2185 "SqlParser_gen.cpp" /* yacc.c:1257  */
-        break;
-
-    case 164: /* opt_copy_from_params  */
-#line 573 "../SqlParser.ypp" /* yacc.c:1257  */
->>>>>>> 5b75e8ec
+#line 2201 "SqlParser_gen.cpp" /* yacc.c:1257  */
+        break;
+
+    case 167: /* opt_copy_from_params  */
+#line 594 "../SqlParser.ypp" /* yacc.c:1257  */
       {
   if (((*yyvaluep).copy_from_params_) != nullptr) {
     delete ((*yyvaluep).copy_from_params_);
   }
 }
-<<<<<<< HEAD
-#line 2165 "SqlParser_gen.cpp" /* yacc.c:1257  */
-        break;
-
-    case 162: /* copy_from_params  */
-#line 586 "../SqlParser.ypp" /* yacc.c:1257  */
-=======
-#line 2195 "SqlParser_gen.cpp" /* yacc.c:1257  */
-        break;
-
-    case 165: /* copy_from_params  */
-#line 573 "../SqlParser.ypp" /* yacc.c:1257  */
->>>>>>> 5b75e8ec
+#line 2211 "SqlParser_gen.cpp" /* yacc.c:1257  */
+        break;
+
+    case 168: /* copy_from_params  */
+#line 594 "../SqlParser.ypp" /* yacc.c:1257  */
       {
   if (((*yyvaluep).copy_from_params_) != nullptr) {
     delete ((*yyvaluep).copy_from_params_);
   }
 }
-<<<<<<< HEAD
-#line 2175 "SqlParser_gen.cpp" /* yacc.c:1257  */
-        break;
-
-    case 163: /* update_statement  */
-#line 586 "../SqlParser.ypp" /* yacc.c:1257  */
-=======
-#line 2205 "SqlParser_gen.cpp" /* yacc.c:1257  */
-        break;
-
-    case 166: /* update_statement  */
-#line 573 "../SqlParser.ypp" /* yacc.c:1257  */
->>>>>>> 5b75e8ec
+#line 2221 "SqlParser_gen.cpp" /* yacc.c:1257  */
+        break;
+
+    case 169: /* update_statement  */
+#line 594 "../SqlParser.ypp" /* yacc.c:1257  */
       {
   if (((*yyvaluep).update_statement_) != nullptr) {
     delete ((*yyvaluep).update_statement_);
   }
 }
-<<<<<<< HEAD
-#line 2185 "SqlParser_gen.cpp" /* yacc.c:1257  */
-        break;
-
-    case 164: /* delete_statement  */
-#line 586 "../SqlParser.ypp" /* yacc.c:1257  */
-=======
-#line 2215 "SqlParser_gen.cpp" /* yacc.c:1257  */
-        break;
-
-    case 167: /* delete_statement  */
-#line 573 "../SqlParser.ypp" /* yacc.c:1257  */
->>>>>>> 5b75e8ec
+#line 2231 "SqlParser_gen.cpp" /* yacc.c:1257  */
+        break;
+
+    case 170: /* delete_statement  */
+#line 594 "../SqlParser.ypp" /* yacc.c:1257  */
       {
   if (((*yyvaluep).delete_statement_) != nullptr) {
     delete ((*yyvaluep).delete_statement_);
   }
 }
-<<<<<<< HEAD
-#line 2195 "SqlParser_gen.cpp" /* yacc.c:1257  */
-        break;
-
-    case 165: /* assignment_list  */
-#line 586 "../SqlParser.ypp" /* yacc.c:1257  */
-=======
-#line 2225 "SqlParser_gen.cpp" /* yacc.c:1257  */
-        break;
-
-    case 168: /* assignment_list  */
-#line 573 "../SqlParser.ypp" /* yacc.c:1257  */
->>>>>>> 5b75e8ec
+#line 2241 "SqlParser_gen.cpp" /* yacc.c:1257  */
+        break;
+
+    case 171: /* assignment_list  */
+#line 594 "../SqlParser.ypp" /* yacc.c:1257  */
       {
   if (((*yyvaluep).assignment_list_) != nullptr) {
     delete ((*yyvaluep).assignment_list_);
   }
 }
-<<<<<<< HEAD
-#line 2205 "SqlParser_gen.cpp" /* yacc.c:1257  */
-        break;
-
-    case 166: /* assignment_item  */
-#line 586 "../SqlParser.ypp" /* yacc.c:1257  */
-=======
-#line 2235 "SqlParser_gen.cpp" /* yacc.c:1257  */
-        break;
-
-    case 169: /* assignment_item  */
-#line 573 "../SqlParser.ypp" /* yacc.c:1257  */
->>>>>>> 5b75e8ec
+#line 2251 "SqlParser_gen.cpp" /* yacc.c:1257  */
+        break;
+
+    case 172: /* assignment_item  */
+#line 594 "../SqlParser.ypp" /* yacc.c:1257  */
       {
   if (((*yyvaluep).assignment_) != nullptr) {
     delete ((*yyvaluep).assignment_);
   }
 }
-<<<<<<< HEAD
-#line 2215 "SqlParser_gen.cpp" /* yacc.c:1257  */
-        break;
-
-    case 167: /* select_statement  */
-#line 586 "../SqlParser.ypp" /* yacc.c:1257  */
-=======
-#line 2245 "SqlParser_gen.cpp" /* yacc.c:1257  */
-        break;
-
-    case 170: /* select_statement  */
-#line 573 "../SqlParser.ypp" /* yacc.c:1257  */
->>>>>>> 5b75e8ec
+#line 2261 "SqlParser_gen.cpp" /* yacc.c:1257  */
+        break;
+
+    case 173: /* select_statement  */
+#line 594 "../SqlParser.ypp" /* yacc.c:1257  */
       {
   if (((*yyvaluep).select_statement_) != nullptr) {
     delete ((*yyvaluep).select_statement_);
   }
 }
-<<<<<<< HEAD
-#line 2225 "SqlParser_gen.cpp" /* yacc.c:1257  */
-        break;
-
-    case 168: /* with_clause  */
-#line 586 "../SqlParser.ypp" /* yacc.c:1257  */
-=======
-#line 2255 "SqlParser_gen.cpp" /* yacc.c:1257  */
-        break;
-
-    case 171: /* with_clause  */
-#line 573 "../SqlParser.ypp" /* yacc.c:1257  */
->>>>>>> 5b75e8ec
+#line 2271 "SqlParser_gen.cpp" /* yacc.c:1257  */
+        break;
+
+    case 174: /* with_clause  */
+#line 594 "../SqlParser.ypp" /* yacc.c:1257  */
       {
   if (((*yyvaluep).with_list_) != nullptr) {
     delete ((*yyvaluep).with_list_);
   }
 }
-<<<<<<< HEAD
-#line 2235 "SqlParser_gen.cpp" /* yacc.c:1257  */
-        break;
-
-    case 169: /* with_list  */
-#line 586 "../SqlParser.ypp" /* yacc.c:1257  */
-=======
-#line 2265 "SqlParser_gen.cpp" /* yacc.c:1257  */
-        break;
-
-    case 172: /* with_list  */
-#line 573 "../SqlParser.ypp" /* yacc.c:1257  */
->>>>>>> 5b75e8ec
+#line 2281 "SqlParser_gen.cpp" /* yacc.c:1257  */
+        break;
+
+    case 175: /* with_list  */
+#line 594 "../SqlParser.ypp" /* yacc.c:1257  */
       {
   if (((*yyvaluep).with_list_) != nullptr) {
     delete ((*yyvaluep).with_list_);
   }
 }
-<<<<<<< HEAD
-#line 2245 "SqlParser_gen.cpp" /* yacc.c:1257  */
-        break;
-
-    case 170: /* with_list_element  */
-#line 586 "../SqlParser.ypp" /* yacc.c:1257  */
-=======
-#line 2275 "SqlParser_gen.cpp" /* yacc.c:1257  */
-        break;
-
-    case 173: /* with_list_element  */
-#line 573 "../SqlParser.ypp" /* yacc.c:1257  */
->>>>>>> 5b75e8ec
+#line 2291 "SqlParser_gen.cpp" /* yacc.c:1257  */
+        break;
+
+    case 176: /* with_list_element  */
+#line 594 "../SqlParser.ypp" /* yacc.c:1257  */
       {
   if (((*yyvaluep).with_list_element_) != nullptr) {
     delete ((*yyvaluep).with_list_element_);
   }
 }
-<<<<<<< HEAD
-#line 2255 "SqlParser_gen.cpp" /* yacc.c:1257  */
-        break;
-
-    case 171: /* select_query  */
-#line 586 "../SqlParser.ypp" /* yacc.c:1257  */
-=======
-#line 2285 "SqlParser_gen.cpp" /* yacc.c:1257  */
-        break;
-
-    case 174: /* select_query  */
-#line 573 "../SqlParser.ypp" /* yacc.c:1257  */
->>>>>>> 5b75e8ec
+#line 2301 "SqlParser_gen.cpp" /* yacc.c:1257  */
+        break;
+
+    case 177: /* select_query  */
+#line 594 "../SqlParser.ypp" /* yacc.c:1257  */
       {
   if (((*yyvaluep).select_query_) != nullptr) {
     delete ((*yyvaluep).select_query_);
   }
 }
-<<<<<<< HEAD
-#line 2265 "SqlParser_gen.cpp" /* yacc.c:1257  */
-        break;
-
-    case 173: /* selection  */
-#line 586 "../SqlParser.ypp" /* yacc.c:1257  */
-=======
-#line 2295 "SqlParser_gen.cpp" /* yacc.c:1257  */
-        break;
-
-    case 176: /* selection  */
-#line 573 "../SqlParser.ypp" /* yacc.c:1257  */
->>>>>>> 5b75e8ec
+#line 2311 "SqlParser_gen.cpp" /* yacc.c:1257  */
+        break;
+
+    case 179: /* selection  */
+#line 594 "../SqlParser.ypp" /* yacc.c:1257  */
       {
   if (((*yyvaluep).selection_) != nullptr) {
     delete ((*yyvaluep).selection_);
   }
 }
-<<<<<<< HEAD
-#line 2275 "SqlParser_gen.cpp" /* yacc.c:1257  */
-        break;
-
-    case 174: /* selection_item_commalist  */
-#line 586 "../SqlParser.ypp" /* yacc.c:1257  */
-=======
-#line 2305 "SqlParser_gen.cpp" /* yacc.c:1257  */
-        break;
-
-    case 177: /* selection_item_commalist  */
-#line 573 "../SqlParser.ypp" /* yacc.c:1257  */
->>>>>>> 5b75e8ec
+#line 2321 "SqlParser_gen.cpp" /* yacc.c:1257  */
+        break;
+
+    case 180: /* selection_item_commalist  */
+#line 594 "../SqlParser.ypp" /* yacc.c:1257  */
       {
   if (((*yyvaluep).selection_list_) != nullptr) {
     delete ((*yyvaluep).selection_list_);
   }
 }
-<<<<<<< HEAD
-#line 2285 "SqlParser_gen.cpp" /* yacc.c:1257  */
-        break;
-
-    case 175: /* selection_item  */
-#line 586 "../SqlParser.ypp" /* yacc.c:1257  */
-=======
-#line 2315 "SqlParser_gen.cpp" /* yacc.c:1257  */
-        break;
-
-    case 178: /* selection_item  */
-#line 573 "../SqlParser.ypp" /* yacc.c:1257  */
->>>>>>> 5b75e8ec
+#line 2331 "SqlParser_gen.cpp" /* yacc.c:1257  */
+        break;
+
+    case 181: /* selection_item  */
+#line 594 "../SqlParser.ypp" /* yacc.c:1257  */
       {
   if (((*yyvaluep).selection_item_) != nullptr) {
     delete ((*yyvaluep).selection_item_);
   }
 }
-<<<<<<< HEAD
-#line 2295 "SqlParser_gen.cpp" /* yacc.c:1257  */
-        break;
-
-    case 176: /* from_clause  */
-#line 586 "../SqlParser.ypp" /* yacc.c:1257  */
-=======
-#line 2325 "SqlParser_gen.cpp" /* yacc.c:1257  */
-        break;
-
-    case 179: /* from_clause  */
-#line 573 "../SqlParser.ypp" /* yacc.c:1257  */
->>>>>>> 5b75e8ec
+#line 2341 "SqlParser_gen.cpp" /* yacc.c:1257  */
+        break;
+
+    case 182: /* from_clause  */
+#line 594 "../SqlParser.ypp" /* yacc.c:1257  */
       {
   if (((*yyvaluep).table_reference_list_) != nullptr) {
     delete ((*yyvaluep).table_reference_list_);
   }
 }
-<<<<<<< HEAD
-#line 2305 "SqlParser_gen.cpp" /* yacc.c:1257  */
-        break;
-
-    case 177: /* subquery_expression  */
-#line 586 "../SqlParser.ypp" /* yacc.c:1257  */
-=======
-#line 2335 "SqlParser_gen.cpp" /* yacc.c:1257  */
-        break;
-
-    case 180: /* subquery_expression  */
-#line 573 "../SqlParser.ypp" /* yacc.c:1257  */
->>>>>>> 5b75e8ec
+#line 2351 "SqlParser_gen.cpp" /* yacc.c:1257  */
+        break;
+
+    case 183: /* subquery_expression  */
+#line 594 "../SqlParser.ypp" /* yacc.c:1257  */
       {
   if (((*yyvaluep).subquery_expression_) != nullptr) {
     delete ((*yyvaluep).subquery_expression_);
   }
 }
-<<<<<<< HEAD
-#line 2315 "SqlParser_gen.cpp" /* yacc.c:1257  */
-        break;
-
-    case 178: /* opt_sample_clause  */
-#line 586 "../SqlParser.ypp" /* yacc.c:1257  */
-=======
-#line 2345 "SqlParser_gen.cpp" /* yacc.c:1257  */
-        break;
-
-    case 181: /* opt_sample_clause  */
-#line 573 "../SqlParser.ypp" /* yacc.c:1257  */
->>>>>>> 5b75e8ec
+#line 2361 "SqlParser_gen.cpp" /* yacc.c:1257  */
+        break;
+
+    case 184: /* opt_sample_clause  */
+#line 594 "../SqlParser.ypp" /* yacc.c:1257  */
       {
   if (((*yyvaluep).opt_sample_clause_) != nullptr) {
     delete ((*yyvaluep).opt_sample_clause_);
   }
 }
-<<<<<<< HEAD
-#line 2325 "SqlParser_gen.cpp" /* yacc.c:1257  */
-        break;
-
-    case 179: /* join_type  */
-#line 584 "../SqlParser.ypp" /* yacc.c:1257  */
+#line 2371 "SqlParser_gen.cpp" /* yacc.c:1257  */
+        break;
+
+    case 185: /* join_type  */
+#line 592 "../SqlParser.ypp" /* yacc.c:1257  */
       { }
-#line 2331 "SqlParser_gen.cpp" /* yacc.c:1257  */
-        break;
-
-    case 180: /* joined_table_reference  */
-#line 586 "../SqlParser.ypp" /* yacc.c:1257  */
-=======
-#line 2355 "SqlParser_gen.cpp" /* yacc.c:1257  */
-        break;
-
-    case 182: /* join_type  */
-#line 571 "../SqlParser.ypp" /* yacc.c:1257  */
-      { }
-#line 2361 "SqlParser_gen.cpp" /* yacc.c:1257  */
-        break;
-
-    case 183: /* joined_table_reference  */
-#line 573 "../SqlParser.ypp" /* yacc.c:1257  */
->>>>>>> 5b75e8ec
+#line 2377 "SqlParser_gen.cpp" /* yacc.c:1257  */
+        break;
+
+    case 186: /* joined_table_reference  */
+#line 594 "../SqlParser.ypp" /* yacc.c:1257  */
       {
   if (((*yyvaluep).table_reference_) != nullptr) {
     delete ((*yyvaluep).table_reference_);
   }
 }
-<<<<<<< HEAD
-#line 2341 "SqlParser_gen.cpp" /* yacc.c:1257  */
-        break;
-
-    case 181: /* table_reference  */
-#line 586 "../SqlParser.ypp" /* yacc.c:1257  */
-=======
-#line 2371 "SqlParser_gen.cpp" /* yacc.c:1257  */
-        break;
-
-    case 184: /* table_reference  */
-#line 573 "../SqlParser.ypp" /* yacc.c:1257  */
->>>>>>> 5b75e8ec
+#line 2387 "SqlParser_gen.cpp" /* yacc.c:1257  */
+        break;
+
+    case 187: /* table_reference  */
+#line 594 "../SqlParser.ypp" /* yacc.c:1257  */
       {
   if (((*yyvaluep).table_reference_) != nullptr) {
     delete ((*yyvaluep).table_reference_);
   }
 }
-<<<<<<< HEAD
-#line 2351 "SqlParser_gen.cpp" /* yacc.c:1257  */
-        break;
-
-    case 182: /* table_reference_signature  */
-#line 586 "../SqlParser.ypp" /* yacc.c:1257  */
-=======
-#line 2381 "SqlParser_gen.cpp" /* yacc.c:1257  */
-        break;
-
-    case 185: /* table_reference_signature  */
-#line 573 "../SqlParser.ypp" /* yacc.c:1257  */
->>>>>>> 5b75e8ec
+#line 2397 "SqlParser_gen.cpp" /* yacc.c:1257  */
+        break;
+
+    case 188: /* table_reference_signature  */
+#line 594 "../SqlParser.ypp" /* yacc.c:1257  */
       {
   if (((*yyvaluep).table_reference_signature_) != nullptr) {
     delete ((*yyvaluep).table_reference_signature_);
   }
 }
-<<<<<<< HEAD
-#line 2361 "SqlParser_gen.cpp" /* yacc.c:1257  */
-        break;
-
-    case 183: /* table_reference_signature_primary  */
-#line 586 "../SqlParser.ypp" /* yacc.c:1257  */
-=======
-#line 2391 "SqlParser_gen.cpp" /* yacc.c:1257  */
-        break;
-
-    case 186: /* table_reference_signature_primary  */
-#line 573 "../SqlParser.ypp" /* yacc.c:1257  */
->>>>>>> 5b75e8ec
+#line 2407 "SqlParser_gen.cpp" /* yacc.c:1257  */
+        break;
+
+    case 189: /* table_reference_signature_primary  */
+#line 594 "../SqlParser.ypp" /* yacc.c:1257  */
       {
   if (((*yyvaluep).table_reference_signature_) != nullptr) {
     delete ((*yyvaluep).table_reference_signature_);
   }
 }
-<<<<<<< HEAD
-#line 2371 "SqlParser_gen.cpp" /* yacc.c:1257  */
-        break;
-
-    case 184: /* joined_table_reference_commalist  */
-#line 586 "../SqlParser.ypp" /* yacc.c:1257  */
-=======
-#line 2401 "SqlParser_gen.cpp" /* yacc.c:1257  */
-        break;
-
-    case 187: /* joined_table_reference_commalist  */
-#line 573 "../SqlParser.ypp" /* yacc.c:1257  */
->>>>>>> 5b75e8ec
+#line 2417 "SqlParser_gen.cpp" /* yacc.c:1257  */
+        break;
+
+    case 190: /* joined_table_reference_commalist  */
+#line 594 "../SqlParser.ypp" /* yacc.c:1257  */
       {
   if (((*yyvaluep).table_reference_list_) != nullptr) {
     delete ((*yyvaluep).table_reference_list_);
   }
 }
-<<<<<<< HEAD
-#line 2381 "SqlParser_gen.cpp" /* yacc.c:1257  */
-        break;
-
-    case 185: /* opt_group_by_clause  */
-#line 586 "../SqlParser.ypp" /* yacc.c:1257  */
-=======
-#line 2411 "SqlParser_gen.cpp" /* yacc.c:1257  */
-        break;
-
-    case 188: /* opt_group_by_clause  */
-#line 573 "../SqlParser.ypp" /* yacc.c:1257  */
->>>>>>> 5b75e8ec
+#line 2427 "SqlParser_gen.cpp" /* yacc.c:1257  */
+        break;
+
+    case 191: /* opt_group_by_clause  */
+#line 594 "../SqlParser.ypp" /* yacc.c:1257  */
       {
   if (((*yyvaluep).opt_group_by_clause_) != nullptr) {
     delete ((*yyvaluep).opt_group_by_clause_);
   }
 }
-<<<<<<< HEAD
-#line 2391 "SqlParser_gen.cpp" /* yacc.c:1257  */
-        break;
-
-    case 186: /* opt_having_clause  */
-#line 586 "../SqlParser.ypp" /* yacc.c:1257  */
-=======
-#line 2421 "SqlParser_gen.cpp" /* yacc.c:1257  */
-        break;
-
-    case 189: /* opt_having_clause  */
-#line 573 "../SqlParser.ypp" /* yacc.c:1257  */
->>>>>>> 5b75e8ec
+#line 2437 "SqlParser_gen.cpp" /* yacc.c:1257  */
+        break;
+
+    case 192: /* opt_having_clause  */
+#line 594 "../SqlParser.ypp" /* yacc.c:1257  */
       {
   if (((*yyvaluep).opt_having_clause_) != nullptr) {
     delete ((*yyvaluep).opt_having_clause_);
   }
 }
-<<<<<<< HEAD
-#line 2401 "SqlParser_gen.cpp" /* yacc.c:1257  */
-        break;
-
-    case 187: /* opt_order_by_clause  */
-#line 586 "../SqlParser.ypp" /* yacc.c:1257  */
-=======
-#line 2431 "SqlParser_gen.cpp" /* yacc.c:1257  */
-        break;
-
-    case 190: /* opt_order_by_clause  */
-#line 573 "../SqlParser.ypp" /* yacc.c:1257  */
->>>>>>> 5b75e8ec
+#line 2447 "SqlParser_gen.cpp" /* yacc.c:1257  */
+        break;
+
+    case 193: /* opt_order_by_clause  */
+#line 594 "../SqlParser.ypp" /* yacc.c:1257  */
       {
   if (((*yyvaluep).opt_order_by_clause_) != nullptr) {
     delete ((*yyvaluep).opt_order_by_clause_);
   }
 }
-<<<<<<< HEAD
-#line 2411 "SqlParser_gen.cpp" /* yacc.c:1257  */
-        break;
-
-    case 188: /* opt_limit_clause  */
-#line 586 "../SqlParser.ypp" /* yacc.c:1257  */
-=======
-#line 2441 "SqlParser_gen.cpp" /* yacc.c:1257  */
-        break;
-
-    case 191: /* opt_limit_clause  */
-#line 573 "../SqlParser.ypp" /* yacc.c:1257  */
->>>>>>> 5b75e8ec
+#line 2457 "SqlParser_gen.cpp" /* yacc.c:1257  */
+        break;
+
+    case 194: /* opt_limit_clause  */
+#line 594 "../SqlParser.ypp" /* yacc.c:1257  */
       {
   if (((*yyvaluep).opt_limit_clause_) != nullptr) {
     delete ((*yyvaluep).opt_limit_clause_);
   }
 }
-<<<<<<< HEAD
-#line 2421 "SqlParser_gen.cpp" /* yacc.c:1257  */
-        break;
-
-    case 189: /* opt_window_clause  */
-#line 586 "../SqlParser.ypp" /* yacc.c:1257  */
+#line 2467 "SqlParser_gen.cpp" /* yacc.c:1257  */
+        break;
+
+    case 195: /* opt_window_clause  */
+#line 594 "../SqlParser.ypp" /* yacc.c:1257  */
       {
   if (((*yyvaluep).opt_window_clause_) != nullptr) {
     delete ((*yyvaluep).opt_window_clause_);
   }
 }
-#line 2431 "SqlParser_gen.cpp" /* yacc.c:1257  */
-        break;
-
-    case 190: /* window_duration  */
-#line 586 "../SqlParser.ypp" /* yacc.c:1257  */
+#line 2477 "SqlParser_gen.cpp" /* yacc.c:1257  */
+        break;
+
+    case 196: /* window_duration  */
+#line 594 "../SqlParser.ypp" /* yacc.c:1257  */
       {
   if (((*yyvaluep).literal_value_) != nullptr) {
     delete ((*yyvaluep).literal_value_);
   }
 }
-#line 2441 "SqlParser_gen.cpp" /* yacc.c:1257  */
-        break;
-
-    case 191: /* window_attribute  */
-#line 586 "../SqlParser.ypp" /* yacc.c:1257  */
+#line 2487 "SqlParser_gen.cpp" /* yacc.c:1257  */
+        break;
+
+    case 197: /* window_attribute  */
+#line 594 "../SqlParser.ypp" /* yacc.c:1257  */
       {
   if (((*yyvaluep).attribute_) != nullptr) {
     delete ((*yyvaluep).attribute_);
   }
 }
-#line 2451 "SqlParser_gen.cpp" /* yacc.c:1257  */
-        break;
-
-    case 192: /* opt_window_partition  */
-#line 586 "../SqlParser.ypp" /* yacc.c:1257  */
+#line 2497 "SqlParser_gen.cpp" /* yacc.c:1257  */
+        break;
+
+    case 198: /* opt_window_partition  */
+#line 594 "../SqlParser.ypp" /* yacc.c:1257  */
       {
   if (((*yyvaluep).window_partition_by_list_) != nullptr) {
     delete ((*yyvaluep).window_partition_by_list_);
   }
 }
-#line 2461 "SqlParser_gen.cpp" /* yacc.c:1257  */
-        break;
-
-    case 193: /* emit_duration  */
-#line 586 "../SqlParser.ypp" /* yacc.c:1257  */
+#line 2507 "SqlParser_gen.cpp" /* yacc.c:1257  */
+        break;
+
+    case 199: /* emit_duration  */
+#line 594 "../SqlParser.ypp" /* yacc.c:1257  */
       {
   if (((*yyvaluep).literal_value_) != nullptr) {
     delete ((*yyvaluep).literal_value_);
   }
 }
-#line 2471 "SqlParser_gen.cpp" /* yacc.c:1257  */
-        break;
-
-    case 194: /* age_duration  */
-#line 586 "../SqlParser.ypp" /* yacc.c:1257  */
+#line 2517 "SqlParser_gen.cpp" /* yacc.c:1257  */
+        break;
+
+    case 200: /* age_duration  */
+#line 594 "../SqlParser.ypp" /* yacc.c:1257  */
       {
   if (((*yyvaluep).literal_value_) != nullptr) {
     delete ((*yyvaluep).literal_value_);
   }
 }
-#line 2481 "SqlParser_gen.cpp" /* yacc.c:1257  */
-        break;
-
-    case 195: /* order_commalist  */
-#line 586 "../SqlParser.ypp" /* yacc.c:1257  */
-=======
-#line 2451 "SqlParser_gen.cpp" /* yacc.c:1257  */
-        break;
-
-    case 192: /* order_commalist  */
-#line 573 "../SqlParser.ypp" /* yacc.c:1257  */
->>>>>>> 5b75e8ec
+#line 2527 "SqlParser_gen.cpp" /* yacc.c:1257  */
+        break;
+
+    case 201: /* order_commalist  */
+#line 594 "../SqlParser.ypp" /* yacc.c:1257  */
       {
   if (((*yyvaluep).order_commalist_) != nullptr) {
     delete ((*yyvaluep).order_commalist_);
   }
 }
-<<<<<<< HEAD
-#line 2491 "SqlParser_gen.cpp" /* yacc.c:1257  */
-        break;
-
-    case 196: /* order_item  */
-#line 586 "../SqlParser.ypp" /* yacc.c:1257  */
-=======
-#line 2461 "SqlParser_gen.cpp" /* yacc.c:1257  */
-        break;
-
-    case 193: /* order_item  */
-#line 573 "../SqlParser.ypp" /* yacc.c:1257  */
->>>>>>> 5b75e8ec
+#line 2537 "SqlParser_gen.cpp" /* yacc.c:1257  */
+        break;
+
+    case 202: /* order_item  */
+#line 594 "../SqlParser.ypp" /* yacc.c:1257  */
       {
   if (((*yyvaluep).order_item_) != nullptr) {
     delete ((*yyvaluep).order_item_);
   }
 }
-<<<<<<< HEAD
-#line 2501 "SqlParser_gen.cpp" /* yacc.c:1257  */
-        break;
-
-    case 197: /* opt_order_direction  */
-#line 586 "../SqlParser.ypp" /* yacc.c:1257  */
-=======
-#line 2471 "SqlParser_gen.cpp" /* yacc.c:1257  */
-        break;
-
-    case 194: /* opt_order_direction  */
-#line 573 "../SqlParser.ypp" /* yacc.c:1257  */
->>>>>>> 5b75e8ec
+#line 2547 "SqlParser_gen.cpp" /* yacc.c:1257  */
+        break;
+
+    case 203: /* opt_order_direction  */
+#line 594 "../SqlParser.ypp" /* yacc.c:1257  */
       {
   if (((*yyvaluep).order_direction_) != nullptr) {
     delete ((*yyvaluep).order_direction_);
   }
 }
-<<<<<<< HEAD
-#line 2511 "SqlParser_gen.cpp" /* yacc.c:1257  */
-        break;
-
-    case 198: /* opt_nulls_first  */
-#line 586 "../SqlParser.ypp" /* yacc.c:1257  */
-=======
-#line 2481 "SqlParser_gen.cpp" /* yacc.c:1257  */
-        break;
-
-    case 195: /* opt_nulls_first  */
-#line 573 "../SqlParser.ypp" /* yacc.c:1257  */
->>>>>>> 5b75e8ec
+#line 2557 "SqlParser_gen.cpp" /* yacc.c:1257  */
+        break;
+
+    case 204: /* opt_nulls_first  */
+#line 594 "../SqlParser.ypp" /* yacc.c:1257  */
       {
   if (((*yyvaluep).order_direction_) != nullptr) {
     delete ((*yyvaluep).order_direction_);
   }
 }
-<<<<<<< HEAD
-#line 2521 "SqlParser_gen.cpp" /* yacc.c:1257  */
-        break;
-
-    case 199: /* opt_where_clause  */
-#line 586 "../SqlParser.ypp" /* yacc.c:1257  */
-=======
-#line 2491 "SqlParser_gen.cpp" /* yacc.c:1257  */
-        break;
-
-    case 196: /* opt_where_clause  */
-#line 573 "../SqlParser.ypp" /* yacc.c:1257  */
->>>>>>> 5b75e8ec
+#line 2567 "SqlParser_gen.cpp" /* yacc.c:1257  */
+        break;
+
+    case 205: /* opt_where_clause  */
+#line 594 "../SqlParser.ypp" /* yacc.c:1257  */
       {
   if (((*yyvaluep).predicate_) != nullptr) {
     delete ((*yyvaluep).predicate_);
   }
 }
-<<<<<<< HEAD
-#line 2531 "SqlParser_gen.cpp" /* yacc.c:1257  */
-        break;
-
-    case 200: /* where_clause  */
-#line 586 "../SqlParser.ypp" /* yacc.c:1257  */
-=======
-#line 2501 "SqlParser_gen.cpp" /* yacc.c:1257  */
-        break;
-
-    case 197: /* where_clause  */
-#line 573 "../SqlParser.ypp" /* yacc.c:1257  */
->>>>>>> 5b75e8ec
+#line 2577 "SqlParser_gen.cpp" /* yacc.c:1257  */
+        break;
+
+    case 206: /* where_clause  */
+#line 594 "../SqlParser.ypp" /* yacc.c:1257  */
       {
   if (((*yyvaluep).predicate_) != nullptr) {
     delete ((*yyvaluep).predicate_);
   }
 }
-<<<<<<< HEAD
-#line 2541 "SqlParser_gen.cpp" /* yacc.c:1257  */
-        break;
-
-    case 201: /* or_expression  */
-#line 586 "../SqlParser.ypp" /* yacc.c:1257  */
-=======
-#line 2511 "SqlParser_gen.cpp" /* yacc.c:1257  */
-        break;
-
-    case 198: /* or_expression  */
-#line 573 "../SqlParser.ypp" /* yacc.c:1257  */
->>>>>>> 5b75e8ec
+#line 2587 "SqlParser_gen.cpp" /* yacc.c:1257  */
+        break;
+
+    case 207: /* or_expression  */
+#line 594 "../SqlParser.ypp" /* yacc.c:1257  */
       {
   if (((*yyvaluep).predicate_) != nullptr) {
     delete ((*yyvaluep).predicate_);
   }
 }
-<<<<<<< HEAD
-#line 2551 "SqlParser_gen.cpp" /* yacc.c:1257  */
-        break;
-
-    case 202: /* and_expression  */
-#line 586 "../SqlParser.ypp" /* yacc.c:1257  */
-=======
-#line 2521 "SqlParser_gen.cpp" /* yacc.c:1257  */
-        break;
-
-    case 199: /* and_expression  */
-#line 573 "../SqlParser.ypp" /* yacc.c:1257  */
->>>>>>> 5b75e8ec
+#line 2597 "SqlParser_gen.cpp" /* yacc.c:1257  */
+        break;
+
+    case 208: /* and_expression  */
+#line 594 "../SqlParser.ypp" /* yacc.c:1257  */
       {
   if (((*yyvaluep).predicate_) != nullptr) {
     delete ((*yyvaluep).predicate_);
   }
 }
-<<<<<<< HEAD
-#line 2561 "SqlParser_gen.cpp" /* yacc.c:1257  */
-        break;
-
-    case 203: /* not_expression  */
-#line 586 "../SqlParser.ypp" /* yacc.c:1257  */
-=======
-#line 2531 "SqlParser_gen.cpp" /* yacc.c:1257  */
-        break;
-
-    case 200: /* not_expression  */
-#line 573 "../SqlParser.ypp" /* yacc.c:1257  */
->>>>>>> 5b75e8ec
+#line 2607 "SqlParser_gen.cpp" /* yacc.c:1257  */
+        break;
+
+    case 209: /* not_expression  */
+#line 594 "../SqlParser.ypp" /* yacc.c:1257  */
       {
   if (((*yyvaluep).predicate_) != nullptr) {
     delete ((*yyvaluep).predicate_);
   }
 }
-<<<<<<< HEAD
-#line 2571 "SqlParser_gen.cpp" /* yacc.c:1257  */
-        break;
-
-    case 204: /* predicate_expression_base  */
-#line 586 "../SqlParser.ypp" /* yacc.c:1257  */
-=======
-#line 2541 "SqlParser_gen.cpp" /* yacc.c:1257  */
-        break;
-
-    case 201: /* predicate_expression_base  */
-#line 573 "../SqlParser.ypp" /* yacc.c:1257  */
->>>>>>> 5b75e8ec
+#line 2617 "SqlParser_gen.cpp" /* yacc.c:1257  */
+        break;
+
+    case 210: /* predicate_expression_base  */
+#line 594 "../SqlParser.ypp" /* yacc.c:1257  */
       {
   if (((*yyvaluep).predicate_) != nullptr) {
     delete ((*yyvaluep).predicate_);
   }
 }
-<<<<<<< HEAD
-#line 2581 "SqlParser_gen.cpp" /* yacc.c:1257  */
-        break;
-
-    case 205: /* add_expression  */
-#line 586 "../SqlParser.ypp" /* yacc.c:1257  */
-=======
-#line 2551 "SqlParser_gen.cpp" /* yacc.c:1257  */
-        break;
-
-    case 202: /* add_expression  */
-#line 573 "../SqlParser.ypp" /* yacc.c:1257  */
->>>>>>> 5b75e8ec
+#line 2627 "SqlParser_gen.cpp" /* yacc.c:1257  */
+        break;
+
+    case 211: /* add_expression  */
+#line 594 "../SqlParser.ypp" /* yacc.c:1257  */
       {
   if (((*yyvaluep).expression_) != nullptr) {
     delete ((*yyvaluep).expression_);
   }
 }
-<<<<<<< HEAD
-#line 2591 "SqlParser_gen.cpp" /* yacc.c:1257  */
-        break;
-
-    case 206: /* multiply_expression  */
-#line 586 "../SqlParser.ypp" /* yacc.c:1257  */
-=======
-#line 2561 "SqlParser_gen.cpp" /* yacc.c:1257  */
-        break;
-
-    case 203: /* multiply_expression  */
-#line 573 "../SqlParser.ypp" /* yacc.c:1257  */
->>>>>>> 5b75e8ec
+#line 2637 "SqlParser_gen.cpp" /* yacc.c:1257  */
+        break;
+
+    case 212: /* multiply_expression  */
+#line 594 "../SqlParser.ypp" /* yacc.c:1257  */
       {
   if (((*yyvaluep).expression_) != nullptr) {
     delete ((*yyvaluep).expression_);
   }
 }
-<<<<<<< HEAD
-#line 2601 "SqlParser_gen.cpp" /* yacc.c:1257  */
-        break;
-
-    case 207: /* unary_expression  */
-#line 586 "../SqlParser.ypp" /* yacc.c:1257  */
-=======
-#line 2571 "SqlParser_gen.cpp" /* yacc.c:1257  */
-        break;
-
-    case 204: /* unary_expression  */
-#line 573 "../SqlParser.ypp" /* yacc.c:1257  */
->>>>>>> 5b75e8ec
+#line 2647 "SqlParser_gen.cpp" /* yacc.c:1257  */
+        break;
+
+    case 213: /* unary_expression  */
+#line 594 "../SqlParser.ypp" /* yacc.c:1257  */
       {
   if (((*yyvaluep).expression_) != nullptr) {
     delete ((*yyvaluep).expression_);
   }
 }
-<<<<<<< HEAD
-#line 2611 "SqlParser_gen.cpp" /* yacc.c:1257  */
-        break;
-
-    case 208: /* expression_base  */
-#line 586 "../SqlParser.ypp" /* yacc.c:1257  */
-=======
-#line 2581 "SqlParser_gen.cpp" /* yacc.c:1257  */
-        break;
-
-    case 205: /* expression_base  */
-#line 573 "../SqlParser.ypp" /* yacc.c:1257  */
->>>>>>> 5b75e8ec
+#line 2657 "SqlParser_gen.cpp" /* yacc.c:1257  */
+        break;
+
+    case 214: /* expression_base  */
+#line 594 "../SqlParser.ypp" /* yacc.c:1257  */
       {
   if (((*yyvaluep).expression_) != nullptr) {
     delete ((*yyvaluep).expression_);
   }
 }
-<<<<<<< HEAD
-#line 2621 "SqlParser_gen.cpp" /* yacc.c:1257  */
-        break;
-
-    case 209: /* function_call  */
-#line 586 "../SqlParser.ypp" /* yacc.c:1257  */
-=======
-#line 2591 "SqlParser_gen.cpp" /* yacc.c:1257  */
-        break;
-
-    case 206: /* function_call  */
-#line 573 "../SqlParser.ypp" /* yacc.c:1257  */
->>>>>>> 5b75e8ec
+#line 2667 "SqlParser_gen.cpp" /* yacc.c:1257  */
+        break;
+
+    case 215: /* function_call  */
+#line 594 "../SqlParser.ypp" /* yacc.c:1257  */
       {
   if (((*yyvaluep).function_call_) != nullptr) {
     delete ((*yyvaluep).function_call_);
   }
 }
-<<<<<<< HEAD
-#line 2631 "SqlParser_gen.cpp" /* yacc.c:1257  */
-        break;
-
-    case 210: /* extract_function  */
-#line 586 "../SqlParser.ypp" /* yacc.c:1257  */
-=======
-#line 2601 "SqlParser_gen.cpp" /* yacc.c:1257  */
-        break;
-
-    case 207: /* extract_function  */
-#line 573 "../SqlParser.ypp" /* yacc.c:1257  */
->>>>>>> 5b75e8ec
+#line 2677 "SqlParser_gen.cpp" /* yacc.c:1257  */
+        break;
+
+    case 216: /* extract_function  */
+#line 594 "../SqlParser.ypp" /* yacc.c:1257  */
       {
   if (((*yyvaluep).expression_) != nullptr) {
     delete ((*yyvaluep).expression_);
   }
 }
-<<<<<<< HEAD
-#line 2641 "SqlParser_gen.cpp" /* yacc.c:1257  */
-        break;
-
-    case 211: /* case_expression  */
-#line 586 "../SqlParser.ypp" /* yacc.c:1257  */
-=======
-#line 2611 "SqlParser_gen.cpp" /* yacc.c:1257  */
-        break;
-
-    case 208: /* case_expression  */
-#line 573 "../SqlParser.ypp" /* yacc.c:1257  */
->>>>>>> 5b75e8ec
+#line 2687 "SqlParser_gen.cpp" /* yacc.c:1257  */
+        break;
+
+    case 217: /* case_expression  */
+#line 594 "../SqlParser.ypp" /* yacc.c:1257  */
       {
   if (((*yyvaluep).expression_) != nullptr) {
     delete ((*yyvaluep).expression_);
   }
 }
-<<<<<<< HEAD
-#line 2651 "SqlParser_gen.cpp" /* yacc.c:1257  */
-        break;
-
-    case 212: /* simple_when_clause_list  */
-#line 586 "../SqlParser.ypp" /* yacc.c:1257  */
-=======
-#line 2621 "SqlParser_gen.cpp" /* yacc.c:1257  */
-        break;
-
-    case 209: /* simple_when_clause_list  */
-#line 573 "../SqlParser.ypp" /* yacc.c:1257  */
->>>>>>> 5b75e8ec
+#line 2697 "SqlParser_gen.cpp" /* yacc.c:1257  */
+        break;
+
+    case 218: /* simple_when_clause_list  */
+#line 594 "../SqlParser.ypp" /* yacc.c:1257  */
       {
   if (((*yyvaluep).simple_when_clause_list_) != nullptr) {
     delete ((*yyvaluep).simple_when_clause_list_);
   }
 }
-<<<<<<< HEAD
-#line 2661 "SqlParser_gen.cpp" /* yacc.c:1257  */
-        break;
-
-    case 213: /* simple_when_clause  */
-#line 586 "../SqlParser.ypp" /* yacc.c:1257  */
-=======
-#line 2631 "SqlParser_gen.cpp" /* yacc.c:1257  */
-        break;
-
-    case 210: /* simple_when_clause  */
-#line 573 "../SqlParser.ypp" /* yacc.c:1257  */
->>>>>>> 5b75e8ec
+#line 2707 "SqlParser_gen.cpp" /* yacc.c:1257  */
+        break;
+
+    case 219: /* simple_when_clause  */
+#line 594 "../SqlParser.ypp" /* yacc.c:1257  */
       {
   if (((*yyvaluep).simple_when_clause_) != nullptr) {
     delete ((*yyvaluep).simple_when_clause_);
   }
 }
-<<<<<<< HEAD
-#line 2671 "SqlParser_gen.cpp" /* yacc.c:1257  */
-        break;
-
-    case 214: /* searched_when_clause_list  */
-#line 586 "../SqlParser.ypp" /* yacc.c:1257  */
-=======
-#line 2641 "SqlParser_gen.cpp" /* yacc.c:1257  */
-        break;
-
-    case 211: /* searched_when_clause_list  */
-#line 573 "../SqlParser.ypp" /* yacc.c:1257  */
->>>>>>> 5b75e8ec
+#line 2717 "SqlParser_gen.cpp" /* yacc.c:1257  */
+        break;
+
+    case 220: /* searched_when_clause_list  */
+#line 594 "../SqlParser.ypp" /* yacc.c:1257  */
       {
   if (((*yyvaluep).searched_when_clause_list_) != nullptr) {
     delete ((*yyvaluep).searched_when_clause_list_);
   }
 }
-<<<<<<< HEAD
-#line 2681 "SqlParser_gen.cpp" /* yacc.c:1257  */
-        break;
-
-    case 215: /* searched_when_clause  */
-#line 586 "../SqlParser.ypp" /* yacc.c:1257  */
-=======
-#line 2651 "SqlParser_gen.cpp" /* yacc.c:1257  */
-        break;
-
-    case 212: /* searched_when_clause  */
-#line 573 "../SqlParser.ypp" /* yacc.c:1257  */
->>>>>>> 5b75e8ec
+#line 2727 "SqlParser_gen.cpp" /* yacc.c:1257  */
+        break;
+
+    case 221: /* searched_when_clause  */
+#line 594 "../SqlParser.ypp" /* yacc.c:1257  */
       {
   if (((*yyvaluep).searched_when_clause_) != nullptr) {
     delete ((*yyvaluep).searched_when_clause_);
   }
 }
-<<<<<<< HEAD
-#line 2691 "SqlParser_gen.cpp" /* yacc.c:1257  */
-        break;
-
-    case 216: /* opt_else_clause  */
-#line 586 "../SqlParser.ypp" /* yacc.c:1257  */
-=======
-#line 2661 "SqlParser_gen.cpp" /* yacc.c:1257  */
-        break;
-
-    case 213: /* opt_else_clause  */
-#line 573 "../SqlParser.ypp" /* yacc.c:1257  */
->>>>>>> 5b75e8ec
+#line 2737 "SqlParser_gen.cpp" /* yacc.c:1257  */
+        break;
+
+    case 222: /* opt_else_clause  */
+#line 594 "../SqlParser.ypp" /* yacc.c:1257  */
       {
   if (((*yyvaluep).expression_) != nullptr) {
     delete ((*yyvaluep).expression_);
   }
 }
-<<<<<<< HEAD
-#line 2701 "SqlParser_gen.cpp" /* yacc.c:1257  */
-        break;
-
-    case 217: /* expression_list  */
-#line 586 "../SqlParser.ypp" /* yacc.c:1257  */
-=======
-#line 2671 "SqlParser_gen.cpp" /* yacc.c:1257  */
-        break;
-
-    case 214: /* expression_list  */
-#line 573 "../SqlParser.ypp" /* yacc.c:1257  */
->>>>>>> 5b75e8ec
+#line 2747 "SqlParser_gen.cpp" /* yacc.c:1257  */
+        break;
+
+    case 223: /* expression_list  */
+#line 594 "../SqlParser.ypp" /* yacc.c:1257  */
       {
   if (((*yyvaluep).expression_list_) != nullptr) {
     delete ((*yyvaluep).expression_list_);
   }
 }
-<<<<<<< HEAD
-#line 2711 "SqlParser_gen.cpp" /* yacc.c:1257  */
-        break;
-
-    case 218: /* literal_value  */
-#line 586 "../SqlParser.ypp" /* yacc.c:1257  */
-=======
-#line 2681 "SqlParser_gen.cpp" /* yacc.c:1257  */
-        break;
-
-    case 215: /* literal_value  */
-#line 573 "../SqlParser.ypp" /* yacc.c:1257  */
->>>>>>> 5b75e8ec
+#line 2757 "SqlParser_gen.cpp" /* yacc.c:1257  */
+        break;
+
+    case 224: /* literal_value  */
+#line 594 "../SqlParser.ypp" /* yacc.c:1257  */
       {
   if (((*yyvaluep).literal_value_) != nullptr) {
     delete ((*yyvaluep).literal_value_);
   }
 }
-<<<<<<< HEAD
-#line 2721 "SqlParser_gen.cpp" /* yacc.c:1257  */
-        break;
-
-    case 219: /* literal_value_commalist  */
-#line 586 "../SqlParser.ypp" /* yacc.c:1257  */
-=======
-#line 2691 "SqlParser_gen.cpp" /* yacc.c:1257  */
-        break;
-
-    case 216: /* datetime_unit  */
-#line 573 "../SqlParser.ypp" /* yacc.c:1257  */
+#line 2767 "SqlParser_gen.cpp" /* yacc.c:1257  */
+        break;
+
+    case 225: /* datetime_unit  */
+#line 594 "../SqlParser.ypp" /* yacc.c:1257  */
       {
   if (((*yyvaluep).string_value_) != nullptr) {
     delete ((*yyvaluep).string_value_);
   }
 }
-#line 2701 "SqlParser_gen.cpp" /* yacc.c:1257  */
-        break;
-
-    case 217: /* literal_value_commalist  */
-#line 573 "../SqlParser.ypp" /* yacc.c:1257  */
->>>>>>> 5b75e8ec
+#line 2777 "SqlParser_gen.cpp" /* yacc.c:1257  */
+        break;
+
+    case 226: /* literal_value_commalist  */
+#line 594 "../SqlParser.ypp" /* yacc.c:1257  */
       {
   if (((*yyvaluep).literal_value_list_) != nullptr) {
     delete ((*yyvaluep).literal_value_list_);
   }
 }
-<<<<<<< HEAD
-#line 2731 "SqlParser_gen.cpp" /* yacc.c:1257  */
-        break;
-
-    case 220: /* attribute_ref  */
-#line 586 "../SqlParser.ypp" /* yacc.c:1257  */
-=======
-#line 2711 "SqlParser_gen.cpp" /* yacc.c:1257  */
-        break;
-
-    case 218: /* attribute_ref  */
-#line 573 "../SqlParser.ypp" /* yacc.c:1257  */
->>>>>>> 5b75e8ec
+#line 2787 "SqlParser_gen.cpp" /* yacc.c:1257  */
+        break;
+
+    case 227: /* attribute_ref  */
+#line 594 "../SqlParser.ypp" /* yacc.c:1257  */
       {
   if (((*yyvaluep).attribute_) != nullptr) {
     delete ((*yyvaluep).attribute_);
   }
 }
-<<<<<<< HEAD
-#line 2741 "SqlParser_gen.cpp" /* yacc.c:1257  */
-        break;
-
-    case 221: /* attribute_ref_list  */
-#line 586 "../SqlParser.ypp" /* yacc.c:1257  */
-=======
-#line 2721 "SqlParser_gen.cpp" /* yacc.c:1257  */
-        break;
-
-    case 219: /* attribute_ref_list  */
-#line 573 "../SqlParser.ypp" /* yacc.c:1257  */
->>>>>>> 5b75e8ec
+#line 2797 "SqlParser_gen.cpp" /* yacc.c:1257  */
+        break;
+
+    case 228: /* attribute_ref_list  */
+#line 594 "../SqlParser.ypp" /* yacc.c:1257  */
       {
   if (((*yyvaluep).attribute_list_) != nullptr) {
     delete ((*yyvaluep).attribute_list_);
   }
 }
-<<<<<<< HEAD
-#line 2751 "SqlParser_gen.cpp" /* yacc.c:1257  */
-        break;
-
-    case 222: /* comparison_operation  */
-#line 581 "../SqlParser.ypp" /* yacc.c:1257  */
+#line 2807 "SqlParser_gen.cpp" /* yacc.c:1257  */
+        break;
+
+    case 229: /* comparison_operation  */
+#line 589 "../SqlParser.ypp" /* yacc.c:1257  */
       { }
-#line 2757 "SqlParser_gen.cpp" /* yacc.c:1257  */
-        break;
-
-    case 223: /* unary_operation  */
-#line 582 "../SqlParser.ypp" /* yacc.c:1257  */
+#line 2813 "SqlParser_gen.cpp" /* yacc.c:1257  */
+        break;
+
+    case 230: /* unary_operation  */
+#line 590 "../SqlParser.ypp" /* yacc.c:1257  */
       { }
-#line 2763 "SqlParser_gen.cpp" /* yacc.c:1257  */
-        break;
-
-    case 224: /* add_operation  */
-#line 583 "../SqlParser.ypp" /* yacc.c:1257  */
+#line 2819 "SqlParser_gen.cpp" /* yacc.c:1257  */
+        break;
+
+    case 231: /* add_operation  */
+#line 591 "../SqlParser.ypp" /* yacc.c:1257  */
       { }
-#line 2769 "SqlParser_gen.cpp" /* yacc.c:1257  */
-        break;
-
-    case 225: /* multiply_operation  */
-#line 583 "../SqlParser.ypp" /* yacc.c:1257  */
+#line 2825 "SqlParser_gen.cpp" /* yacc.c:1257  */
+        break;
+
+    case 232: /* multiply_operation  */
+#line 591 "../SqlParser.ypp" /* yacc.c:1257  */
       { }
-#line 2775 "SqlParser_gen.cpp" /* yacc.c:1257  */
-        break;
-
-    case 226: /* name_commalist  */
-#line 586 "../SqlParser.ypp" /* yacc.c:1257  */
-=======
-#line 2731 "SqlParser_gen.cpp" /* yacc.c:1257  */
-        break;
-
-    case 220: /* comparison_operation  */
-#line 568 "../SqlParser.ypp" /* yacc.c:1257  */
-      { }
-#line 2737 "SqlParser_gen.cpp" /* yacc.c:1257  */
-        break;
-
-    case 221: /* unary_operation  */
-#line 569 "../SqlParser.ypp" /* yacc.c:1257  */
-      { }
-#line 2743 "SqlParser_gen.cpp" /* yacc.c:1257  */
-        break;
-
-    case 222: /* add_operation  */
-#line 570 "../SqlParser.ypp" /* yacc.c:1257  */
-      { }
-#line 2749 "SqlParser_gen.cpp" /* yacc.c:1257  */
-        break;
-
-    case 223: /* multiply_operation  */
-#line 570 "../SqlParser.ypp" /* yacc.c:1257  */
-      { }
-#line 2755 "SqlParser_gen.cpp" /* yacc.c:1257  */
-        break;
-
-    case 224: /* name_commalist  */
-#line 573 "../SqlParser.ypp" /* yacc.c:1257  */
->>>>>>> 5b75e8ec
+#line 2831 "SqlParser_gen.cpp" /* yacc.c:1257  */
+        break;
+
+    case 233: /* name_commalist  */
+#line 594 "../SqlParser.ypp" /* yacc.c:1257  */
       {
   if (((*yyvaluep).string_list_) != nullptr) {
     delete ((*yyvaluep).string_list_);
   }
 }
-<<<<<<< HEAD
-#line 2785 "SqlParser_gen.cpp" /* yacc.c:1257  */
-        break;
-
-    case 227: /* any_name  */
-#line 586 "../SqlParser.ypp" /* yacc.c:1257  */
-=======
-#line 2765 "SqlParser_gen.cpp" /* yacc.c:1257  */
-        break;
-
-    case 225: /* any_name  */
-#line 573 "../SqlParser.ypp" /* yacc.c:1257  */
->>>>>>> 5b75e8ec
+#line 2841 "SqlParser_gen.cpp" /* yacc.c:1257  */
+        break;
+
+    case 234: /* any_name  */
+#line 594 "../SqlParser.ypp" /* yacc.c:1257  */
       {
   if (((*yyvaluep).string_value_) != nullptr) {
     delete ((*yyvaluep).string_value_);
   }
 }
-<<<<<<< HEAD
-#line 2795 "SqlParser_gen.cpp" /* yacc.c:1257  */
-        break;
-
-    case 228: /* boolean_value  */
-#line 580 "../SqlParser.ypp" /* yacc.c:1257  */
+#line 2851 "SqlParser_gen.cpp" /* yacc.c:1257  */
+        break;
+
+    case 235: /* boolean_value  */
+#line 588 "../SqlParser.ypp" /* yacc.c:1257  */
       { }
-#line 2801 "SqlParser_gen.cpp" /* yacc.c:1257  */
-        break;
-
-    case 229: /* command  */
-#line 586 "../SqlParser.ypp" /* yacc.c:1257  */
-=======
-#line 2775 "SqlParser_gen.cpp" /* yacc.c:1257  */
-        break;
-
-    case 226: /* boolean_value  */
-#line 567 "../SqlParser.ypp" /* yacc.c:1257  */
-      { }
-#line 2781 "SqlParser_gen.cpp" /* yacc.c:1257  */
-        break;
-
-    case 227: /* command  */
-#line 573 "../SqlParser.ypp" /* yacc.c:1257  */
->>>>>>> 5b75e8ec
+#line 2857 "SqlParser_gen.cpp" /* yacc.c:1257  */
+        break;
+
+    case 236: /* command  */
+#line 594 "../SqlParser.ypp" /* yacc.c:1257  */
       {
   if (((*yyvaluep).command_) != nullptr) {
     delete ((*yyvaluep).command_);
   }
 }
-<<<<<<< HEAD
-#line 2811 "SqlParser_gen.cpp" /* yacc.c:1257  */
-        break;
-
-    case 230: /* command_argument_list  */
-#line 586 "../SqlParser.ypp" /* yacc.c:1257  */
-=======
-#line 2791 "SqlParser_gen.cpp" /* yacc.c:1257  */
-        break;
-
-    case 228: /* command_argument_list  */
-#line 573 "../SqlParser.ypp" /* yacc.c:1257  */
->>>>>>> 5b75e8ec
+#line 2867 "SqlParser_gen.cpp" /* yacc.c:1257  */
+        break;
+
+    case 237: /* command_argument_list  */
+#line 594 "../SqlParser.ypp" /* yacc.c:1257  */
       {
   if (((*yyvaluep).command_argument_list_) != nullptr) {
     delete ((*yyvaluep).command_argument_list_);
   }
 }
-<<<<<<< HEAD
-#line 2821 "SqlParser_gen.cpp" /* yacc.c:1257  */
-=======
-#line 2801 "SqlParser_gen.cpp" /* yacc.c:1257  */
->>>>>>> 5b75e8ec
+#line 2877 "SqlParser_gen.cpp" /* yacc.c:1257  */
         break;
 
 
@@ -4512,288 +3165,148 @@
   switch (yyn)
     {
         case 2:
-<<<<<<< HEAD
-#line 595 "../SqlParser.ypp" /* yacc.c:1646  */
-=======
-#line 582 "../SqlParser.ypp" /* yacc.c:1661  */
->>>>>>> 5b75e8ec
+#line 603 "../SqlParser.ypp" /* yacc.c:1646  */
     {
     *parsedStatement = (yyvsp[-1].statement_);
     YYACCEPT;
   }
-<<<<<<< HEAD
-#line 3118 "SqlParser_gen.cpp" /* yacc.c:1646  */
+#line 3174 "SqlParser_gen.cpp" /* yacc.c:1646  */
     break;
 
   case 3:
-#line 599 "../SqlParser.ypp" /* yacc.c:1646  */
-=======
-#line 3098 "SqlParser_gen.cpp" /* yacc.c:1661  */
-    break;
-
-  case 3:
-#line 586 "../SqlParser.ypp" /* yacc.c:1661  */
->>>>>>> 5b75e8ec
+#line 607 "../SqlParser.ypp" /* yacc.c:1646  */
     {
     *parsedStatement = (yyvsp[-1].statement_);
     YYACCEPT;
   }
-<<<<<<< HEAD
-#line 3127 "SqlParser_gen.cpp" /* yacc.c:1646  */
+#line 3183 "SqlParser_gen.cpp" /* yacc.c:1646  */
     break;
 
   case 4:
-#line 603 "../SqlParser.ypp" /* yacc.c:1646  */
-=======
-#line 3107 "SqlParser_gen.cpp" /* yacc.c:1661  */
-    break;
-
-  case 4:
-#line 590 "../SqlParser.ypp" /* yacc.c:1661  */
->>>>>>> 5b75e8ec
+#line 611 "../SqlParser.ypp" /* yacc.c:1646  */
     {
     *parsedStatement = (yyvsp[-1].command_);
     YYACCEPT;
   }
-<<<<<<< HEAD
-#line 3136 "SqlParser_gen.cpp" /* yacc.c:1646  */
+#line 3192 "SqlParser_gen.cpp" /* yacc.c:1646  */
     break;
 
   case 5:
-#line 607 "../SqlParser.ypp" /* yacc.c:1646  */
-=======
-#line 3116 "SqlParser_gen.cpp" /* yacc.c:1661  */
-    break;
-
-  case 5:
-#line 594 "../SqlParser.ypp" /* yacc.c:1661  */
->>>>>>> 5b75e8ec
+#line 615 "../SqlParser.ypp" /* yacc.c:1646  */
     {
     *parsedStatement = (yyvsp[-1].command_);
     YYACCEPT;
   }
-<<<<<<< HEAD
-#line 3145 "SqlParser_gen.cpp" /* yacc.c:1646  */
+#line 3201 "SqlParser_gen.cpp" /* yacc.c:1646  */
     break;
 
   case 6:
-#line 611 "../SqlParser.ypp" /* yacc.c:1646  */
+#line 619 "../SqlParser.ypp" /* yacc.c:1646  */
     {
     YYABORT;
   }
-#line 3153 "SqlParser_gen.cpp" /* yacc.c:1646  */
+#line 3209 "SqlParser_gen.cpp" /* yacc.c:1646  */
     break;
 
   case 7:
-#line 614 "../SqlParser.ypp" /* yacc.c:1646  */
-=======
-#line 3125 "SqlParser_gen.cpp" /* yacc.c:1661  */
-    break;
-
-  case 6:
-#line 598 "../SqlParser.ypp" /* yacc.c:1661  */
-    {
-    YYABORT;
-  }
-#line 3133 "SqlParser_gen.cpp" /* yacc.c:1661  */
-    break;
-
-  case 7:
-#line 601 "../SqlParser.ypp" /* yacc.c:1661  */
->>>>>>> 5b75e8ec
+#line 622 "../SqlParser.ypp" /* yacc.c:1646  */
     {
     // Regular yyparse() return codes are non-negative, so use a negative one here.
     return -1;
   }
-<<<<<<< HEAD
-#line 3162 "SqlParser_gen.cpp" /* yacc.c:1646  */
+#line 3218 "SqlParser_gen.cpp" /* yacc.c:1646  */
     break;
 
   case 8:
-#line 621 "../SqlParser.ypp" /* yacc.c:1646  */
+#line 629 "../SqlParser.ypp" /* yacc.c:1646  */
     {
     (yyval.statement_) = (yyvsp[0].statement_);
   }
-#line 3170 "SqlParser_gen.cpp" /* yacc.c:1646  */
+#line 3226 "SqlParser_gen.cpp" /* yacc.c:1646  */
     break;
 
   case 9:
-#line 624 "../SqlParser.ypp" /* yacc.c:1646  */
+#line 632 "../SqlParser.ypp" /* yacc.c:1646  */
     {
     (yyval.statement_) = (yyvsp[0].copy_from_statement_);
   }
-#line 3178 "SqlParser_gen.cpp" /* yacc.c:1646  */
+#line 3234 "SqlParser_gen.cpp" /* yacc.c:1646  */
     break;
 
   case 10:
-#line 627 "../SqlParser.ypp" /* yacc.c:1646  */
+#line 635 "../SqlParser.ypp" /* yacc.c:1646  */
     {
     (yyval.statement_) = (yyvsp[0].create_table_statement_);
   }
-#line 3186 "SqlParser_gen.cpp" /* yacc.c:1646  */
+#line 3242 "SqlParser_gen.cpp" /* yacc.c:1646  */
     break;
 
   case 11:
-#line 630 "../SqlParser.ypp" /* yacc.c:1646  */
+#line 638 "../SqlParser.ypp" /* yacc.c:1646  */
     {
     (yyval.statement_) = (yyvsp[0].statement_);
   }
-#line 3194 "SqlParser_gen.cpp" /* yacc.c:1646  */
+#line 3250 "SqlParser_gen.cpp" /* yacc.c:1646  */
     break;
 
   case 12:
-#line 633 "../SqlParser.ypp" /* yacc.c:1646  */
+#line 641 "../SqlParser.ypp" /* yacc.c:1646  */
     {
     (yyval.statement_) = (yyvsp[0].delete_statement_);
   }
-#line 3202 "SqlParser_gen.cpp" /* yacc.c:1646  */
+#line 3258 "SqlParser_gen.cpp" /* yacc.c:1646  */
     break;
 
   case 13:
-#line 636 "../SqlParser.ypp" /* yacc.c:1646  */
+#line 644 "../SqlParser.ypp" /* yacc.c:1646  */
     {
     (yyval.statement_) = (yyvsp[0].drop_table_statement_);
   }
-#line 3210 "SqlParser_gen.cpp" /* yacc.c:1646  */
+#line 3266 "SqlParser_gen.cpp" /* yacc.c:1646  */
     break;
 
   case 14:
-#line 639 "../SqlParser.ypp" /* yacc.c:1646  */
+#line 647 "../SqlParser.ypp" /* yacc.c:1646  */
     {
     (yyval.statement_) = (yyvsp[0].insert_statement_);
   }
-#line 3218 "SqlParser_gen.cpp" /* yacc.c:1646  */
+#line 3274 "SqlParser_gen.cpp" /* yacc.c:1646  */
     break;
 
   case 15:
-#line 642 "../SqlParser.ypp" /* yacc.c:1646  */
+#line 650 "../SqlParser.ypp" /* yacc.c:1646  */
     {
     (yyval.statement_) = (yyvsp[0].quit_statement_);
   }
-#line 3226 "SqlParser_gen.cpp" /* yacc.c:1646  */
+#line 3282 "SqlParser_gen.cpp" /* yacc.c:1646  */
     break;
 
   case 16:
-#line 645 "../SqlParser.ypp" /* yacc.c:1646  */
+#line 653 "../SqlParser.ypp" /* yacc.c:1646  */
     {
     (yyval.statement_) = (yyvsp[0].select_statement_);
   }
-#line 3234 "SqlParser_gen.cpp" /* yacc.c:1646  */
+#line 3290 "SqlParser_gen.cpp" /* yacc.c:1646  */
     break;
 
   case 17:
-#line 648 "../SqlParser.ypp" /* yacc.c:1646  */
+#line 656 "../SqlParser.ypp" /* yacc.c:1646  */
     {
     (yyval.statement_) = (yyvsp[0].update_statement_);
   }
-#line 3242 "SqlParser_gen.cpp" /* yacc.c:1646  */
+#line 3298 "SqlParser_gen.cpp" /* yacc.c:1646  */
     break;
 
   case 18:
-#line 654 "../SqlParser.ypp" /* yacc.c:1646  */
+#line 662 "../SqlParser.ypp" /* yacc.c:1646  */
     {
     (yyval.quit_statement_) = new quickstep::ParseStatementQuit((yylsp[0]).first_line, (yylsp[0]).first_column);
   }
-#line 3250 "SqlParser_gen.cpp" /* yacc.c:1646  */
+#line 3306 "SqlParser_gen.cpp" /* yacc.c:1646  */
     break;
 
   case 19:
-#line 660 "../SqlParser.ypp" /* yacc.c:1646  */
-=======
-#line 3142 "SqlParser_gen.cpp" /* yacc.c:1661  */
-    break;
-
-  case 8:
-#line 608 "../SqlParser.ypp" /* yacc.c:1661  */
-    {
-    (yyval.statement_) = (yyvsp[0].statement_);
-  }
-#line 3150 "SqlParser_gen.cpp" /* yacc.c:1661  */
-    break;
-
-  case 9:
-#line 611 "../SqlParser.ypp" /* yacc.c:1661  */
-    {
-    (yyval.statement_) = (yyvsp[0].copy_from_statement_);
-  }
-#line 3158 "SqlParser_gen.cpp" /* yacc.c:1661  */
-    break;
-
-  case 10:
-#line 614 "../SqlParser.ypp" /* yacc.c:1661  */
-    {
-    (yyval.statement_) = (yyvsp[0].create_table_statement_);
-  }
-#line 3166 "SqlParser_gen.cpp" /* yacc.c:1661  */
-    break;
-
-  case 11:
-#line 617 "../SqlParser.ypp" /* yacc.c:1661  */
-    {
-    (yyval.statement_) = (yyvsp[0].statement_);
-  }
-#line 3174 "SqlParser_gen.cpp" /* yacc.c:1661  */
-    break;
-
-  case 12:
-#line 620 "../SqlParser.ypp" /* yacc.c:1661  */
-    {
-    (yyval.statement_) = (yyvsp[0].delete_statement_);
-  }
-#line 3182 "SqlParser_gen.cpp" /* yacc.c:1661  */
-    break;
-
-  case 13:
-#line 623 "../SqlParser.ypp" /* yacc.c:1661  */
-    {
-    (yyval.statement_) = (yyvsp[0].drop_table_statement_);
-  }
-#line 3190 "SqlParser_gen.cpp" /* yacc.c:1661  */
-    break;
-
-  case 14:
-#line 626 "../SqlParser.ypp" /* yacc.c:1661  */
-    {
-    (yyval.statement_) = (yyvsp[0].insert_statement_);
-  }
-#line 3198 "SqlParser_gen.cpp" /* yacc.c:1661  */
-    break;
-
-  case 15:
-#line 629 "../SqlParser.ypp" /* yacc.c:1661  */
-    {
-    (yyval.statement_) = (yyvsp[0].quit_statement_);
-  }
-#line 3206 "SqlParser_gen.cpp" /* yacc.c:1661  */
-    break;
-
-  case 16:
-#line 632 "../SqlParser.ypp" /* yacc.c:1661  */
-    {
-    (yyval.statement_) = (yyvsp[0].select_statement_);
-  }
-#line 3214 "SqlParser_gen.cpp" /* yacc.c:1661  */
-    break;
-
-  case 17:
-#line 635 "../SqlParser.ypp" /* yacc.c:1661  */
-    {
-    (yyval.statement_) = (yyvsp[0].update_statement_);
-  }
-#line 3222 "SqlParser_gen.cpp" /* yacc.c:1661  */
-    break;
-
-  case 18:
-#line 641 "../SqlParser.ypp" /* yacc.c:1661  */
-    {
-    (yyval.quit_statement_) = new quickstep::ParseStatementQuit((yylsp[0]).first_line, (yylsp[0]).first_column);
-  }
-#line 3230 "SqlParser_gen.cpp" /* yacc.c:1661  */
-    break;
-
-  case 19:
-#line 647 "../SqlParser.ypp" /* yacc.c:1661  */
->>>>>>> 5b75e8ec
+#line 668 "../SqlParser.ypp" /* yacc.c:1646  */
     {
     delete (yyvsp[-3].string_value_);
     delete (yyvsp[0].attribute_definition_);
@@ -4801,38 +3314,22 @@
     NotSupported(&(yylsp[-5]), yyscanner, "ALTER statements");
     YYERROR;
   }
-<<<<<<< HEAD
-#line 3262 "SqlParser_gen.cpp" /* yacc.c:1646  */
+#line 3318 "SqlParser_gen.cpp" /* yacc.c:1646  */
     break;
 
   case 20:
-#line 667 "../SqlParser.ypp" /* yacc.c:1646  */
-=======
-#line 3242 "SqlParser_gen.cpp" /* yacc.c:1661  */
-    break;
-
-  case 20:
-#line 654 "../SqlParser.ypp" /* yacc.c:1661  */
->>>>>>> 5b75e8ec
+#line 675 "../SqlParser.ypp" /* yacc.c:1646  */
     {
     delete (yyvsp[-3].string_value_);
     (yyval.statement_) = nullptr;
     NotSupported(&(yylsp[-5]), yyscanner, "ALTER statements");
     YYERROR;
   }
-<<<<<<< HEAD
-#line 3273 "SqlParser_gen.cpp" /* yacc.c:1646  */
+#line 3329 "SqlParser_gen.cpp" /* yacc.c:1646  */
     break;
 
   case 21:
-#line 673 "../SqlParser.ypp" /* yacc.c:1646  */
-=======
-#line 3253 "SqlParser_gen.cpp" /* yacc.c:1661  */
-    break;
-
-  case 21:
-#line 660 "../SqlParser.ypp" /* yacc.c:1661  */
->>>>>>> 5b75e8ec
+#line 681 "../SqlParser.ypp" /* yacc.c:1646  */
     {
     delete (yyvsp[-3].string_value_);
     delete (yyvsp[0].string_value_);
@@ -4840,19 +3337,11 @@
     NotSupported(&(yylsp[-5]), yyscanner, "ALTER statements");
     YYERROR;
   }
-<<<<<<< HEAD
-#line 3285 "SqlParser_gen.cpp" /* yacc.c:1646  */
+#line 3341 "SqlParser_gen.cpp" /* yacc.c:1646  */
     break;
 
   case 22:
-#line 680 "../SqlParser.ypp" /* yacc.c:1646  */
-=======
-#line 3265 "SqlParser_gen.cpp" /* yacc.c:1661  */
-    break;
-
-  case 22:
-#line 667 "../SqlParser.ypp" /* yacc.c:1661  */
->>>>>>> 5b75e8ec
+#line 688 "../SqlParser.ypp" /* yacc.c:1646  */
     {
     delete (yyvsp[-3].string_value_);
     delete (yyvsp[0].string_value_);
@@ -4860,35 +3349,19 @@
     NotSupported(&(yylsp[-5]), yyscanner, "ALTER statements");
     YYERROR;
   }
-<<<<<<< HEAD
-#line 3297 "SqlParser_gen.cpp" /* yacc.c:1646  */
+#line 3353 "SqlParser_gen.cpp" /* yacc.c:1646  */
     break;
 
   case 23:
-#line 689 "../SqlParser.ypp" /* yacc.c:1646  */
+#line 697 "../SqlParser.ypp" /* yacc.c:1646  */
     {
     (yyval.create_table_statement_) = new quickstep::ParseStatementCreateTable((yylsp[-8]).first_line, (yylsp[-8]).first_column, (yyvsp[-6].string_value_), (yyvsp[-4].attribute_definition_list_), (yyvsp[-1].block_properties_), (yyvsp[0].partition_clause_));
   }
-#line 3305 "SqlParser_gen.cpp" /* yacc.c:1646  */
+#line 3361 "SqlParser_gen.cpp" /* yacc.c:1646  */
     break;
 
   case 24:
-#line 694 "../SqlParser.ypp" /* yacc.c:1646  */
-=======
-#line 3277 "SqlParser_gen.cpp" /* yacc.c:1661  */
-    break;
-
-  case 23:
-#line 676 "../SqlParser.ypp" /* yacc.c:1661  */
-    {
-    (yyval.create_table_statement_) = new quickstep::ParseStatementCreateTable((yylsp[-8]).first_line, (yylsp[-8]).first_column, (yyvsp[-6].string_value_), (yyvsp[-4].attribute_definition_list_), (yyvsp[-1].block_properties_), (yyvsp[0].partition_clause_));
-  }
-#line 3285 "SqlParser_gen.cpp" /* yacc.c:1661  */
-    break;
-
-  case 24:
-#line 681 "../SqlParser.ypp" /* yacc.c:1661  */
->>>>>>> 5b75e8ec
+#line 702 "../SqlParser.ypp" /* yacc.c:1646  */
     {
     if ((yyvsp[0].key_value_list_)) {
       (yyval.statement_) = new quickstep::ParseStatementCreateIndex((yylsp[-8]).first_line, (yylsp[-8]).first_column, (yyvsp[-6].string_value_), (yyvsp[-4].string_value_), (yyvsp[-3].attribute_list_), (yyvsp[-1].string_value_), (yylsp[0]).first_line, (yylsp[0]).first_column, (yyvsp[0].key_value_list_));
@@ -4896,297 +3369,153 @@
       (yyval.statement_) = new quickstep::ParseStatementCreateIndex((yylsp[-8]).first_line, (yylsp[-8]).first_column, (yyvsp[-6].string_value_), (yyvsp[-4].string_value_), (yyvsp[-3].attribute_list_), (yyvsp[-1].string_value_));
     }
   }
-<<<<<<< HEAD
-#line 3317 "SqlParser_gen.cpp" /* yacc.c:1646  */
+#line 3373 "SqlParser_gen.cpp" /* yacc.c:1646  */
     break;
 
   case 25:
-#line 703 "../SqlParser.ypp" /* yacc.c:1646  */
+#line 711 "../SqlParser.ypp" /* yacc.c:1646  */
     {
     (yyval.drop_table_statement_) = new quickstep::ParseStatementDropTable((yylsp[-2]).first_line, (yylsp[-2]).first_column, (yyvsp[0].string_value_));
   }
-#line 3325 "SqlParser_gen.cpp" /* yacc.c:1646  */
+#line 3381 "SqlParser_gen.cpp" /* yacc.c:1646  */
     break;
 
   case 26:
-#line 708 "../SqlParser.ypp" /* yacc.c:1646  */
+#line 716 "../SqlParser.ypp" /* yacc.c:1646  */
     {
     (yyval.attribute_definition_) = new quickstep::ParseAttributeDefinition((yylsp[-2]).first_line, (yylsp[-2]).first_column, (yyvsp[-2].string_value_), (yyvsp[-1].data_type_), (yyvsp[0].column_constraint_list_));
   }
-#line 3333 "SqlParser_gen.cpp" /* yacc.c:1646  */
+#line 3389 "SqlParser_gen.cpp" /* yacc.c:1646  */
     break;
 
   case 27:
-#line 713 "../SqlParser.ypp" /* yacc.c:1646  */
-=======
-#line 3297 "SqlParser_gen.cpp" /* yacc.c:1661  */
-    break;
-
-  case 25:
-#line 690 "../SqlParser.ypp" /* yacc.c:1661  */
-    {
-    (yyval.drop_table_statement_) = new quickstep::ParseStatementDropTable((yylsp[-2]).first_line, (yylsp[-2]).first_column, (yyvsp[0].string_value_));
-  }
-#line 3305 "SqlParser_gen.cpp" /* yacc.c:1661  */
-    break;
-
-  case 26:
-#line 695 "../SqlParser.ypp" /* yacc.c:1661  */
-    {
-    (yyval.attribute_definition_) = new quickstep::ParseAttributeDefinition((yylsp[-2]).first_line, (yylsp[-2]).first_column, (yyvsp[-2].string_value_), (yyvsp[-1].data_type_), (yyvsp[0].column_constraint_list_));
-  }
-#line 3313 "SqlParser_gen.cpp" /* yacc.c:1661  */
-    break;
-
-  case 27:
-#line 700 "../SqlParser.ypp" /* yacc.c:1661  */
->>>>>>> 5b75e8ec
+#line 721 "../SqlParser.ypp" /* yacc.c:1646  */
     {
     (yyval.attribute_definition_list_) = new quickstep::PtrList<quickstep::ParseAttributeDefinition>();
     (yyval.attribute_definition_list_)->push_back((yyvsp[0].attribute_definition_));
   }
-<<<<<<< HEAD
-#line 3342 "SqlParser_gen.cpp" /* yacc.c:1646  */
+#line 3398 "SqlParser_gen.cpp" /* yacc.c:1646  */
     break;
 
   case 28:
-#line 717 "../SqlParser.ypp" /* yacc.c:1646  */
-=======
-#line 3322 "SqlParser_gen.cpp" /* yacc.c:1661  */
-    break;
-
-  case 28:
-#line 704 "../SqlParser.ypp" /* yacc.c:1661  */
->>>>>>> 5b75e8ec
+#line 725 "../SqlParser.ypp" /* yacc.c:1646  */
     {
     (yyval.attribute_definition_list_) = (yyvsp[-2].attribute_definition_list_);
     (yyval.attribute_definition_list_)->push_back((yyvsp[0].attribute_definition_));
   }
-<<<<<<< HEAD
-#line 3351 "SqlParser_gen.cpp" /* yacc.c:1646  */
+#line 3407 "SqlParser_gen.cpp" /* yacc.c:1646  */
     break;
 
   case 29:
-#line 723 "../SqlParser.ypp" /* yacc.c:1646  */
-=======
-#line 3331 "SqlParser_gen.cpp" /* yacc.c:1661  */
-    break;
-
-  case 29:
-#line 710 "../SqlParser.ypp" /* yacc.c:1661  */
->>>>>>> 5b75e8ec
+#line 731 "../SqlParser.ypp" /* yacc.c:1646  */
     {
     (yyval.data_type_) = nullptr;
     NotSupported(&(yylsp[0]), yyscanner, "BIT data type");
     YYERROR;
   }
-<<<<<<< HEAD
-#line 3361 "SqlParser_gen.cpp" /* yacc.c:1646  */
+#line 3417 "SqlParser_gen.cpp" /* yacc.c:1646  */
     break;
 
   case 30:
-#line 728 "../SqlParser.ypp" /* yacc.c:1646  */
+#line 736 "../SqlParser.ypp" /* yacc.c:1646  */
     {
     (yyval.data_type_) = new quickstep::ParseDataType(quickstep::TypeFactory::GetType(quickstep::kDatetime));
   }
-#line 3369 "SqlParser_gen.cpp" /* yacc.c:1646  */
+#line 3425 "SqlParser_gen.cpp" /* yacc.c:1646  */
     break;
 
   case 31:
-#line 731 "../SqlParser.ypp" /* yacc.c:1646  */
+#line 739 "../SqlParser.ypp" /* yacc.c:1646  */
     {
     (yyval.data_type_) = new quickstep::ParseDataType(quickstep::TypeFactory::GetType(quickstep::kDatetime));
   }
-#line 3377 "SqlParser_gen.cpp" /* yacc.c:1646  */
+#line 3433 "SqlParser_gen.cpp" /* yacc.c:1646  */
     break;
 
   case 32:
-#line 734 "../SqlParser.ypp" /* yacc.c:1646  */
-=======
-#line 3341 "SqlParser_gen.cpp" /* yacc.c:1661  */
-    break;
-
-  case 30:
-#line 715 "../SqlParser.ypp" /* yacc.c:1661  */
-    {
-    (yyval.data_type_) = new quickstep::ParseDataType(quickstep::TypeFactory::GetType(quickstep::kDatetime));
-  }
-#line 3349 "SqlParser_gen.cpp" /* yacc.c:1661  */
-    break;
-
-  case 31:
-#line 718 "../SqlParser.ypp" /* yacc.c:1661  */
-    {
-    (yyval.data_type_) = new quickstep::ParseDataType(quickstep::TypeFactory::GetType(quickstep::kDatetime));
-  }
-#line 3357 "SqlParser_gen.cpp" /* yacc.c:1661  */
-    break;
-
-  case 32:
-#line 721 "../SqlParser.ypp" /* yacc.c:1661  */
->>>>>>> 5b75e8ec
+#line 742 "../SqlParser.ypp" /* yacc.c:1646  */
     {
     (yyval.data_type_) = nullptr;
     NotSupported(&(yylsp[0]), yyscanner, "TIME data type");
     YYERROR;
   }
-<<<<<<< HEAD
-#line 3387 "SqlParser_gen.cpp" /* yacc.c:1646  */
+#line 3443 "SqlParser_gen.cpp" /* yacc.c:1646  */
     break;
 
   case 33:
-#line 739 "../SqlParser.ypp" /* yacc.c:1646  */
+#line 747 "../SqlParser.ypp" /* yacc.c:1646  */
     {
     (yyval.data_type_) = new quickstep::ParseDataType(quickstep::TypeFactory::GetType(quickstep::kDatetime));
   }
-#line 3395 "SqlParser_gen.cpp" /* yacc.c:1646  */
+#line 3451 "SqlParser_gen.cpp" /* yacc.c:1646  */
     break;
 
   case 34:
-#line 742 "../SqlParser.ypp" /* yacc.c:1646  */
+#line 750 "../SqlParser.ypp" /* yacc.c:1646  */
     {
     (yyval.data_type_) = new quickstep::ParseDataType(quickstep::TypeFactory::GetType(quickstep::kDouble));
   }
-#line 3403 "SqlParser_gen.cpp" /* yacc.c:1646  */
+#line 3459 "SqlParser_gen.cpp" /* yacc.c:1646  */
     break;
 
   case 35:
-#line 745 "../SqlParser.ypp" /* yacc.c:1646  */
+#line 753 "../SqlParser.ypp" /* yacc.c:1646  */
     {
     (yyval.data_type_) = new quickstep::ParseDataType(quickstep::TypeFactory::GetType(quickstep::kDouble));
   }
-#line 3411 "SqlParser_gen.cpp" /* yacc.c:1646  */
+#line 3467 "SqlParser_gen.cpp" /* yacc.c:1646  */
     break;
 
   case 36:
-#line 748 "../SqlParser.ypp" /* yacc.c:1646  */
+#line 756 "../SqlParser.ypp" /* yacc.c:1646  */
     {
     (yyval.data_type_) = new quickstep::ParseDataType(quickstep::TypeFactory::GetType(quickstep::kDouble));
   }
-#line 3419 "SqlParser_gen.cpp" /* yacc.c:1646  */
+#line 3475 "SqlParser_gen.cpp" /* yacc.c:1646  */
     break;
 
   case 37:
-#line 751 "../SqlParser.ypp" /* yacc.c:1646  */
+#line 759 "../SqlParser.ypp" /* yacc.c:1646  */
     {
     (yyval.data_type_) = new quickstep::ParseDataType(quickstep::TypeFactory::GetType(quickstep::kFloat));
   }
-#line 3427 "SqlParser_gen.cpp" /* yacc.c:1646  */
+#line 3483 "SqlParser_gen.cpp" /* yacc.c:1646  */
     break;
 
   case 38:
-#line 754 "../SqlParser.ypp" /* yacc.c:1646  */
+#line 762 "../SqlParser.ypp" /* yacc.c:1646  */
     {
     (yyval.data_type_) = new quickstep::ParseDataType(quickstep::TypeFactory::GetType(quickstep::kInt));
   }
-#line 3435 "SqlParser_gen.cpp" /* yacc.c:1646  */
+#line 3491 "SqlParser_gen.cpp" /* yacc.c:1646  */
     break;
 
   case 39:
-#line 757 "../SqlParser.ypp" /* yacc.c:1646  */
+#line 765 "../SqlParser.ypp" /* yacc.c:1646  */
     {
     (yyval.data_type_) = new quickstep::ParseDataType(quickstep::TypeFactory::GetType(quickstep::kInt));
   }
-#line 3443 "SqlParser_gen.cpp" /* yacc.c:1646  */
+#line 3499 "SqlParser_gen.cpp" /* yacc.c:1646  */
     break;
 
   case 40:
-#line 760 "../SqlParser.ypp" /* yacc.c:1646  */
+#line 768 "../SqlParser.ypp" /* yacc.c:1646  */
     {
     (yyval.data_type_) = new quickstep::ParseDataType(quickstep::TypeFactory::GetType(quickstep::kLong));
   }
-#line 3451 "SqlParser_gen.cpp" /* yacc.c:1646  */
+#line 3507 "SqlParser_gen.cpp" /* yacc.c:1646  */
     break;
 
   case 41:
-#line 763 "../SqlParser.ypp" /* yacc.c:1646  */
+#line 771 "../SqlParser.ypp" /* yacc.c:1646  */
     {
     (yyval.data_type_) = new quickstep::ParseDataType(quickstep::TypeFactory::GetType(quickstep::kLong));
   }
-#line 3459 "SqlParser_gen.cpp" /* yacc.c:1646  */
+#line 3515 "SqlParser_gen.cpp" /* yacc.c:1646  */
     break;
 
   case 42:
-#line 766 "../SqlParser.ypp" /* yacc.c:1646  */
-=======
-#line 3367 "SqlParser_gen.cpp" /* yacc.c:1661  */
-    break;
-
-  case 33:
-#line 726 "../SqlParser.ypp" /* yacc.c:1661  */
-    {
-    (yyval.data_type_) = new quickstep::ParseDataType(quickstep::TypeFactory::GetType(quickstep::kDatetime));
-  }
-#line 3375 "SqlParser_gen.cpp" /* yacc.c:1661  */
-    break;
-
-  case 34:
-#line 729 "../SqlParser.ypp" /* yacc.c:1661  */
-    {
-    (yyval.data_type_) = new quickstep::ParseDataType(quickstep::TypeFactory::GetType(quickstep::kDouble));
-  }
-#line 3383 "SqlParser_gen.cpp" /* yacc.c:1661  */
-    break;
-
-  case 35:
-#line 732 "../SqlParser.ypp" /* yacc.c:1661  */
-    {
-    (yyval.data_type_) = new quickstep::ParseDataType(quickstep::TypeFactory::GetType(quickstep::kDouble));
-  }
-#line 3391 "SqlParser_gen.cpp" /* yacc.c:1661  */
-    break;
-
-  case 36:
-#line 735 "../SqlParser.ypp" /* yacc.c:1661  */
-    {
-    (yyval.data_type_) = new quickstep::ParseDataType(quickstep::TypeFactory::GetType(quickstep::kDouble));
-  }
-#line 3399 "SqlParser_gen.cpp" /* yacc.c:1661  */
-    break;
-
-  case 37:
-#line 738 "../SqlParser.ypp" /* yacc.c:1661  */
-    {
-    (yyval.data_type_) = new quickstep::ParseDataType(quickstep::TypeFactory::GetType(quickstep::kFloat));
-  }
-#line 3407 "SqlParser_gen.cpp" /* yacc.c:1661  */
-    break;
-
-  case 38:
-#line 741 "../SqlParser.ypp" /* yacc.c:1661  */
-    {
-    (yyval.data_type_) = new quickstep::ParseDataType(quickstep::TypeFactory::GetType(quickstep::kInt));
-  }
-#line 3415 "SqlParser_gen.cpp" /* yacc.c:1661  */
-    break;
-
-  case 39:
-#line 744 "../SqlParser.ypp" /* yacc.c:1661  */
-    {
-    (yyval.data_type_) = new quickstep::ParseDataType(quickstep::TypeFactory::GetType(quickstep::kInt));
-  }
-#line 3423 "SqlParser_gen.cpp" /* yacc.c:1661  */
-    break;
-
-  case 40:
-#line 747 "../SqlParser.ypp" /* yacc.c:1661  */
-    {
-    (yyval.data_type_) = new quickstep::ParseDataType(quickstep::TypeFactory::GetType(quickstep::kLong));
-  }
-#line 3431 "SqlParser_gen.cpp" /* yacc.c:1661  */
-    break;
-
-  case 41:
-#line 750 "../SqlParser.ypp" /* yacc.c:1661  */
-    {
-    (yyval.data_type_) = new quickstep::ParseDataType(quickstep::TypeFactory::GetType(quickstep::kLong));
-  }
-#line 3439 "SqlParser_gen.cpp" /* yacc.c:1661  */
-    break;
-
-  case 42:
-#line 753 "../SqlParser.ypp" /* yacc.c:1661  */
->>>>>>> 5b75e8ec
+#line 774 "../SqlParser.ypp" /* yacc.c:1646  */
     {
     /**
      * NOTE(chasseur): This pattern exhibits a shift/reduce conflict with the
@@ -5199,51 +3528,27 @@
         "or YEARMONTH INTERVAL");
     YYERROR;
   }
-<<<<<<< HEAD
-#line 3476 "SqlParser_gen.cpp" /* yacc.c:1646  */
+#line 3532 "SqlParser_gen.cpp" /* yacc.c:1646  */
     break;
 
   case 43:
-#line 778 "../SqlParser.ypp" /* yacc.c:1646  */
+#line 786 "../SqlParser.ypp" /* yacc.c:1646  */
     {
     (yyval.data_type_) = new quickstep::ParseDataType(quickstep::TypeFactory::GetType(quickstep::kDatetimeInterval));
   }
-#line 3484 "SqlParser_gen.cpp" /* yacc.c:1646  */
+#line 3540 "SqlParser_gen.cpp" /* yacc.c:1646  */
     break;
 
   case 44:
-#line 781 "../SqlParser.ypp" /* yacc.c:1646  */
+#line 789 "../SqlParser.ypp" /* yacc.c:1646  */
     {
     (yyval.data_type_) = new quickstep::ParseDataType(quickstep::TypeFactory::GetType(quickstep::kYearMonthInterval));
   }
-#line 3492 "SqlParser_gen.cpp" /* yacc.c:1646  */
+#line 3548 "SqlParser_gen.cpp" /* yacc.c:1646  */
     break;
 
   case 45:
-#line 784 "../SqlParser.ypp" /* yacc.c:1646  */
-=======
-#line 3456 "SqlParser_gen.cpp" /* yacc.c:1661  */
-    break;
-
-  case 43:
-#line 765 "../SqlParser.ypp" /* yacc.c:1661  */
-    {
-    (yyval.data_type_) = new quickstep::ParseDataType(quickstep::TypeFactory::GetType(quickstep::kDatetimeInterval));
-  }
-#line 3464 "SqlParser_gen.cpp" /* yacc.c:1661  */
-    break;
-
-  case 44:
-#line 768 "../SqlParser.ypp" /* yacc.c:1661  */
-    {
-    (yyval.data_type_) = new quickstep::ParseDataType(quickstep::TypeFactory::GetType(quickstep::kYearMonthInterval));
-  }
-#line 3472 "SqlParser_gen.cpp" /* yacc.c:1661  */
-    break;
-
-  case 45:
-#line 771 "../SqlParser.ypp" /* yacc.c:1661  */
->>>>>>> 5b75e8ec
+#line 792 "../SqlParser.ypp" /* yacc.c:1646  */
     {
     if ((yyvsp[-1].numeric_literal_value_)->float_like()) {
       delete (yyvsp[-1].numeric_literal_value_);
@@ -5262,19 +3567,11 @@
       }
     }
   }
-<<<<<<< HEAD
-#line 3515 "SqlParser_gen.cpp" /* yacc.c:1646  */
+#line 3571 "SqlParser_gen.cpp" /* yacc.c:1646  */
     break;
 
   case 46:
-#line 802 "../SqlParser.ypp" /* yacc.c:1646  */
-=======
-#line 3495 "SqlParser_gen.cpp" /* yacc.c:1661  */
-    break;
-
-  case 46:
-#line 789 "../SqlParser.ypp" /* yacc.c:1661  */
->>>>>>> 5b75e8ec
+#line 810 "../SqlParser.ypp" /* yacc.c:1646  */
     {
     if ((yyvsp[-1].numeric_literal_value_)->float_like()) {
       delete (yyvsp[-1].numeric_literal_value_);
@@ -5293,125 +3590,69 @@
       }
     }
   }
-<<<<<<< HEAD
-#line 3538 "SqlParser_gen.cpp" /* yacc.c:1646  */
+#line 3594 "SqlParser_gen.cpp" /* yacc.c:1646  */
     break;
 
   case 47:
-#line 822 "../SqlParser.ypp" /* yacc.c:1646  */
+#line 830 "../SqlParser.ypp" /* yacc.c:1646  */
     {
     (yyval.column_constraint_) = new quickstep::ParseColumnConstraintNull((yylsp[0]).first_line, (yylsp[0]).first_column);
   }
-#line 3546 "SqlParser_gen.cpp" /* yacc.c:1646  */
+#line 3602 "SqlParser_gen.cpp" /* yacc.c:1646  */
     break;
 
   case 48:
-#line 825 "../SqlParser.ypp" /* yacc.c:1646  */
+#line 833 "../SqlParser.ypp" /* yacc.c:1646  */
     {
     (yyval.column_constraint_) = new quickstep::ParseColumnConstraintNotNull((yylsp[-1]).first_line, (yylsp[-1]).first_column);
   }
-#line 3554 "SqlParser_gen.cpp" /* yacc.c:1646  */
+#line 3610 "SqlParser_gen.cpp" /* yacc.c:1646  */
     break;
 
   case 49:
-#line 828 "../SqlParser.ypp" /* yacc.c:1646  */
-=======
-#line 3518 "SqlParser_gen.cpp" /* yacc.c:1661  */
-    break;
-
-  case 47:
-#line 809 "../SqlParser.ypp" /* yacc.c:1661  */
-    {
-    (yyval.column_constraint_) = new quickstep::ParseColumnConstraintNull((yylsp[0]).first_line, (yylsp[0]).first_column);
-  }
-#line 3526 "SqlParser_gen.cpp" /* yacc.c:1661  */
-    break;
-
-  case 48:
-#line 812 "../SqlParser.ypp" /* yacc.c:1661  */
-    {
-    (yyval.column_constraint_) = new quickstep::ParseColumnConstraintNotNull((yylsp[-1]).first_line, (yylsp[-1]).first_column);
-  }
-#line 3534 "SqlParser_gen.cpp" /* yacc.c:1661  */
-    break;
-
-  case 49:
-#line 815 "../SqlParser.ypp" /* yacc.c:1661  */
->>>>>>> 5b75e8ec
+#line 836 "../SqlParser.ypp" /* yacc.c:1646  */
     {
     (yyval.column_constraint_) = nullptr;
     NotSupported(&(yylsp[0]), yyscanner, "Column Constraints (UNIQUE)");
     YYERROR;
   }
-<<<<<<< HEAD
-#line 3564 "SqlParser_gen.cpp" /* yacc.c:1646  */
+#line 3620 "SqlParser_gen.cpp" /* yacc.c:1646  */
     break;
 
   case 50:
-#line 833 "../SqlParser.ypp" /* yacc.c:1646  */
-=======
-#line 3544 "SqlParser_gen.cpp" /* yacc.c:1661  */
-    break;
-
-  case 50:
-#line 820 "../SqlParser.ypp" /* yacc.c:1661  */
->>>>>>> 5b75e8ec
+#line 841 "../SqlParser.ypp" /* yacc.c:1646  */
     {
     (yyval.column_constraint_) = nullptr;
     NotSupported(&(yylsp[-1]), yyscanner, "Column Constraints (PRIMARY KEY)");
     YYERROR;
   }
-<<<<<<< HEAD
-#line 3574 "SqlParser_gen.cpp" /* yacc.c:1646  */
+#line 3630 "SqlParser_gen.cpp" /* yacc.c:1646  */
     break;
 
   case 51:
-#line 838 "../SqlParser.ypp" /* yacc.c:1646  */
-=======
-#line 3554 "SqlParser_gen.cpp" /* yacc.c:1661  */
-    break;
-
-  case 51:
-#line 825 "../SqlParser.ypp" /* yacc.c:1661  */
->>>>>>> 5b75e8ec
+#line 846 "../SqlParser.ypp" /* yacc.c:1646  */
     {
     (yyval.column_constraint_) = nullptr;
     delete (yyvsp[0].literal_value_);
     NotSupported(&(yylsp[-1]), yyscanner, "Column Constraints (DEFAULT)");
     YYERROR;
   }
-<<<<<<< HEAD
-#line 3585 "SqlParser_gen.cpp" /* yacc.c:1646  */
+#line 3641 "SqlParser_gen.cpp" /* yacc.c:1646  */
     break;
 
   case 52:
-#line 844 "../SqlParser.ypp" /* yacc.c:1646  */
-=======
-#line 3565 "SqlParser_gen.cpp" /* yacc.c:1661  */
-    break;
-
-  case 52:
-#line 831 "../SqlParser.ypp" /* yacc.c:1661  */
->>>>>>> 5b75e8ec
+#line 852 "../SqlParser.ypp" /* yacc.c:1646  */
     {
     (yyval.column_constraint_) = nullptr;
     delete (yyvsp[-1].predicate_);
     NotSupported(&(yylsp[-3]), yyscanner, "Column Constraints (CHECK)");
     YYERROR;
   }
-<<<<<<< HEAD
-#line 3596 "SqlParser_gen.cpp" /* yacc.c:1646  */
+#line 3652 "SqlParser_gen.cpp" /* yacc.c:1646  */
     break;
 
   case 53:
-#line 850 "../SqlParser.ypp" /* yacc.c:1646  */
-=======
-#line 3576 "SqlParser_gen.cpp" /* yacc.c:1661  */
-    break;
-
-  case 53:
-#line 837 "../SqlParser.ypp" /* yacc.c:1661  */
->>>>>>> 5b75e8ec
+#line 858 "../SqlParser.ypp" /* yacc.c:1646  */
     {
     (yyval.column_constraint_) = nullptr;
     delete (yyvsp[-3].string_value_);
@@ -5419,121 +3660,65 @@
     NotSupported(&(yylsp[-4]), yyscanner, "Foreign Keys");
     YYERROR;
   }
-<<<<<<< HEAD
-#line 3608 "SqlParser_gen.cpp" /* yacc.c:1646  */
+#line 3664 "SqlParser_gen.cpp" /* yacc.c:1646  */
     break;
 
   case 54:
-#line 859 "../SqlParser.ypp" /* yacc.c:1646  */
-=======
-#line 3588 "SqlParser_gen.cpp" /* yacc.c:1661  */
-    break;
-
-  case 54:
-#line 846 "../SqlParser.ypp" /* yacc.c:1661  */
->>>>>>> 5b75e8ec
+#line 867 "../SqlParser.ypp" /* yacc.c:1646  */
     {
     (yyval.column_constraint_list_) = (yyvsp[-1].column_constraint_list_);
     (yyval.column_constraint_list_)->push_back((yyvsp[0].column_constraint_));
   }
-<<<<<<< HEAD
-#line 3617 "SqlParser_gen.cpp" /* yacc.c:1646  */
+#line 3673 "SqlParser_gen.cpp" /* yacc.c:1646  */
     break;
 
   case 55:
-#line 863 "../SqlParser.ypp" /* yacc.c:1646  */
-=======
-#line 3597 "SqlParser_gen.cpp" /* yacc.c:1661  */
-    break;
-
-  case 55:
-#line 850 "../SqlParser.ypp" /* yacc.c:1661  */
->>>>>>> 5b75e8ec
+#line 871 "../SqlParser.ypp" /* yacc.c:1646  */
     {
     (yyval.column_constraint_list_) = new quickstep::PtrList<quickstep::ParseColumnConstraint>();
     (yyval.column_constraint_list_)->push_back((yyvsp[0].column_constraint_));
   }
-<<<<<<< HEAD
-#line 3626 "SqlParser_gen.cpp" /* yacc.c:1646  */
+#line 3682 "SqlParser_gen.cpp" /* yacc.c:1646  */
     break;
 
   case 56:
-#line 869 "../SqlParser.ypp" /* yacc.c:1646  */
+#line 877 "../SqlParser.ypp" /* yacc.c:1646  */
     {
     (yyval.column_constraint_list_) = nullptr;
   }
-#line 3634 "SqlParser_gen.cpp" /* yacc.c:1646  */
+#line 3690 "SqlParser_gen.cpp" /* yacc.c:1646  */
     break;
 
   case 57:
-#line 872 "../SqlParser.ypp" /* yacc.c:1646  */
+#line 880 "../SqlParser.ypp" /* yacc.c:1646  */
     {
     (yyval.column_constraint_list_) = (yyvsp[0].column_constraint_list_);
   }
-#line 3642 "SqlParser_gen.cpp" /* yacc.c:1646  */
+#line 3698 "SqlParser_gen.cpp" /* yacc.c:1646  */
     break;
 
   case 58:
-#line 877 "../SqlParser.ypp" /* yacc.c:1646  */
-=======
-#line 3606 "SqlParser_gen.cpp" /* yacc.c:1661  */
-    break;
-
-  case 56:
-#line 856 "../SqlParser.ypp" /* yacc.c:1661  */
-    {
-    (yyval.column_constraint_list_) = nullptr;
-  }
-#line 3614 "SqlParser_gen.cpp" /* yacc.c:1661  */
-    break;
-
-  case 57:
-#line 859 "../SqlParser.ypp" /* yacc.c:1661  */
-    {
-    (yyval.column_constraint_list_) = (yyvsp[0].column_constraint_list_);
-  }
-#line 3622 "SqlParser_gen.cpp" /* yacc.c:1661  */
-    break;
-
-  case 58:
-#line 864 "../SqlParser.ypp" /* yacc.c:1661  */
->>>>>>> 5b75e8ec
+#line 885 "../SqlParser.ypp" /* yacc.c:1646  */
     {
     delete (yyvsp[-1].string_list_);
     NotSupported(&(yylsp[-3]), yyscanner, "Table Constraints (UNIQUE)");
     YYERROR;
   }
-<<<<<<< HEAD
-#line 3652 "SqlParser_gen.cpp" /* yacc.c:1646  */
+#line 3708 "SqlParser_gen.cpp" /* yacc.c:1646  */
     break;
 
   case 59:
-#line 882 "../SqlParser.ypp" /* yacc.c:1646  */
-=======
-#line 3632 "SqlParser_gen.cpp" /* yacc.c:1661  */
-    break;
-
-  case 59:
-#line 869 "../SqlParser.ypp" /* yacc.c:1661  */
->>>>>>> 5b75e8ec
+#line 890 "../SqlParser.ypp" /* yacc.c:1646  */
     {
     delete (yyvsp[-1].string_list_);
     NotSupported(&(yylsp[-4]), yyscanner, "Table Constraints (PRIMARY KEY)");
     YYERROR;
   }
-<<<<<<< HEAD
-#line 3662 "SqlParser_gen.cpp" /* yacc.c:1646  */
+#line 3718 "SqlParser_gen.cpp" /* yacc.c:1646  */
     break;
 
   case 60:
-#line 887 "../SqlParser.ypp" /* yacc.c:1646  */
-=======
-#line 3642 "SqlParser_gen.cpp" /* yacc.c:1661  */
-    break;
-
-  case 60:
-#line 874 "../SqlParser.ypp" /* yacc.c:1661  */
->>>>>>> 5b75e8ec
+#line 895 "../SqlParser.ypp" /* yacc.c:1646  */
     {
     delete (yyvsp[-6].string_list_);
     delete (yyvsp[-3].string_value_);
@@ -5541,183 +3726,95 @@
     NotSupported(&(yylsp[-9]), yyscanner, "Table Constraints (FOREIGN KEY)");
     YYERROR;
   }
-<<<<<<< HEAD
-#line 3674 "SqlParser_gen.cpp" /* yacc.c:1646  */
+#line 3730 "SqlParser_gen.cpp" /* yacc.c:1646  */
     break;
 
   case 61:
-#line 894 "../SqlParser.ypp" /* yacc.c:1646  */
-=======
-#line 3654 "SqlParser_gen.cpp" /* yacc.c:1661  */
-    break;
-
-  case 61:
-#line 881 "../SqlParser.ypp" /* yacc.c:1661  */
->>>>>>> 5b75e8ec
+#line 902 "../SqlParser.ypp" /* yacc.c:1646  */
     {
     delete (yyvsp[-1].predicate_);
     NotSupported(&(yylsp[-3]), yyscanner, "Table Constraints (CHECK)");
     YYERROR;
   }
-<<<<<<< HEAD
-#line 3684 "SqlParser_gen.cpp" /* yacc.c:1646  */
+#line 3740 "SqlParser_gen.cpp" /* yacc.c:1646  */
     break;
 
   case 62:
-#line 901 "../SqlParser.ypp" /* yacc.c:1646  */
-=======
-#line 3664 "SqlParser_gen.cpp" /* yacc.c:1661  */
-    break;
-
-  case 62:
-#line 888 "../SqlParser.ypp" /* yacc.c:1661  */
->>>>>>> 5b75e8ec
+#line 909 "../SqlParser.ypp" /* yacc.c:1646  */
     {
     NotSupported(&(yylsp[-2]), yyscanner, "Table Constraints");
     YYERROR;
   }
-<<<<<<< HEAD
-#line 3693 "SqlParser_gen.cpp" /* yacc.c:1646  */
+#line 3749 "SqlParser_gen.cpp" /* yacc.c:1646  */
     break;
 
   case 63:
-#line 905 "../SqlParser.ypp" /* yacc.c:1646  */
-=======
-#line 3673 "SqlParser_gen.cpp" /* yacc.c:1661  */
-    break;
-
-  case 63:
-#line 892 "../SqlParser.ypp" /* yacc.c:1661  */
->>>>>>> 5b75e8ec
+#line 913 "../SqlParser.ypp" /* yacc.c:1646  */
     {
     NotSupported(&(yylsp[0]), yyscanner, "Table Constraints");
     YYERROR;
   }
-<<<<<<< HEAD
-#line 3702 "SqlParser_gen.cpp" /* yacc.c:1646  */
+#line 3758 "SqlParser_gen.cpp" /* yacc.c:1646  */
     break;
 
   case 64:
-#line 911 "../SqlParser.ypp" /* yacc.c:1646  */
+#line 919 "../SqlParser.ypp" /* yacc.c:1646  */
     {
     /* $$ = nullptr; */
   }
-#line 3710 "SqlParser_gen.cpp" /* yacc.c:1646  */
+#line 3766 "SqlParser_gen.cpp" /* yacc.c:1646  */
     break;
 
   case 65:
-#line 914 "../SqlParser.ypp" /* yacc.c:1646  */
+#line 922 "../SqlParser.ypp" /* yacc.c:1646  */
     {
     /* $$ = $1; */
   }
-#line 3718 "SqlParser_gen.cpp" /* yacc.c:1646  */
+#line 3774 "SqlParser_gen.cpp" /* yacc.c:1646  */
     break;
 
   case 66:
-#line 919 "../SqlParser.ypp" /* yacc.c:1646  */
+#line 927 "../SqlParser.ypp" /* yacc.c:1646  */
     {
     (yyval.attribute_list_) = nullptr;
   }
-#line 3726 "SqlParser_gen.cpp" /* yacc.c:1646  */
+#line 3782 "SqlParser_gen.cpp" /* yacc.c:1646  */
     break;
 
   case 67:
-#line 922 "../SqlParser.ypp" /* yacc.c:1646  */
+#line 930 "../SqlParser.ypp" /* yacc.c:1646  */
     {
     (yyval.attribute_list_) = (yyvsp[-1].attribute_list_);
   }
-#line 3734 "SqlParser_gen.cpp" /* yacc.c:1646  */
+#line 3790 "SqlParser_gen.cpp" /* yacc.c:1646  */
     break;
 
   case 68:
-#line 927 "../SqlParser.ypp" /* yacc.c:1646  */
+#line 935 "../SqlParser.ypp" /* yacc.c:1646  */
     {
     (yyval.block_properties_) = nullptr;
   }
-#line 3742 "SqlParser_gen.cpp" /* yacc.c:1646  */
+#line 3798 "SqlParser_gen.cpp" /* yacc.c:1646  */
     break;
 
   case 69:
-#line 930 "../SqlParser.ypp" /* yacc.c:1646  */
+#line 938 "../SqlParser.ypp" /* yacc.c:1646  */
     {
     (yyval.block_properties_) = new quickstep::ParseBlockProperties((yylsp[-3]).first_line, (yylsp[-3]).first_column, (yyvsp[-1].key_value_list_));
   }
-#line 3750 "SqlParser_gen.cpp" /* yacc.c:1646  */
+#line 3806 "SqlParser_gen.cpp" /* yacc.c:1646  */
     break;
 
   case 70:
-#line 935 "../SqlParser.ypp" /* yacc.c:1646  */
+#line 943 "../SqlParser.ypp" /* yacc.c:1646  */
     {
     (yyval.partition_clause_) = nullptr;
   }
-#line 3758 "SqlParser_gen.cpp" /* yacc.c:1646  */
+#line 3814 "SqlParser_gen.cpp" /* yacc.c:1646  */
     break;
 
   case 71:
-#line 938 "../SqlParser.ypp" /* yacc.c:1646  */
-=======
-#line 3682 "SqlParser_gen.cpp" /* yacc.c:1661  */
-    break;
-
-  case 64:
-#line 898 "../SqlParser.ypp" /* yacc.c:1661  */
-    {
-    /* $$ = nullptr; */
-  }
-#line 3690 "SqlParser_gen.cpp" /* yacc.c:1661  */
-    break;
-
-  case 65:
-#line 901 "../SqlParser.ypp" /* yacc.c:1661  */
-    {
-    /* $$ = $1; */
-  }
-#line 3698 "SqlParser_gen.cpp" /* yacc.c:1661  */
-    break;
-
-  case 66:
-#line 906 "../SqlParser.ypp" /* yacc.c:1661  */
-    {
-    (yyval.attribute_list_) = nullptr;
-  }
-#line 3706 "SqlParser_gen.cpp" /* yacc.c:1661  */
-    break;
-
-  case 67:
-#line 909 "../SqlParser.ypp" /* yacc.c:1661  */
-    {
-    (yyval.attribute_list_) = (yyvsp[-1].attribute_list_);
-  }
-#line 3714 "SqlParser_gen.cpp" /* yacc.c:1661  */
-    break;
-
-  case 68:
-#line 914 "../SqlParser.ypp" /* yacc.c:1661  */
-    {
-    (yyval.block_properties_) = nullptr;
-  }
-#line 3722 "SqlParser_gen.cpp" /* yacc.c:1661  */
-    break;
-
-  case 69:
-#line 917 "../SqlParser.ypp" /* yacc.c:1661  */
-    {
-    (yyval.block_properties_) = new quickstep::ParseBlockProperties((yylsp[-3]).first_line, (yylsp[-3]).first_column, (yyvsp[-1].key_value_list_));
-  }
-#line 3730 "SqlParser_gen.cpp" /* yacc.c:1661  */
-    break;
-
-  case 70:
-#line 922 "../SqlParser.ypp" /* yacc.c:1661  */
-    {
-    (yyval.partition_clause_) = nullptr;
-  }
-#line 3738 "SqlParser_gen.cpp" /* yacc.c:1661  */
-    break;
-
-  case 71:
-#line 925 "../SqlParser.ypp" /* yacc.c:1661  */
->>>>>>> 5b75e8ec
+#line 946 "../SqlParser.ypp" /* yacc.c:1646  */
     {
     if ((yyvsp[0].numeric_literal_value_)->float_like()) {
       delete (yyvsp[0].numeric_literal_value_);
@@ -5735,185 +3832,97 @@
       }
     }
   }
-<<<<<<< HEAD
-#line 3780 "SqlParser_gen.cpp" /* yacc.c:1646  */
+#line 3836 "SqlParser_gen.cpp" /* yacc.c:1646  */
     break;
 
   case 72:
-#line 957 "../SqlParser.ypp" /* yacc.c:1646  */
-=======
-#line 3760 "SqlParser_gen.cpp" /* yacc.c:1661  */
-    break;
-
-  case 72:
-#line 944 "../SqlParser.ypp" /* yacc.c:1661  */
->>>>>>> 5b75e8ec
+#line 965 "../SqlParser.ypp" /* yacc.c:1646  */
     {
     (yyval.string_value_) = new quickstep::ParseString((yylsp[0]).first_line, (yylsp[0]).first_column,
            std::to_string(quickstep::PartitionSchemeHeader::PartitionType::kHash));
   }
-<<<<<<< HEAD
-#line 3789 "SqlParser_gen.cpp" /* yacc.c:1646  */
+#line 3845 "SqlParser_gen.cpp" /* yacc.c:1646  */
     break;
 
   case 73:
-#line 961 "../SqlParser.ypp" /* yacc.c:1646  */
-=======
-#line 3769 "SqlParser_gen.cpp" /* yacc.c:1661  */
-    break;
-
-  case 73:
-#line 948 "../SqlParser.ypp" /* yacc.c:1661  */
->>>>>>> 5b75e8ec
+#line 969 "../SqlParser.ypp" /* yacc.c:1646  */
     {
     (yyval.string_value_) = new quickstep::ParseString((yylsp[0]).first_line, (yylsp[0]).first_column,
            std::to_string(quickstep::PartitionSchemeHeader::PartitionType::kRange));
   }
-<<<<<<< HEAD
-#line 3798 "SqlParser_gen.cpp" /* yacc.c:1646  */
+#line 3854 "SqlParser_gen.cpp" /* yacc.c:1646  */
     break;
 
   case 74:
-#line 967 "../SqlParser.ypp" /* yacc.c:1646  */
-=======
-#line 3778 "SqlParser_gen.cpp" /* yacc.c:1661  */
-    break;
-
-  case 74:
-#line 954 "../SqlParser.ypp" /* yacc.c:1661  */
->>>>>>> 5b75e8ec
+#line 975 "../SqlParser.ypp" /* yacc.c:1646  */
     {
     (yyval.key_value_list_) = new quickstep::PtrList<quickstep::ParseKeyValue>();
     (yyval.key_value_list_)->push_back((yyvsp[0].key_value_));
   }
-<<<<<<< HEAD
-#line 3807 "SqlParser_gen.cpp" /* yacc.c:1646  */
+#line 3863 "SqlParser_gen.cpp" /* yacc.c:1646  */
     break;
 
   case 75:
-#line 971 "../SqlParser.ypp" /* yacc.c:1646  */
-=======
-#line 3787 "SqlParser_gen.cpp" /* yacc.c:1661  */
-    break;
-
-  case 75:
-#line 958 "../SqlParser.ypp" /* yacc.c:1661  */
->>>>>>> 5b75e8ec
+#line 979 "../SqlParser.ypp" /* yacc.c:1646  */
     {
     (yyval.key_value_list_) = (yyvsp[-2].key_value_list_);
     (yyval.key_value_list_)->push_back((yyvsp[0].key_value_));
   }
-<<<<<<< HEAD
-#line 3816 "SqlParser_gen.cpp" /* yacc.c:1646  */
+#line 3872 "SqlParser_gen.cpp" /* yacc.c:1646  */
     break;
 
   case 76:
-#line 977 "../SqlParser.ypp" /* yacc.c:1646  */
+#line 985 "../SqlParser.ypp" /* yacc.c:1646  */
     {
     (yyval.key_value_) = (yyvsp[0].key_string_value_);
   }
-#line 3824 "SqlParser_gen.cpp" /* yacc.c:1646  */
+#line 3880 "SqlParser_gen.cpp" /* yacc.c:1646  */
     break;
 
   case 77:
-#line 980 "../SqlParser.ypp" /* yacc.c:1646  */
+#line 988 "../SqlParser.ypp" /* yacc.c:1646  */
     {
     (yyval.key_value_) = (yyvsp[0].key_string_list_);
   }
-#line 3832 "SqlParser_gen.cpp" /* yacc.c:1646  */
+#line 3888 "SqlParser_gen.cpp" /* yacc.c:1646  */
     break;
 
   case 78:
-#line 983 "../SqlParser.ypp" /* yacc.c:1646  */
+#line 991 "../SqlParser.ypp" /* yacc.c:1646  */
     {
     (yyval.key_value_) = (yyvsp[0].key_integer_value_);
   }
-#line 3840 "SqlParser_gen.cpp" /* yacc.c:1646  */
+#line 3896 "SqlParser_gen.cpp" /* yacc.c:1646  */
     break;
 
   case 79:
-#line 988 "../SqlParser.ypp" /* yacc.c:1646  */
+#line 996 "../SqlParser.ypp" /* yacc.c:1646  */
     {
     (yyval.key_string_value_) = new quickstep::ParseKeyStringValue((yylsp[-1]).first_line, (yylsp[-1]).first_column, (yyvsp[-1].string_value_), (yyvsp[0].string_value_));
   }
-#line 3848 "SqlParser_gen.cpp" /* yacc.c:1646  */
+#line 3904 "SqlParser_gen.cpp" /* yacc.c:1646  */
     break;
 
   case 80:
-#line 991 "../SqlParser.ypp" /* yacc.c:1646  */
-=======
-#line 3796 "SqlParser_gen.cpp" /* yacc.c:1661  */
-    break;
-
-  case 76:
-#line 964 "../SqlParser.ypp" /* yacc.c:1661  */
-    {
-    (yyval.key_value_) = (yyvsp[0].key_string_value_);
-  }
-#line 3804 "SqlParser_gen.cpp" /* yacc.c:1661  */
-    break;
-
-  case 77:
-#line 967 "../SqlParser.ypp" /* yacc.c:1661  */
-    {
-    (yyval.key_value_) = (yyvsp[0].key_string_list_);
-  }
-#line 3812 "SqlParser_gen.cpp" /* yacc.c:1661  */
-    break;
-
-  case 78:
-#line 970 "../SqlParser.ypp" /* yacc.c:1661  */
-    {
-    (yyval.key_value_) = (yyvsp[0].key_integer_value_);
-  }
-#line 3820 "SqlParser_gen.cpp" /* yacc.c:1661  */
-    break;
-
-  case 79:
-#line 975 "../SqlParser.ypp" /* yacc.c:1661  */
-    {
-    (yyval.key_string_value_) = new quickstep::ParseKeyStringValue((yylsp[-1]).first_line, (yylsp[-1]).first_column, (yyvsp[-1].string_value_), (yyvsp[0].string_value_));
-  }
-#line 3828 "SqlParser_gen.cpp" /* yacc.c:1661  */
-    break;
-
-  case 80:
-#line 978 "../SqlParser.ypp" /* yacc.c:1661  */
->>>>>>> 5b75e8ec
+#line 999 "../SqlParser.ypp" /* yacc.c:1646  */
     {
     // This is a special case to handle the COMPRESS ALL option of the BLOCK PROPERTIES.
     (yyval.key_string_value_) = new quickstep::ParseKeyStringValue((yylsp[-1]).first_line, (yylsp[-1]).first_column, (yyvsp[-1].string_value_),
         new quickstep::ParseString((yylsp[0]).first_line, (yylsp[0]).first_column, "ALL"));
   }
-<<<<<<< HEAD
-#line 3858 "SqlParser_gen.cpp" /* yacc.c:1646  */
+#line 3914 "SqlParser_gen.cpp" /* yacc.c:1646  */
     break;
 
   case 81:
-#line 998 "../SqlParser.ypp" /* yacc.c:1646  */
+#line 1006 "../SqlParser.ypp" /* yacc.c:1646  */
     {
     (yyval.key_string_list_) = new quickstep::ParseKeyStringList((yylsp[-3]).first_line, (yylsp[-3]).first_column, (yyvsp[-3].string_value_), (yyvsp[-1].string_list_));
   }
-#line 3866 "SqlParser_gen.cpp" /* yacc.c:1646  */
+#line 3922 "SqlParser_gen.cpp" /* yacc.c:1646  */
     break;
 
   case 82:
-#line 1003 "../SqlParser.ypp" /* yacc.c:1646  */
-=======
-#line 3838 "SqlParser_gen.cpp" /* yacc.c:1661  */
-    break;
-
-  case 81:
-#line 985 "../SqlParser.ypp" /* yacc.c:1661  */
-    {
-    (yyval.key_string_list_) = new quickstep::ParseKeyStringList((yylsp[-3]).first_line, (yylsp[-3]).first_column, (yyvsp[-3].string_value_), (yyvsp[-1].string_list_));
-  }
-#line 3846 "SqlParser_gen.cpp" /* yacc.c:1661  */
-    break;
-
-  case 82:
-#line 990 "../SqlParser.ypp" /* yacc.c:1661  */
->>>>>>> 5b75e8ec
+#line 1011 "../SqlParser.ypp" /* yacc.c:1646  */
     {
     if ((yyvsp[0].numeric_literal_value_)->float_like()) {
       delete (yyvsp[0].numeric_literal_value_);
@@ -5923,120 +3932,64 @@
     }
     (yyval.key_integer_value_) = new quickstep::ParseKeyIntegerValue((yylsp[-1]).first_line, (yylsp[-1]).first_column, (yyvsp[-1].string_value_), (yyvsp[0].numeric_literal_value_));
   }
-<<<<<<< HEAD
-#line 3880 "SqlParser_gen.cpp" /* yacc.c:1646  */
+#line 3936 "SqlParser_gen.cpp" /* yacc.c:1646  */
     break;
 
   case 83:
-#line 1014 "../SqlParser.ypp" /* yacc.c:1646  */
-=======
-#line 3860 "SqlParser_gen.cpp" /* yacc.c:1661  */
-    break;
-
-  case 83:
-#line 1001 "../SqlParser.ypp" /* yacc.c:1661  */
->>>>>>> 5b75e8ec
+#line 1022 "../SqlParser.ypp" /* yacc.c:1646  */
     {
     // Defaults to BitWeavingV, but IndexProperties can change this to H.
     (yyval.string_value_) = new quickstep::ParseString((yylsp[0]).first_line, (yylsp[0]).first_column,
            std::to_string(quickstep::IndexSubBlockType::kBitWeavingV));
   }
-<<<<<<< HEAD
-#line 3890 "SqlParser_gen.cpp" /* yacc.c:1646  */
+#line 3946 "SqlParser_gen.cpp" /* yacc.c:1646  */
     break;
 
   case 84:
-#line 1019 "../SqlParser.ypp" /* yacc.c:1646  */
-=======
-#line 3870 "SqlParser_gen.cpp" /* yacc.c:1661  */
-    break;
-
-  case 84:
-#line 1006 "../SqlParser.ypp" /* yacc.c:1661  */
->>>>>>> 5b75e8ec
+#line 1027 "../SqlParser.ypp" /* yacc.c:1646  */
     {
     (yyval.string_value_) = new quickstep::ParseString((yylsp[0]).first_line, (yylsp[0]).first_column,
            std::to_string(quickstep::IndexSubBlockType::kBloomFilter));
   }
-<<<<<<< HEAD
-#line 3899 "SqlParser_gen.cpp" /* yacc.c:1646  */
+#line 3955 "SqlParser_gen.cpp" /* yacc.c:1646  */
     break;
 
   case 85:
-#line 1023 "../SqlParser.ypp" /* yacc.c:1646  */
-=======
-#line 3879 "SqlParser_gen.cpp" /* yacc.c:1661  */
-    break;
-
-  case 85:
-#line 1010 "../SqlParser.ypp" /* yacc.c:1661  */
->>>>>>> 5b75e8ec
+#line 1031 "../SqlParser.ypp" /* yacc.c:1646  */
     {
     (yyval.string_value_) = new quickstep::ParseString((yylsp[0]).first_line, (yylsp[0]).first_column,
            std::to_string(quickstep::IndexSubBlockType::kCSBTree));
   }
-<<<<<<< HEAD
-#line 3908 "SqlParser_gen.cpp" /* yacc.c:1646  */
+#line 3964 "SqlParser_gen.cpp" /* yacc.c:1646  */
     break;
 
   case 86:
-#line 1027 "../SqlParser.ypp" /* yacc.c:1646  */
-=======
-#line 3888 "SqlParser_gen.cpp" /* yacc.c:1661  */
-    break;
-
-  case 86:
-#line 1014 "../SqlParser.ypp" /* yacc.c:1661  */
->>>>>>> 5b75e8ec
+#line 1035 "../SqlParser.ypp" /* yacc.c:1646  */
     {
     (yyval.string_value_) = new quickstep::ParseString((yylsp[0]).first_line, (yylsp[0]).first_column,
            std::to_string(quickstep::IndexSubBlockType::kSMA));
   }
-<<<<<<< HEAD
-#line 3917 "SqlParser_gen.cpp" /* yacc.c:1646  */
+#line 3973 "SqlParser_gen.cpp" /* yacc.c:1646  */
     break;
 
   case 87:
-#line 1033 "../SqlParser.ypp" /* yacc.c:1646  */
+#line 1041 "../SqlParser.ypp" /* yacc.c:1646  */
     {
     (yyval.key_value_list_) = nullptr;
   }
-#line 3925 "SqlParser_gen.cpp" /* yacc.c:1646  */
+#line 3981 "SqlParser_gen.cpp" /* yacc.c:1646  */
     break;
 
   case 88:
-#line 1036 "../SqlParser.ypp" /* yacc.c:1646  */
+#line 1044 "../SqlParser.ypp" /* yacc.c:1646  */
     {
     (yyval.key_value_list_) = (yyvsp[-1].key_value_list_);
   }
-#line 3933 "SqlParser_gen.cpp" /* yacc.c:1646  */
+#line 3989 "SqlParser_gen.cpp" /* yacc.c:1646  */
     break;
 
   case 89:
-#line 1042 "../SqlParser.ypp" /* yacc.c:1646  */
-=======
-#line 3897 "SqlParser_gen.cpp" /* yacc.c:1661  */
-    break;
-
-  case 87:
-#line 1020 "../SqlParser.ypp" /* yacc.c:1661  */
-    {
-    (yyval.key_value_list_) = nullptr;
-  }
-#line 3905 "SqlParser_gen.cpp" /* yacc.c:1661  */
-    break;
-
-  case 88:
-#line 1023 "../SqlParser.ypp" /* yacc.c:1661  */
-    {
-    (yyval.key_value_list_) = (yyvsp[-1].key_value_list_);
-  }
-#line 3913 "SqlParser_gen.cpp" /* yacc.c:1661  */
-    break;
-
-  case 89:
-#line 1029 "../SqlParser.ypp" /* yacc.c:1661  */
->>>>>>> 5b75e8ec
+#line 1050 "../SqlParser.ypp" /* yacc.c:1646  */
     {
     delete (yyvsp[-7].string_value_);
     delete (yyvsp[-5].string_list_);
@@ -6045,1093 +3998,557 @@
     NotSupported(&(yylsp[-6]), yyscanner, "list of column names in INSERT statement");
     YYERROR;
   }
-<<<<<<< HEAD
-#line 3946 "SqlParser_gen.cpp" /* yacc.c:1646  */
+#line 4002 "SqlParser_gen.cpp" /* yacc.c:1646  */
     break;
 
   case 90:
-#line 1050 "../SqlParser.ypp" /* yacc.c:1646  */
+#line 1058 "../SqlParser.ypp" /* yacc.c:1646  */
     {
     (yyval.insert_statement_) = new quickstep::ParseStatementInsertTuple((yylsp[-6]).first_line, (yylsp[-6]).first_column, (yyvsp[-4].string_value_), (yyvsp[-1].literal_value_list_));
   }
-#line 3954 "SqlParser_gen.cpp" /* yacc.c:1646  */
+#line 4010 "SqlParser_gen.cpp" /* yacc.c:1646  */
     break;
 
   case 91:
-#line 1053 "../SqlParser.ypp" /* yacc.c:1646  */
+#line 1061 "../SqlParser.ypp" /* yacc.c:1646  */
     {
     (yyval.insert_statement_) = new quickstep::ParseStatementInsertSelection((yylsp[-3]).first_line, (yylsp[-2]).first_column, (yyvsp[-1].string_value_), (yyvsp[0].select_query_), nullptr);
   }
-#line 3962 "SqlParser_gen.cpp" /* yacc.c:1646  */
+#line 4018 "SqlParser_gen.cpp" /* yacc.c:1646  */
     break;
 
   case 92:
-#line 1056 "../SqlParser.ypp" /* yacc.c:1646  */
+#line 1064 "../SqlParser.ypp" /* yacc.c:1646  */
     {
     (yyval.insert_statement_) = new quickstep::ParseStatementInsertSelection((yylsp[-4]).first_line, (yylsp[-3]).first_column, (yyvsp[-1].string_value_), (yyvsp[0].select_query_), (yyvsp[-4].with_list_));
   }
-#line 3970 "SqlParser_gen.cpp" /* yacc.c:1646  */
+#line 4026 "SqlParser_gen.cpp" /* yacc.c:1646  */
     break;
 
   case 93:
-#line 1062 "../SqlParser.ypp" /* yacc.c:1646  */
+#line 1070 "../SqlParser.ypp" /* yacc.c:1646  */
     {
     (yyval.copy_from_statement_) = new quickstep::ParseStatementCopyFrom((yylsp[-4]).first_line, (yylsp[-4]).first_column, (yyvsp[-3].string_value_), (yyvsp[-1].string_value_), (yyvsp[0].copy_from_params_));
   }
-#line 3978 "SqlParser_gen.cpp" /* yacc.c:1646  */
+#line 4034 "SqlParser_gen.cpp" /* yacc.c:1646  */
     break;
 
   case 94:
-#line 1067 "../SqlParser.ypp" /* yacc.c:1646  */
+#line 1075 "../SqlParser.ypp" /* yacc.c:1646  */
     {
     (yyval.copy_from_params_) = nullptr;
   }
-#line 3986 "SqlParser_gen.cpp" /* yacc.c:1646  */
+#line 4042 "SqlParser_gen.cpp" /* yacc.c:1646  */
     break;
 
   case 95:
-#line 1070 "../SqlParser.ypp" /* yacc.c:1646  */
+#line 1078 "../SqlParser.ypp" /* yacc.c:1646  */
     {
     (yyval.copy_from_params_) = (yyvsp[-1].copy_from_params_);
   }
-#line 3994 "SqlParser_gen.cpp" /* yacc.c:1646  */
+#line 4050 "SqlParser_gen.cpp" /* yacc.c:1646  */
     break;
 
   case 96:
-#line 1075 "../SqlParser.ypp" /* yacc.c:1646  */
-=======
-#line 3926 "SqlParser_gen.cpp" /* yacc.c:1661  */
-    break;
-
-  case 90:
-#line 1037 "../SqlParser.ypp" /* yacc.c:1661  */
-    {
-    (yyval.insert_statement_) = new quickstep::ParseStatementInsertTuple((yylsp[-6]).first_line, (yylsp[-6]).first_column, (yyvsp[-4].string_value_), (yyvsp[-1].literal_value_list_));
-  }
-#line 3934 "SqlParser_gen.cpp" /* yacc.c:1661  */
-    break;
-
-  case 91:
-#line 1040 "../SqlParser.ypp" /* yacc.c:1661  */
-    {
-    (yyval.insert_statement_) = new quickstep::ParseStatementInsertSelection((yylsp[-3]).first_line, (yylsp[-2]).first_column, (yyvsp[-1].string_value_), (yyvsp[0].select_query_), nullptr);
-  }
-#line 3942 "SqlParser_gen.cpp" /* yacc.c:1661  */
-    break;
-
-  case 92:
-#line 1043 "../SqlParser.ypp" /* yacc.c:1661  */
-    {
-    (yyval.insert_statement_) = new quickstep::ParseStatementInsertSelection((yylsp[-4]).first_line, (yylsp[-3]).first_column, (yyvsp[-1].string_value_), (yyvsp[0].select_query_), (yyvsp[-4].with_list_));
-  }
-#line 3950 "SqlParser_gen.cpp" /* yacc.c:1661  */
-    break;
-
-  case 93:
-#line 1049 "../SqlParser.ypp" /* yacc.c:1661  */
-    {
-    (yyval.copy_from_statement_) = new quickstep::ParseStatementCopyFrom((yylsp[-4]).first_line, (yylsp[-4]).first_column, (yyvsp[-3].string_value_), (yyvsp[-1].string_value_), (yyvsp[0].copy_from_params_));
-  }
-#line 3958 "SqlParser_gen.cpp" /* yacc.c:1661  */
-    break;
-
-  case 94:
-#line 1054 "../SqlParser.ypp" /* yacc.c:1661  */
-    {
-    (yyval.copy_from_params_) = nullptr;
-  }
-#line 3966 "SqlParser_gen.cpp" /* yacc.c:1661  */
-    break;
-
-  case 95:
-#line 1057 "../SqlParser.ypp" /* yacc.c:1661  */
-    {
-    (yyval.copy_from_params_) = (yyvsp[-1].copy_from_params_);
-  }
-#line 3974 "SqlParser_gen.cpp" /* yacc.c:1661  */
-    break;
-
-  case 96:
-#line 1062 "../SqlParser.ypp" /* yacc.c:1661  */
->>>>>>> 5b75e8ec
+#line 1083 "../SqlParser.ypp" /* yacc.c:1646  */
     {
     (yyval.copy_from_params_) = new quickstep::ParseCopyFromParams((yylsp[-1]).first_line, (yylsp[-1]).first_column);
     (yyval.copy_from_params_)->set_delimiter((yyvsp[0].string_value_));
   }
-<<<<<<< HEAD
-#line 4003 "SqlParser_gen.cpp" /* yacc.c:1646  */
+#line 4059 "SqlParser_gen.cpp" /* yacc.c:1646  */
     break;
 
   case 97:
-#line 1079 "../SqlParser.ypp" /* yacc.c:1646  */
-=======
-#line 3983 "SqlParser_gen.cpp" /* yacc.c:1661  */
-    break;
-
-  case 97:
-#line 1066 "../SqlParser.ypp" /* yacc.c:1661  */
->>>>>>> 5b75e8ec
+#line 1087 "../SqlParser.ypp" /* yacc.c:1646  */
     {
     (yyval.copy_from_params_) = new quickstep::ParseCopyFromParams((yylsp[-1]).first_line, (yylsp[-1]).first_column);
     (yyval.copy_from_params_)->escape_strings = (yyvsp[0].boolean_value_);
   }
-<<<<<<< HEAD
-#line 4012 "SqlParser_gen.cpp" /* yacc.c:1646  */
+#line 4068 "SqlParser_gen.cpp" /* yacc.c:1646  */
     break;
 
   case 98:
-#line 1083 "../SqlParser.ypp" /* yacc.c:1646  */
-=======
-#line 3992 "SqlParser_gen.cpp" /* yacc.c:1661  */
-    break;
-
-  case 98:
-#line 1070 "../SqlParser.ypp" /* yacc.c:1661  */
->>>>>>> 5b75e8ec
+#line 1091 "../SqlParser.ypp" /* yacc.c:1646  */
     {
     (yyval.copy_from_params_) = (yyvsp[-3].copy_from_params_);
     (yyval.copy_from_params_)->set_delimiter((yyvsp[0].string_value_));
   }
-<<<<<<< HEAD
-#line 4021 "SqlParser_gen.cpp" /* yacc.c:1646  */
+#line 4077 "SqlParser_gen.cpp" /* yacc.c:1646  */
     break;
 
   case 99:
-#line 1087 "../SqlParser.ypp" /* yacc.c:1646  */
-=======
-#line 4001 "SqlParser_gen.cpp" /* yacc.c:1661  */
-    break;
-
-  case 99:
-#line 1074 "../SqlParser.ypp" /* yacc.c:1661  */
->>>>>>> 5b75e8ec
+#line 1095 "../SqlParser.ypp" /* yacc.c:1646  */
     {
     (yyval.copy_from_params_) = (yyvsp[-3].copy_from_params_);
     (yyval.copy_from_params_)->escape_strings = (yyvsp[0].boolean_value_);
   }
-<<<<<<< HEAD
-#line 4030 "SqlParser_gen.cpp" /* yacc.c:1646  */
+#line 4086 "SqlParser_gen.cpp" /* yacc.c:1646  */
     break;
 
   case 100:
-#line 1093 "../SqlParser.ypp" /* yacc.c:1646  */
+#line 1101 "../SqlParser.ypp" /* yacc.c:1646  */
     {
     (yyval.update_statement_) = new quickstep::ParseStatementUpdate((yylsp[-4]).first_line, (yylsp[-4]).first_column, (yyvsp[-3].string_value_), (yyvsp[-1].assignment_list_), (yyvsp[0].predicate_));
   }
-#line 4038 "SqlParser_gen.cpp" /* yacc.c:1646  */
+#line 4094 "SqlParser_gen.cpp" /* yacc.c:1646  */
     break;
 
   case 101:
-#line 1098 "../SqlParser.ypp" /* yacc.c:1646  */
+#line 1106 "../SqlParser.ypp" /* yacc.c:1646  */
     {
     (yyval.delete_statement_) = new quickstep::ParseStatementDelete((yylsp[-3]).first_line, (yylsp[-3]).first_column, (yyvsp[-1].string_value_), (yyvsp[0].predicate_));
   }
-#line 4046 "SqlParser_gen.cpp" /* yacc.c:1646  */
+#line 4102 "SqlParser_gen.cpp" /* yacc.c:1646  */
     break;
 
   case 102:
-#line 1103 "../SqlParser.ypp" /* yacc.c:1646  */
-=======
-#line 4010 "SqlParser_gen.cpp" /* yacc.c:1661  */
-    break;
-
-  case 100:
-#line 1080 "../SqlParser.ypp" /* yacc.c:1661  */
-    {
-    (yyval.update_statement_) = new quickstep::ParseStatementUpdate((yylsp[-4]).first_line, (yylsp[-4]).first_column, (yyvsp[-3].string_value_), (yyvsp[-1].assignment_list_), (yyvsp[0].predicate_));
-  }
-#line 4018 "SqlParser_gen.cpp" /* yacc.c:1661  */
-    break;
-
-  case 101:
-#line 1085 "../SqlParser.ypp" /* yacc.c:1661  */
-    {
-    (yyval.delete_statement_) = new quickstep::ParseStatementDelete((yylsp[-3]).first_line, (yylsp[-3]).first_column, (yyvsp[-1].string_value_), (yyvsp[0].predicate_));
-  }
-#line 4026 "SqlParser_gen.cpp" /* yacc.c:1661  */
-    break;
-
-  case 102:
-#line 1090 "../SqlParser.ypp" /* yacc.c:1661  */
->>>>>>> 5b75e8ec
+#line 1111 "../SqlParser.ypp" /* yacc.c:1646  */
     {
     (yyval.assignment_list_) = (yyvsp[-2].assignment_list_);
     (yyval.assignment_list_)->push_back((yyvsp[0].assignment_));
   }
-<<<<<<< HEAD
-#line 4055 "SqlParser_gen.cpp" /* yacc.c:1646  */
+#line 4111 "SqlParser_gen.cpp" /* yacc.c:1646  */
     break;
 
   case 103:
-#line 1107 "../SqlParser.ypp" /* yacc.c:1646  */
-=======
-#line 4035 "SqlParser_gen.cpp" /* yacc.c:1661  */
-    break;
-
-  case 103:
-#line 1094 "../SqlParser.ypp" /* yacc.c:1661  */
->>>>>>> 5b75e8ec
+#line 1115 "../SqlParser.ypp" /* yacc.c:1646  */
     {
     (yyval.assignment_list_) = new quickstep::PtrList<quickstep::ParseAssignment>();
     (yyval.assignment_list_)->push_back((yyvsp[0].assignment_));
   }
-<<<<<<< HEAD
-#line 4064 "SqlParser_gen.cpp" /* yacc.c:1646  */
+#line 4120 "SqlParser_gen.cpp" /* yacc.c:1646  */
     break;
 
   case 104:
-#line 1113 "../SqlParser.ypp" /* yacc.c:1646  */
+#line 1121 "../SqlParser.ypp" /* yacc.c:1646  */
     {
     (yyval.assignment_) = new quickstep::ParseAssignment((yylsp[-2]).first_line, (yylsp[-2]).first_column, (yyvsp[-2].string_value_), (yyvsp[0].expression_));
   }
-#line 4072 "SqlParser_gen.cpp" /* yacc.c:1646  */
+#line 4128 "SqlParser_gen.cpp" /* yacc.c:1646  */
     break;
 
   case 105:
-#line 1119 "../SqlParser.ypp" /* yacc.c:1646  */
+#line 1127 "../SqlParser.ypp" /* yacc.c:1646  */
     {
     (yyval.select_statement_) = new quickstep::ParseStatementSelect((yylsp[0]).first_line, (yylsp[0]).first_column, (yyvsp[0].select_query_), nullptr);
   }
-#line 4080 "SqlParser_gen.cpp" /* yacc.c:1646  */
+#line 4136 "SqlParser_gen.cpp" /* yacc.c:1646  */
     break;
 
   case 106:
-#line 1122 "../SqlParser.ypp" /* yacc.c:1646  */
+#line 1130 "../SqlParser.ypp" /* yacc.c:1646  */
     {
     (yyval.select_statement_) = new quickstep::ParseStatementSelect((yylsp[-1]).first_line, (yylsp[-1]).first_column, (yyvsp[0].select_query_), (yyvsp[-1].with_list_));
   }
-#line 4088 "SqlParser_gen.cpp" /* yacc.c:1646  */
+#line 4144 "SqlParser_gen.cpp" /* yacc.c:1646  */
     break;
 
   case 107:
-#line 1127 "../SqlParser.ypp" /* yacc.c:1646  */
+#line 1135 "../SqlParser.ypp" /* yacc.c:1646  */
     {
     (yyval.with_list_) = (yyvsp[0].with_list_);
   }
-#line 4096 "SqlParser_gen.cpp" /* yacc.c:1646  */
+#line 4152 "SqlParser_gen.cpp" /* yacc.c:1646  */
     break;
 
   case 108:
-#line 1132 "../SqlParser.ypp" /* yacc.c:1646  */
-=======
-#line 4044 "SqlParser_gen.cpp" /* yacc.c:1661  */
-    break;
-
-  case 104:
-#line 1100 "../SqlParser.ypp" /* yacc.c:1661  */
-    {
-    (yyval.assignment_) = new quickstep::ParseAssignment((yylsp[-2]).first_line, (yylsp[-2]).first_column, (yyvsp[-2].string_value_), (yyvsp[0].expression_));
-  }
-#line 4052 "SqlParser_gen.cpp" /* yacc.c:1661  */
-    break;
-
-  case 105:
-#line 1106 "../SqlParser.ypp" /* yacc.c:1661  */
-    {
-    (yyval.select_statement_) = new quickstep::ParseStatementSelect((yylsp[0]).first_line, (yylsp[0]).first_column, (yyvsp[0].select_query_), nullptr);
-  }
-#line 4060 "SqlParser_gen.cpp" /* yacc.c:1661  */
-    break;
-
-  case 106:
-#line 1109 "../SqlParser.ypp" /* yacc.c:1661  */
-    {
-    (yyval.select_statement_) = new quickstep::ParseStatementSelect((yylsp[-1]).first_line, (yylsp[-1]).first_column, (yyvsp[0].select_query_), (yyvsp[-1].with_list_));
-  }
-#line 4068 "SqlParser_gen.cpp" /* yacc.c:1661  */
-    break;
-
-  case 107:
-#line 1114 "../SqlParser.ypp" /* yacc.c:1661  */
-    {
-    (yyval.with_list_) = (yyvsp[0].with_list_);
-  }
-#line 4076 "SqlParser_gen.cpp" /* yacc.c:1661  */
-    break;
-
-  case 108:
-#line 1119 "../SqlParser.ypp" /* yacc.c:1661  */
->>>>>>> 5b75e8ec
+#line 1140 "../SqlParser.ypp" /* yacc.c:1646  */
     {
     (yyval.with_list_) = new quickstep::PtrVector<quickstep::ParseSubqueryTableReference>();
     (yyval.with_list_)->push_back((yyvsp[0].with_list_element_));
   }
-<<<<<<< HEAD
-#line 4105 "SqlParser_gen.cpp" /* yacc.c:1646  */
+#line 4161 "SqlParser_gen.cpp" /* yacc.c:1646  */
     break;
 
   case 109:
-#line 1136 "../SqlParser.ypp" /* yacc.c:1646  */
-=======
-#line 4085 "SqlParser_gen.cpp" /* yacc.c:1661  */
-    break;
-
-  case 109:
-#line 1123 "../SqlParser.ypp" /* yacc.c:1661  */
->>>>>>> 5b75e8ec
+#line 1144 "../SqlParser.ypp" /* yacc.c:1646  */
     {
     (yyval.with_list_) = (yyvsp[-2].with_list_);
     (yyval.with_list_)->push_back((yyvsp[0].with_list_element_));
   }
-<<<<<<< HEAD
-#line 4114 "SqlParser_gen.cpp" /* yacc.c:1646  */
+#line 4170 "SqlParser_gen.cpp" /* yacc.c:1646  */
     break;
 
   case 110:
-#line 1142 "../SqlParser.ypp" /* yacc.c:1646  */
-=======
-#line 4094 "SqlParser_gen.cpp" /* yacc.c:1661  */
-    break;
-
-  case 110:
-#line 1129 "../SqlParser.ypp" /* yacc.c:1661  */
->>>>>>> 5b75e8ec
+#line 1150 "../SqlParser.ypp" /* yacc.c:1646  */
     {
     (yyval.with_list_element_) = new quickstep::ParseSubqueryTableReference((yylsp[-2]).first_line, (yylsp[-2]).first_column, (yyvsp[0].subquery_expression_));
     (yyval.with_list_element_)->set_table_reference_signature((yyvsp[-2].table_reference_signature_));
   }
-<<<<<<< HEAD
-#line 4123 "SqlParser_gen.cpp" /* yacc.c:1646  */
+#line 4179 "SqlParser_gen.cpp" /* yacc.c:1646  */
     break;
 
   case 111:
-#line 1149 "../SqlParser.ypp" /* yacc.c:1646  */
-=======
-#line 4103 "SqlParser_gen.cpp" /* yacc.c:1661  */
-    break;
-
-  case 111:
-#line 1136 "../SqlParser.ypp" /* yacc.c:1661  */
->>>>>>> 5b75e8ec
+#line 1157 "../SqlParser.ypp" /* yacc.c:1646  */
     {
     (yyval.select_query_) = new quickstep::ParseSelect((yylsp[-9]).first_line, (yylsp[-9]).first_column, (yyvsp[-7].selection_), (yyvsp[-6].table_reference_list_), (yyvsp[-5].predicate_), (yyvsp[-4].opt_group_by_clause_), (yyvsp[-3].opt_having_clause_), (yyvsp[-2].opt_order_by_clause_), (yyvsp[-1].opt_limit_clause_), (yyvsp[0].opt_window_clause_));
   }
-<<<<<<< HEAD
-#line 4131 "SqlParser_gen.cpp" /* yacc.c:1646  */
+#line 4187 "SqlParser_gen.cpp" /* yacc.c:1646  */
     break;
 
   case 112:
-#line 1154 "../SqlParser.ypp" /* yacc.c:1646  */
+#line 1162 "../SqlParser.ypp" /* yacc.c:1646  */
     {
     /* $$ = nullptr; */
   }
-#line 4139 "SqlParser_gen.cpp" /* yacc.c:1646  */
+#line 4195 "SqlParser_gen.cpp" /* yacc.c:1646  */
     break;
 
   case 113:
-#line 1157 "../SqlParser.ypp" /* yacc.c:1646  */
-=======
-#line 4111 "SqlParser_gen.cpp" /* yacc.c:1661  */
-    break;
-
-  case 112:
-#line 1141 "../SqlParser.ypp" /* yacc.c:1661  */
-    {
-    /* $$ = nullptr; */
-  }
-#line 4119 "SqlParser_gen.cpp" /* yacc.c:1661  */
-    break;
-
-  case 113:
-#line 1144 "../SqlParser.ypp" /* yacc.c:1661  */
->>>>>>> 5b75e8ec
+#line 1165 "../SqlParser.ypp" /* yacc.c:1646  */
     {
     NotSupported(&(yylsp[0]), yyscanner, "ALL in selection");
     YYERROR;
   }
-<<<<<<< HEAD
-#line 4148 "SqlParser_gen.cpp" /* yacc.c:1646  */
+#line 4204 "SqlParser_gen.cpp" /* yacc.c:1646  */
     break;
 
   case 114:
-#line 1161 "../SqlParser.ypp" /* yacc.c:1646  */
-=======
-#line 4128 "SqlParser_gen.cpp" /* yacc.c:1661  */
-    break;
-
-  case 114:
-#line 1148 "../SqlParser.ypp" /* yacc.c:1661  */
->>>>>>> 5b75e8ec
+#line 1169 "../SqlParser.ypp" /* yacc.c:1646  */
     {
     NotSupported(&(yylsp[0]), yyscanner, "DISTINCT in selection");
     YYERROR;
   }
-<<<<<<< HEAD
-#line 4157 "SqlParser_gen.cpp" /* yacc.c:1646  */
+#line 4213 "SqlParser_gen.cpp" /* yacc.c:1646  */
     break;
 
   case 115:
-#line 1167 "../SqlParser.ypp" /* yacc.c:1646  */
+#line 1175 "../SqlParser.ypp" /* yacc.c:1646  */
     {
     (yyval.selection_) = new quickstep::ParseSelectionStar((yylsp[0]).first_line, (yylsp[0]).first_column);
   }
-#line 4165 "SqlParser_gen.cpp" /* yacc.c:1646  */
+#line 4221 "SqlParser_gen.cpp" /* yacc.c:1646  */
     break;
 
   case 116:
-#line 1170 "../SqlParser.ypp" /* yacc.c:1646  */
+#line 1178 "../SqlParser.ypp" /* yacc.c:1646  */
     {
     (yyval.selection_) = (yyvsp[0].selection_list_);
   }
-#line 4173 "SqlParser_gen.cpp" /* yacc.c:1646  */
+#line 4229 "SqlParser_gen.cpp" /* yacc.c:1646  */
     break;
 
   case 117:
-#line 1175 "../SqlParser.ypp" /* yacc.c:1646  */
-=======
-#line 4137 "SqlParser_gen.cpp" /* yacc.c:1661  */
-    break;
-
-  case 115:
-#line 1154 "../SqlParser.ypp" /* yacc.c:1661  */
-    {
-    (yyval.selection_) = new quickstep::ParseSelectionStar((yylsp[0]).first_line, (yylsp[0]).first_column);
-  }
-#line 4145 "SqlParser_gen.cpp" /* yacc.c:1661  */
-    break;
-
-  case 116:
-#line 1157 "../SqlParser.ypp" /* yacc.c:1661  */
-    {
-    (yyval.selection_) = (yyvsp[0].selection_list_);
-  }
-#line 4153 "SqlParser_gen.cpp" /* yacc.c:1661  */
-    break;
-
-  case 117:
-#line 1162 "../SqlParser.ypp" /* yacc.c:1661  */
->>>>>>> 5b75e8ec
+#line 1183 "../SqlParser.ypp" /* yacc.c:1646  */
     {
     (yyval.selection_list_) = new quickstep::ParseSelectionList((yylsp[0]).first_line, (yylsp[0]).first_column);
     (yyval.selection_list_)->add((yyvsp[0].selection_item_));
   }
-<<<<<<< HEAD
-#line 4182 "SqlParser_gen.cpp" /* yacc.c:1646  */
+#line 4238 "SqlParser_gen.cpp" /* yacc.c:1646  */
     break;
 
   case 118:
-#line 1179 "../SqlParser.ypp" /* yacc.c:1646  */
-=======
-#line 4162 "SqlParser_gen.cpp" /* yacc.c:1661  */
-    break;
-
-  case 118:
-#line 1166 "../SqlParser.ypp" /* yacc.c:1661  */
->>>>>>> 5b75e8ec
+#line 1187 "../SqlParser.ypp" /* yacc.c:1646  */
     {
     (yyval.selection_list_) = (yyvsp[-2].selection_list_);
     (yyval.selection_list_)->add((yyvsp[0].selection_item_));
   }
-<<<<<<< HEAD
-#line 4191 "SqlParser_gen.cpp" /* yacc.c:1646  */
+#line 4247 "SqlParser_gen.cpp" /* yacc.c:1646  */
     break;
 
   case 119:
-#line 1185 "../SqlParser.ypp" /* yacc.c:1646  */
+#line 1193 "../SqlParser.ypp" /* yacc.c:1646  */
     {
     (yyval.selection_item_) = new quickstep::ParseSelectionItem((yylsp[-2]).first_line, (yylsp[-2]).first_column, (yyvsp[-2].expression_), (yyvsp[0].string_value_));
   }
-#line 4199 "SqlParser_gen.cpp" /* yacc.c:1646  */
+#line 4255 "SqlParser_gen.cpp" /* yacc.c:1646  */
     break;
 
   case 120:
-#line 1188 "../SqlParser.ypp" /* yacc.c:1646  */
+#line 1196 "../SqlParser.ypp" /* yacc.c:1646  */
     {
     (yyval.selection_item_) = new quickstep::ParseSelectionItem((yylsp[-1]).first_line, (yylsp[-1]).first_column, (yyvsp[-1].expression_), (yyvsp[0].string_value_));
   }
-#line 4207 "SqlParser_gen.cpp" /* yacc.c:1646  */
+#line 4263 "SqlParser_gen.cpp" /* yacc.c:1646  */
     break;
 
   case 121:
-#line 1191 "../SqlParser.ypp" /* yacc.c:1646  */
+#line 1199 "../SqlParser.ypp" /* yacc.c:1646  */
     {
     (yyval.selection_item_) = new quickstep::ParseSelectionItem((yylsp[0]).first_line, (yylsp[0]).first_column, (yyvsp[0].expression_));
   }
-#line 4215 "SqlParser_gen.cpp" /* yacc.c:1646  */
+#line 4271 "SqlParser_gen.cpp" /* yacc.c:1646  */
     break;
 
   case 122:
-#line 1196 "../SqlParser.ypp" /* yacc.c:1646  */
+#line 1204 "../SqlParser.ypp" /* yacc.c:1646  */
     {
     (yyval.table_reference_list_) = (yyvsp[0].table_reference_list_);
   }
-#line 4223 "SqlParser_gen.cpp" /* yacc.c:1646  */
+#line 4279 "SqlParser_gen.cpp" /* yacc.c:1646  */
     break;
 
   case 123:
-#line 1201 "../SqlParser.ypp" /* yacc.c:1646  */
+#line 1209 "../SqlParser.ypp" /* yacc.c:1646  */
     {
     (yyval.subquery_expression_) = new quickstep::ParseSubqueryExpression((yylsp[-2]).first_line, (yylsp[-2]).first_column, (yyvsp[-1].select_query_));
   }
-#line 4231 "SqlParser_gen.cpp" /* yacc.c:1646  */
+#line 4287 "SqlParser_gen.cpp" /* yacc.c:1646  */
     break;
 
   case 124:
-#line 1206 "../SqlParser.ypp" /* yacc.c:1646  */
+#line 1214 "../SqlParser.ypp" /* yacc.c:1646  */
     {
     (yyval.opt_sample_clause_) = NULL;
   }
-#line 4239 "SqlParser_gen.cpp" /* yacc.c:1646  */
+#line 4295 "SqlParser_gen.cpp" /* yacc.c:1646  */
     break;
 
   case 125:
-#line 1209 "../SqlParser.ypp" /* yacc.c:1646  */
+#line 1217 "../SqlParser.ypp" /* yacc.c:1646  */
     {
     (yyval.opt_sample_clause_) = new quickstep::ParseSample((yylsp[-2]).first_line, (yylsp[-2]).first_column, true, (yyvsp[-1].numeric_literal_value_));
   }
-#line 4247 "SqlParser_gen.cpp" /* yacc.c:1646  */
+#line 4303 "SqlParser_gen.cpp" /* yacc.c:1646  */
     break;
 
   case 126:
-#line 1212 "../SqlParser.ypp" /* yacc.c:1646  */
+#line 1220 "../SqlParser.ypp" /* yacc.c:1646  */
     {
     (yyval.opt_sample_clause_) = new quickstep::ParseSample((yylsp[-2]).first_line, (yylsp[-2]).first_column, false, (yyvsp[-1].numeric_literal_value_));
   }
-#line 4255 "SqlParser_gen.cpp" /* yacc.c:1646  */
+#line 4311 "SqlParser_gen.cpp" /* yacc.c:1646  */
     break;
 
   case 127:
-#line 1217 "../SqlParser.ypp" /* yacc.c:1646  */
+#line 1225 "../SqlParser.ypp" /* yacc.c:1646  */
     {
     (yyval.join_type_) = quickstep::ParseJoinedTableReference::JoinType::kInnerJoin;
   }
-#line 4263 "SqlParser_gen.cpp" /* yacc.c:1646  */
+#line 4319 "SqlParser_gen.cpp" /* yacc.c:1646  */
     break;
 
   case 128:
-#line 1220 "../SqlParser.ypp" /* yacc.c:1646  */
+#line 1228 "../SqlParser.ypp" /* yacc.c:1646  */
     {
     (yyval.join_type_) = quickstep::ParseJoinedTableReference::JoinType::kInnerJoin;
   }
-#line 4271 "SqlParser_gen.cpp" /* yacc.c:1646  */
+#line 4327 "SqlParser_gen.cpp" /* yacc.c:1646  */
     break;
 
   case 129:
-#line 1223 "../SqlParser.ypp" /* yacc.c:1646  */
+#line 1231 "../SqlParser.ypp" /* yacc.c:1646  */
     {
     (yyval.join_type_) = quickstep::ParseJoinedTableReference::JoinType::kLeftOuterJoin;
   }
-#line 4279 "SqlParser_gen.cpp" /* yacc.c:1646  */
+#line 4335 "SqlParser_gen.cpp" /* yacc.c:1646  */
     break;
 
   case 130:
-#line 1226 "../SqlParser.ypp" /* yacc.c:1646  */
+#line 1234 "../SqlParser.ypp" /* yacc.c:1646  */
     {
     (yyval.join_type_) = quickstep::ParseJoinedTableReference::JoinType::kLeftOuterJoin;
   }
-#line 4287 "SqlParser_gen.cpp" /* yacc.c:1646  */
+#line 4343 "SqlParser_gen.cpp" /* yacc.c:1646  */
     break;
 
   case 131:
-#line 1229 "../SqlParser.ypp" /* yacc.c:1646  */
+#line 1237 "../SqlParser.ypp" /* yacc.c:1646  */
     {
     (yyval.join_type_) = quickstep::ParseJoinedTableReference::JoinType::kRightOuterJoin;
   }
-#line 4295 "SqlParser_gen.cpp" /* yacc.c:1646  */
+#line 4351 "SqlParser_gen.cpp" /* yacc.c:1646  */
     break;
 
   case 132:
-#line 1232 "../SqlParser.ypp" /* yacc.c:1646  */
+#line 1240 "../SqlParser.ypp" /* yacc.c:1646  */
     {
     (yyval.join_type_) = quickstep::ParseJoinedTableReference::JoinType::kRightOuterJoin;
   }
-#line 4303 "SqlParser_gen.cpp" /* yacc.c:1646  */
+#line 4359 "SqlParser_gen.cpp" /* yacc.c:1646  */
     break;
 
   case 133:
-#line 1235 "../SqlParser.ypp" /* yacc.c:1646  */
+#line 1243 "../SqlParser.ypp" /* yacc.c:1646  */
     {
     (yyval.join_type_) = quickstep::ParseJoinedTableReference::JoinType::kFullOuterJoin;
   }
-#line 4311 "SqlParser_gen.cpp" /* yacc.c:1646  */
+#line 4367 "SqlParser_gen.cpp" /* yacc.c:1646  */
     break;
 
   case 134:
-#line 1238 "../SqlParser.ypp" /* yacc.c:1646  */
+#line 1246 "../SqlParser.ypp" /* yacc.c:1646  */
     {
     (yyval.join_type_) = quickstep::ParseJoinedTableReference::JoinType::kFullOuterJoin;
   }
-#line 4319 "SqlParser_gen.cpp" /* yacc.c:1646  */
+#line 4375 "SqlParser_gen.cpp" /* yacc.c:1646  */
     break;
 
   case 135:
-#line 1243 "../SqlParser.ypp" /* yacc.c:1646  */
+#line 1251 "../SqlParser.ypp" /* yacc.c:1646  */
     {
     (yyval.table_reference_) = new quickstep::ParseJoinedTableReference((yylsp[-3]).first_line, (yylsp[-3]).first_column, (yyvsp[-4].join_type_), (yyvsp[-5].table_reference_), (yyvsp[-2].table_reference_), (yyvsp[0].predicate_));
   }
-#line 4327 "SqlParser_gen.cpp" /* yacc.c:1646  */
+#line 4383 "SqlParser_gen.cpp" /* yacc.c:1646  */
     break;
 
   case 136:
-#line 1246 "../SqlParser.ypp" /* yacc.c:1646  */
+#line 1254 "../SqlParser.ypp" /* yacc.c:1646  */
     {
     (yyval.table_reference_) = (yyvsp[0].table_reference_);
   }
-#line 4335 "SqlParser_gen.cpp" /* yacc.c:1646  */
+#line 4391 "SqlParser_gen.cpp" /* yacc.c:1646  */
     break;
 
   case 137:
-#line 1251 "../SqlParser.ypp" /* yacc.c:1646  */
-=======
-#line 4171 "SqlParser_gen.cpp" /* yacc.c:1661  */
-    break;
-
-  case 119:
-#line 1172 "../SqlParser.ypp" /* yacc.c:1661  */
-    {
-    (yyval.selection_item_) = new quickstep::ParseSelectionItem((yylsp[-2]).first_line, (yylsp[-2]).first_column, (yyvsp[-2].expression_), (yyvsp[0].string_value_));
-  }
-#line 4179 "SqlParser_gen.cpp" /* yacc.c:1661  */
-    break;
-
-  case 120:
-#line 1175 "../SqlParser.ypp" /* yacc.c:1661  */
-    {
-    (yyval.selection_item_) = new quickstep::ParseSelectionItem((yylsp[-1]).first_line, (yylsp[-1]).first_column, (yyvsp[-1].expression_), (yyvsp[0].string_value_));
-  }
-#line 4187 "SqlParser_gen.cpp" /* yacc.c:1661  */
-    break;
-
-  case 121:
-#line 1178 "../SqlParser.ypp" /* yacc.c:1661  */
-    {
-    (yyval.selection_item_) = new quickstep::ParseSelectionItem((yylsp[0]).first_line, (yylsp[0]).first_column, (yyvsp[0].expression_));
-  }
-#line 4195 "SqlParser_gen.cpp" /* yacc.c:1661  */
-    break;
-
-  case 122:
-#line 1183 "../SqlParser.ypp" /* yacc.c:1661  */
-    {
-    (yyval.table_reference_list_) = (yyvsp[0].table_reference_list_);
-  }
-#line 4203 "SqlParser_gen.cpp" /* yacc.c:1661  */
-    break;
-
-  case 123:
-#line 1188 "../SqlParser.ypp" /* yacc.c:1661  */
-    {
-    (yyval.subquery_expression_) = new quickstep::ParseSubqueryExpression((yylsp[-2]).first_line, (yylsp[-2]).first_column, (yyvsp[-1].select_query_));
-  }
-#line 4211 "SqlParser_gen.cpp" /* yacc.c:1661  */
-    break;
-
-  case 124:
-#line 1193 "../SqlParser.ypp" /* yacc.c:1661  */
-    {
-    (yyval.opt_sample_clause_) = NULL;
-  }
-#line 4219 "SqlParser_gen.cpp" /* yacc.c:1661  */
-    break;
-
-  case 125:
-#line 1196 "../SqlParser.ypp" /* yacc.c:1661  */
-    {
-    (yyval.opt_sample_clause_) = new quickstep::ParseSample((yylsp[-2]).first_line, (yylsp[-2]).first_column, true, (yyvsp[-1].numeric_literal_value_));
-  }
-#line 4227 "SqlParser_gen.cpp" /* yacc.c:1661  */
-    break;
-
-  case 126:
-#line 1199 "../SqlParser.ypp" /* yacc.c:1661  */
-    {
-    (yyval.opt_sample_clause_) = new quickstep::ParseSample((yylsp[-2]).first_line, (yylsp[-2]).first_column, false, (yyvsp[-1].numeric_literal_value_));
-  }
-#line 4235 "SqlParser_gen.cpp" /* yacc.c:1661  */
-    break;
-
-  case 127:
-#line 1204 "../SqlParser.ypp" /* yacc.c:1661  */
-    {
-    (yyval.join_type_) = quickstep::ParseJoinedTableReference::JoinType::kInnerJoin;
-  }
-#line 4243 "SqlParser_gen.cpp" /* yacc.c:1661  */
-    break;
-
-  case 128:
-#line 1207 "../SqlParser.ypp" /* yacc.c:1661  */
-    {
-    (yyval.join_type_) = quickstep::ParseJoinedTableReference::JoinType::kInnerJoin;
-  }
-#line 4251 "SqlParser_gen.cpp" /* yacc.c:1661  */
-    break;
-
-  case 129:
-#line 1210 "../SqlParser.ypp" /* yacc.c:1661  */
-    {
-    (yyval.join_type_) = quickstep::ParseJoinedTableReference::JoinType::kLeftOuterJoin;
-  }
-#line 4259 "SqlParser_gen.cpp" /* yacc.c:1661  */
-    break;
-
-  case 130:
-#line 1213 "../SqlParser.ypp" /* yacc.c:1661  */
-    {
-    (yyval.join_type_) = quickstep::ParseJoinedTableReference::JoinType::kLeftOuterJoin;
-  }
-#line 4267 "SqlParser_gen.cpp" /* yacc.c:1661  */
-    break;
-
-  case 131:
-#line 1216 "../SqlParser.ypp" /* yacc.c:1661  */
-    {
-    (yyval.join_type_) = quickstep::ParseJoinedTableReference::JoinType::kRightOuterJoin;
-  }
-#line 4275 "SqlParser_gen.cpp" /* yacc.c:1661  */
-    break;
-
-  case 132:
-#line 1219 "../SqlParser.ypp" /* yacc.c:1661  */
-    {
-    (yyval.join_type_) = quickstep::ParseJoinedTableReference::JoinType::kRightOuterJoin;
-  }
-#line 4283 "SqlParser_gen.cpp" /* yacc.c:1661  */
-    break;
-
-  case 133:
-#line 1222 "../SqlParser.ypp" /* yacc.c:1661  */
-    {
-    (yyval.join_type_) = quickstep::ParseJoinedTableReference::JoinType::kFullOuterJoin;
-  }
-#line 4291 "SqlParser_gen.cpp" /* yacc.c:1661  */
-    break;
-
-  case 134:
-#line 1225 "../SqlParser.ypp" /* yacc.c:1661  */
-    {
-    (yyval.join_type_) = quickstep::ParseJoinedTableReference::JoinType::kFullOuterJoin;
-  }
-#line 4299 "SqlParser_gen.cpp" /* yacc.c:1661  */
-    break;
-
-  case 135:
-#line 1230 "../SqlParser.ypp" /* yacc.c:1661  */
-    {
-    (yyval.table_reference_) = new quickstep::ParseJoinedTableReference((yylsp[-3]).first_line, (yylsp[-3]).first_column, (yyvsp[-4].join_type_), (yyvsp[-5].table_reference_), (yyvsp[-2].table_reference_), (yyvsp[0].predicate_));
-  }
-#line 4307 "SqlParser_gen.cpp" /* yacc.c:1661  */
-    break;
-
-  case 136:
-#line 1233 "../SqlParser.ypp" /* yacc.c:1661  */
-    {
-    (yyval.table_reference_) = (yyvsp[0].table_reference_);
-  }
-#line 4315 "SqlParser_gen.cpp" /* yacc.c:1661  */
-    break;
-
-  case 137:
-#line 1238 "../SqlParser.ypp" /* yacc.c:1661  */
->>>>>>> 5b75e8ec
+#line 1259 "../SqlParser.ypp" /* yacc.c:1646  */
     {
     (yyval.table_reference_) = new quickstep::ParseSubqueryTableReference((yylsp[-1]).first_line, (yylsp[-1]).first_column, (yyvsp[-1].subquery_expression_));
     (yyval.table_reference_)->set_table_reference_signature((yyvsp[0].table_reference_signature_));
   }
-<<<<<<< HEAD
-#line 4344 "SqlParser_gen.cpp" /* yacc.c:1646  */
+#line 4400 "SqlParser_gen.cpp" /* yacc.c:1646  */
     break;
 
   case 138:
-#line 1255 "../SqlParser.ypp" /* yacc.c:1646  */
-=======
-#line 4324 "SqlParser_gen.cpp" /* yacc.c:1661  */
-    break;
-
-  case 138:
-#line 1242 "../SqlParser.ypp" /* yacc.c:1661  */
->>>>>>> 5b75e8ec
+#line 1263 "../SqlParser.ypp" /* yacc.c:1646  */
     {
     (yyval.table_reference_) = new quickstep::ParseSimpleTableReference((yylsp[-2]).first_line, (yylsp[-2]).first_column, (yyvsp[-2].string_value_), (yyvsp[-1].opt_sample_clause_));
     (yyval.table_reference_)->set_table_reference_signature((yyvsp[0].table_reference_signature_));
   }
-<<<<<<< HEAD
-#line 4353 "SqlParser_gen.cpp" /* yacc.c:1646  */
+#line 4409 "SqlParser_gen.cpp" /* yacc.c:1646  */
     break;
 
   case 139:
-#line 1259 "../SqlParser.ypp" /* yacc.c:1646  */
+#line 1267 "../SqlParser.ypp" /* yacc.c:1646  */
     {
     (yyval.table_reference_) = new quickstep::ParseSimpleTableReference((yylsp[-1]).first_line, (yylsp[-1]).first_column, (yyvsp[-1].string_value_), (yyvsp[0].opt_sample_clause_));
   }
-#line 4361 "SqlParser_gen.cpp" /* yacc.c:1646  */
+#line 4417 "SqlParser_gen.cpp" /* yacc.c:1646  */
     break;
 
   case 140:
-#line 1262 "../SqlParser.ypp" /* yacc.c:1646  */
-=======
-#line 4333 "SqlParser_gen.cpp" /* yacc.c:1661  */
-    break;
-
-  case 139:
-#line 1246 "../SqlParser.ypp" /* yacc.c:1661  */
-    {
-    (yyval.table_reference_) = new quickstep::ParseSimpleTableReference((yylsp[-1]).first_line, (yylsp[-1]).first_column, (yyvsp[-1].string_value_), (yyvsp[0].opt_sample_clause_));
-  }
-#line 4341 "SqlParser_gen.cpp" /* yacc.c:1661  */
-    break;
-
-  case 140:
-#line 1249 "../SqlParser.ypp" /* yacc.c:1661  */
->>>>>>> 5b75e8ec
+#line 1270 "../SqlParser.ypp" /* yacc.c:1646  */
     {
     (yyval.table_reference_) = new quickstep::ParseGeneratorTableReference((yylsp[-1]).first_line, (yylsp[-1]).first_column, (yyvsp[-1].function_call_));
     (yyval.table_reference_)->set_table_reference_signature((yyvsp[0].table_reference_signature_));
   }
-<<<<<<< HEAD
-#line 4370 "SqlParser_gen.cpp" /* yacc.c:1646  */
+#line 4426 "SqlParser_gen.cpp" /* yacc.c:1646  */
     break;
 
   case 141:
-#line 1266 "../SqlParser.ypp" /* yacc.c:1646  */
+#line 1274 "../SqlParser.ypp" /* yacc.c:1646  */
     {
     (yyval.table_reference_) = new quickstep::ParseGeneratorTableReference((yylsp[0]).first_line, (yylsp[0]).first_column, (yyvsp[0].function_call_));
   }
-#line 4378 "SqlParser_gen.cpp" /* yacc.c:1646  */
+#line 4434 "SqlParser_gen.cpp" /* yacc.c:1646  */
     break;
 
   case 142:
-#line 1269 "../SqlParser.ypp" /* yacc.c:1646  */
+#line 1277 "../SqlParser.ypp" /* yacc.c:1646  */
     {
     (yyval.table_reference_) = (yyvsp[-1].table_reference_);
   }
-#line 4386 "SqlParser_gen.cpp" /* yacc.c:1646  */
+#line 4442 "SqlParser_gen.cpp" /* yacc.c:1646  */
     break;
 
   case 143:
-#line 1274 "../SqlParser.ypp" /* yacc.c:1646  */
+#line 1282 "../SqlParser.ypp" /* yacc.c:1646  */
     {
     (yyval.table_reference_signature_) = (yyvsp[0].table_reference_signature_);
   }
-#line 4394 "SqlParser_gen.cpp" /* yacc.c:1646  */
+#line 4450 "SqlParser_gen.cpp" /* yacc.c:1646  */
     break;
 
   case 144:
-#line 1277 "../SqlParser.ypp" /* yacc.c:1646  */
+#line 1285 "../SqlParser.ypp" /* yacc.c:1646  */
     {
     (yyval.table_reference_signature_) = (yyvsp[0].table_reference_signature_);
   }
-#line 4402 "SqlParser_gen.cpp" /* yacc.c:1646  */
+#line 4458 "SqlParser_gen.cpp" /* yacc.c:1646  */
     break;
 
   case 145:
-#line 1282 "../SqlParser.ypp" /* yacc.c:1646  */
+#line 1290 "../SqlParser.ypp" /* yacc.c:1646  */
     {
     (yyval.table_reference_signature_) = new ::quickstep::ParseTableReferenceSignature((yylsp[0]).first_line, (yylsp[0]).first_column, (yyvsp[0].string_value_));
   }
-#line 4410 "SqlParser_gen.cpp" /* yacc.c:1646  */
+#line 4466 "SqlParser_gen.cpp" /* yacc.c:1646  */
     break;
 
   case 146:
-#line 1285 "../SqlParser.ypp" /* yacc.c:1646  */
+#line 1293 "../SqlParser.ypp" /* yacc.c:1646  */
     {
     (yyval.table_reference_signature_) = new ::quickstep::ParseTableReferenceSignature((yylsp[-3]).first_line, (yylsp[-3]).first_column, (yyvsp[-3].string_value_), (yyvsp[-1].string_list_));
   }
-#line 4418 "SqlParser_gen.cpp" /* yacc.c:1646  */
+#line 4474 "SqlParser_gen.cpp" /* yacc.c:1646  */
     break;
 
   case 147:
-#line 1290 "../SqlParser.ypp" /* yacc.c:1646  */
-=======
-#line 4350 "SqlParser_gen.cpp" /* yacc.c:1661  */
-    break;
-
-  case 141:
-#line 1253 "../SqlParser.ypp" /* yacc.c:1661  */
-    {
-    (yyval.table_reference_) = new quickstep::ParseGeneratorTableReference((yylsp[0]).first_line, (yylsp[0]).first_column, (yyvsp[0].function_call_));
-  }
-#line 4358 "SqlParser_gen.cpp" /* yacc.c:1661  */
-    break;
-
-  case 142:
-#line 1256 "../SqlParser.ypp" /* yacc.c:1661  */
-    {
-    (yyval.table_reference_) = (yyvsp[-1].table_reference_);
-  }
-#line 4366 "SqlParser_gen.cpp" /* yacc.c:1661  */
-    break;
-
-  case 143:
-#line 1261 "../SqlParser.ypp" /* yacc.c:1661  */
-    {
-    (yyval.table_reference_signature_) = (yyvsp[0].table_reference_signature_);
-  }
-#line 4374 "SqlParser_gen.cpp" /* yacc.c:1661  */
-    break;
-
-  case 144:
-#line 1264 "../SqlParser.ypp" /* yacc.c:1661  */
-    {
-    (yyval.table_reference_signature_) = (yyvsp[0].table_reference_signature_);
-  }
-#line 4382 "SqlParser_gen.cpp" /* yacc.c:1661  */
-    break;
-
-  case 145:
-#line 1269 "../SqlParser.ypp" /* yacc.c:1661  */
-    {
-    (yyval.table_reference_signature_) = new ::quickstep::ParseTableReferenceSignature((yylsp[0]).first_line, (yylsp[0]).first_column, (yyvsp[0].string_value_));
-  }
-#line 4390 "SqlParser_gen.cpp" /* yacc.c:1661  */
-    break;
-
-  case 146:
-#line 1272 "../SqlParser.ypp" /* yacc.c:1661  */
-    {
-    (yyval.table_reference_signature_) = new ::quickstep::ParseTableReferenceSignature((yylsp[-3]).first_line, (yylsp[-3]).first_column, (yyvsp[-3].string_value_), (yyvsp[-1].string_list_));
-  }
-#line 4398 "SqlParser_gen.cpp" /* yacc.c:1661  */
-    break;
-
-  case 147:
-#line 1277 "../SqlParser.ypp" /* yacc.c:1661  */
->>>>>>> 5b75e8ec
+#line 1298 "../SqlParser.ypp" /* yacc.c:1646  */
     {
     (yyval.table_reference_list_) = new quickstep::PtrList<quickstep::ParseTableReference>();
     (yyval.table_reference_list_)->push_back((yyvsp[0].table_reference_));
   }
-<<<<<<< HEAD
-#line 4427 "SqlParser_gen.cpp" /* yacc.c:1646  */
+#line 4483 "SqlParser_gen.cpp" /* yacc.c:1646  */
     break;
 
   case 148:
-#line 1294 "../SqlParser.ypp" /* yacc.c:1646  */
-=======
-#line 4407 "SqlParser_gen.cpp" /* yacc.c:1661  */
-    break;
-
-  case 148:
-#line 1281 "../SqlParser.ypp" /* yacc.c:1661  */
->>>>>>> 5b75e8ec
+#line 1302 "../SqlParser.ypp" /* yacc.c:1646  */
     {
     (yyval.table_reference_list_) = (yyvsp[-2].table_reference_list_);
     (yyval.table_reference_list_)->push_back((yyvsp[0].table_reference_));
   }
-<<<<<<< HEAD
-#line 4436 "SqlParser_gen.cpp" /* yacc.c:1646  */
+#line 4492 "SqlParser_gen.cpp" /* yacc.c:1646  */
     break;
 
   case 149:
-#line 1300 "../SqlParser.ypp" /* yacc.c:1646  */
+#line 1308 "../SqlParser.ypp" /* yacc.c:1646  */
     {
     (yyval.opt_group_by_clause_) = nullptr;
   }
-#line 4444 "SqlParser_gen.cpp" /* yacc.c:1646  */
+#line 4500 "SqlParser_gen.cpp" /* yacc.c:1646  */
     break;
 
   case 150:
-#line 1303 "../SqlParser.ypp" /* yacc.c:1646  */
+#line 1311 "../SqlParser.ypp" /* yacc.c:1646  */
     {
     (yyval.opt_group_by_clause_) = new quickstep::ParseGroupBy((yylsp[-2]).first_line, (yylsp[-2]).first_column, (yyvsp[0].expression_list_));
   }
-#line 4452 "SqlParser_gen.cpp" /* yacc.c:1646  */
+#line 4508 "SqlParser_gen.cpp" /* yacc.c:1646  */
     break;
 
   case 151:
-#line 1308 "../SqlParser.ypp" /* yacc.c:1646  */
+#line 1316 "../SqlParser.ypp" /* yacc.c:1646  */
     {
     (yyval.opt_having_clause_) = nullptr;
   }
-#line 4460 "SqlParser_gen.cpp" /* yacc.c:1646  */
+#line 4516 "SqlParser_gen.cpp" /* yacc.c:1646  */
     break;
 
   case 152:
-#line 1311 "../SqlParser.ypp" /* yacc.c:1646  */
+#line 1319 "../SqlParser.ypp" /* yacc.c:1646  */
     {
     (yyval.opt_having_clause_) = new quickstep::ParseHaving((yylsp[-1]).first_line, (yylsp[-1]).first_column, (yyvsp[0].predicate_));
   }
-#line 4468 "SqlParser_gen.cpp" /* yacc.c:1646  */
+#line 4524 "SqlParser_gen.cpp" /* yacc.c:1646  */
     break;
 
   case 153:
-#line 1316 "../SqlParser.ypp" /* yacc.c:1646  */
+#line 1324 "../SqlParser.ypp" /* yacc.c:1646  */
     {
     (yyval.opt_order_by_clause_) = nullptr;
   }
-#line 4476 "SqlParser_gen.cpp" /* yacc.c:1646  */
+#line 4532 "SqlParser_gen.cpp" /* yacc.c:1646  */
     break;
 
   case 154:
-#line 1319 "../SqlParser.ypp" /* yacc.c:1646  */
+#line 1327 "../SqlParser.ypp" /* yacc.c:1646  */
     {
     (yyval.opt_order_by_clause_) = new quickstep::ParseOrderBy((yylsp[-2]).first_line, (yylsp[-2]).first_column, (yyvsp[0].order_commalist_));
   }
-#line 4484 "SqlParser_gen.cpp" /* yacc.c:1646  */
+#line 4540 "SqlParser_gen.cpp" /* yacc.c:1646  */
     break;
 
   case 155:
-#line 1324 "../SqlParser.ypp" /* yacc.c:1646  */
+#line 1332 "../SqlParser.ypp" /* yacc.c:1646  */
     {
     (yyval.opt_limit_clause_) = nullptr;
   }
-#line 4492 "SqlParser_gen.cpp" /* yacc.c:1646  */
+#line 4548 "SqlParser_gen.cpp" /* yacc.c:1646  */
     break;
 
   case 156:
-#line 1327 "../SqlParser.ypp" /* yacc.c:1646  */
-=======
-#line 4416 "SqlParser_gen.cpp" /* yacc.c:1661  */
-    break;
-
-  case 149:
-#line 1287 "../SqlParser.ypp" /* yacc.c:1661  */
-    {
-    (yyval.opt_group_by_clause_) = nullptr;
-  }
-#line 4424 "SqlParser_gen.cpp" /* yacc.c:1661  */
-    break;
-
-  case 150:
-#line 1290 "../SqlParser.ypp" /* yacc.c:1661  */
-    {
-    (yyval.opt_group_by_clause_) = new quickstep::ParseGroupBy((yylsp[-2]).first_line, (yylsp[-2]).first_column, (yyvsp[0].expression_list_));
-  }
-#line 4432 "SqlParser_gen.cpp" /* yacc.c:1661  */
-    break;
-
-  case 151:
-#line 1295 "../SqlParser.ypp" /* yacc.c:1661  */
-    {
-    (yyval.opt_having_clause_) = nullptr;
-  }
-#line 4440 "SqlParser_gen.cpp" /* yacc.c:1661  */
-    break;
-
-  case 152:
-#line 1298 "../SqlParser.ypp" /* yacc.c:1661  */
-    {
-    (yyval.opt_having_clause_) = new quickstep::ParseHaving((yylsp[-1]).first_line, (yylsp[-1]).first_column, (yyvsp[0].predicate_));
-  }
-#line 4448 "SqlParser_gen.cpp" /* yacc.c:1661  */
-    break;
-
-  case 153:
-#line 1303 "../SqlParser.ypp" /* yacc.c:1661  */
-    {
-    (yyval.opt_order_by_clause_) = nullptr;
-  }
-#line 4456 "SqlParser_gen.cpp" /* yacc.c:1661  */
-    break;
-
-  case 154:
-#line 1306 "../SqlParser.ypp" /* yacc.c:1661  */
-    {
-    (yyval.opt_order_by_clause_) = new quickstep::ParseOrderBy((yylsp[-2]).first_line, (yylsp[-2]).first_column, (yyvsp[0].order_commalist_));
-  }
-#line 4464 "SqlParser_gen.cpp" /* yacc.c:1661  */
-    break;
-
-  case 155:
-#line 1311 "../SqlParser.ypp" /* yacc.c:1661  */
-    {
-    (yyval.opt_limit_clause_) = nullptr;
-  }
-#line 4472 "SqlParser_gen.cpp" /* yacc.c:1661  */
-    break;
-
-  case 156:
-#line 1314 "../SqlParser.ypp" /* yacc.c:1661  */
->>>>>>> 5b75e8ec
+#line 1335 "../SqlParser.ypp" /* yacc.c:1646  */
     {
     if ((yyvsp[0].numeric_literal_value_)->float_like()) {
       delete (yyvsp[0].numeric_literal_value_);
@@ -7149,279 +4566,175 @@
       }
     }
   }
-<<<<<<< HEAD
-#line 4514 "SqlParser_gen.cpp" /* yacc.c:1646  */
+#line 4570 "SqlParser_gen.cpp" /* yacc.c:1646  */
     break;
 
   case 157:
-#line 1346 "../SqlParser.ypp" /* yacc.c:1646  */
+#line 1354 "../SqlParser.ypp" /* yacc.c:1646  */
     {
     (yyval.opt_window_clause_) = nullptr;
   }
-#line 4522 "SqlParser_gen.cpp" /* yacc.c:1646  */
+#line 4578 "SqlParser_gen.cpp" /* yacc.c:1646  */
     break;
 
   case 158:
-#line 1349 "../SqlParser.ypp" /* yacc.c:1646  */
+#line 1357 "../SqlParser.ypp" /* yacc.c:1646  */
     {
     (yyval.opt_window_clause_) = new quickstep::ParseWindow((yylsp[-4]).first_line, (yylsp[-4]).first_column, (yyvsp[-3].attribute_), (yyvsp[-2].window_partition_by_list_), (yyvsp[-4].literal_value_), (yyvsp[-1].literal_value_), (yyvsp[0].literal_value_));
   }
-#line 4530 "SqlParser_gen.cpp" /* yacc.c:1646  */
+#line 4586 "SqlParser_gen.cpp" /* yacc.c:1646  */
     break;
 
   case 159:
-#line 1354 "../SqlParser.ypp" /* yacc.c:1646  */
+#line 1362 "../SqlParser.ypp" /* yacc.c:1646  */
     {
     (yyval.literal_value_) = (yyvsp[0].literal_value_);
   }
-#line 4538 "SqlParser_gen.cpp" /* yacc.c:1646  */
+#line 4594 "SqlParser_gen.cpp" /* yacc.c:1646  */
     break;
 
   case 160:
-#line 1359 "../SqlParser.ypp" /* yacc.c:1646  */
+#line 1367 "../SqlParser.ypp" /* yacc.c:1646  */
     {
     (yyval.attribute_) = (yyvsp[0].attribute_);
   }
-#line 4546 "SqlParser_gen.cpp" /* yacc.c:1646  */
+#line 4602 "SqlParser_gen.cpp" /* yacc.c:1646  */
     break;
 
   case 161:
-#line 1364 "../SqlParser.ypp" /* yacc.c:1646  */
+#line 1372 "../SqlParser.ypp" /* yacc.c:1646  */
     {
     (yyval.window_partition_by_list_) = nullptr;
   }
-#line 4554 "SqlParser_gen.cpp" /* yacc.c:1646  */
+#line 4610 "SqlParser_gen.cpp" /* yacc.c:1646  */
     break;
 
   case 162:
-#line 1367 "../SqlParser.ypp" /* yacc.c:1646  */
+#line 1375 "../SqlParser.ypp" /* yacc.c:1646  */
     {
     (yyval.window_partition_by_list_) = (yyvsp[0].expression_list_);
   }
-#line 4562 "SqlParser_gen.cpp" /* yacc.c:1646  */
+#line 4618 "SqlParser_gen.cpp" /* yacc.c:1646  */
     break;
 
   case 163:
-#line 1372 "../SqlParser.ypp" /* yacc.c:1646  */
+#line 1380 "../SqlParser.ypp" /* yacc.c:1646  */
     {
     (yyval.literal_value_) = (yyvsp[0].literal_value_);
   }
-#line 4570 "SqlParser_gen.cpp" /* yacc.c:1646  */
+#line 4626 "SqlParser_gen.cpp" /* yacc.c:1646  */
     break;
 
   case 164:
-#line 1377 "../SqlParser.ypp" /* yacc.c:1646  */
+#line 1385 "../SqlParser.ypp" /* yacc.c:1646  */
     {
     (yyval.literal_value_) = (yyvsp[0].literal_value_);
   }
-#line 4578 "SqlParser_gen.cpp" /* yacc.c:1646  */
+#line 4634 "SqlParser_gen.cpp" /* yacc.c:1646  */
     break;
 
   case 165:
-#line 1382 "../SqlParser.ypp" /* yacc.c:1646  */
-=======
-#line 4494 "SqlParser_gen.cpp" /* yacc.c:1661  */
-    break;
-
-  case 157:
-#line 1333 "../SqlParser.ypp" /* yacc.c:1661  */
->>>>>>> 5b75e8ec
+#line 1390 "../SqlParser.ypp" /* yacc.c:1646  */
     {
     (yyval.order_commalist_) = new quickstep::PtrList<quickstep::ParseOrderByItem>();
     (yyval.order_commalist_)->push_back((yyvsp[0].order_item_));
   }
-<<<<<<< HEAD
-#line 4587 "SqlParser_gen.cpp" /* yacc.c:1646  */
+#line 4643 "SqlParser_gen.cpp" /* yacc.c:1646  */
     break;
 
   case 166:
-#line 1386 "../SqlParser.ypp" /* yacc.c:1646  */
-=======
-#line 4503 "SqlParser_gen.cpp" /* yacc.c:1661  */
-    break;
-
-  case 158:
-#line 1337 "../SqlParser.ypp" /* yacc.c:1661  */
->>>>>>> 5b75e8ec
+#line 1394 "../SqlParser.ypp" /* yacc.c:1646  */
     {
     (yyval.order_commalist_) = (yyvsp[-2].order_commalist_);
     (yyval.order_commalist_)->push_back((yyvsp[0].order_item_));
   }
-<<<<<<< HEAD
-#line 4596 "SqlParser_gen.cpp" /* yacc.c:1646  */
+#line 4652 "SqlParser_gen.cpp" /* yacc.c:1646  */
     break;
 
   case 167:
-#line 1392 "../SqlParser.ypp" /* yacc.c:1646  */
-=======
-#line 4512 "SqlParser_gen.cpp" /* yacc.c:1661  */
-    break;
-
-  case 159:
-#line 1343 "../SqlParser.ypp" /* yacc.c:1661  */
->>>>>>> 5b75e8ec
+#line 1400 "../SqlParser.ypp" /* yacc.c:1646  */
     {
     (yyval.order_item_) = new quickstep::ParseOrderByItem((yylsp[-2]).first_line, (yylsp[-2]).first_column, (yyvsp[-2].expression_), (yyvsp[-1].order_direction_), (yyvsp[0].order_direction_));
     delete (yyvsp[-1].order_direction_);
     delete (yyvsp[0].order_direction_);
   }
-<<<<<<< HEAD
-#line 4606 "SqlParser_gen.cpp" /* yacc.c:1646  */
+#line 4662 "SqlParser_gen.cpp" /* yacc.c:1646  */
     break;
 
   case 168:
-#line 1399 "../SqlParser.ypp" /* yacc.c:1646  */
+#line 1407 "../SqlParser.ypp" /* yacc.c:1646  */
     {
     (yyval.order_direction_) = nullptr;
   }
-#line 4614 "SqlParser_gen.cpp" /* yacc.c:1646  */
+#line 4670 "SqlParser_gen.cpp" /* yacc.c:1646  */
     break;
 
   case 169:
-#line 1402 "../SqlParser.ypp" /* yacc.c:1646  */
+#line 1410 "../SqlParser.ypp" /* yacc.c:1646  */
     {
     (yyval.order_direction_) = new bool(true);
   }
-#line 4622 "SqlParser_gen.cpp" /* yacc.c:1646  */
+#line 4678 "SqlParser_gen.cpp" /* yacc.c:1646  */
     break;
 
   case 170:
-#line 1405 "../SqlParser.ypp" /* yacc.c:1646  */
+#line 1413 "../SqlParser.ypp" /* yacc.c:1646  */
     {
     (yyval.order_direction_) = new bool(false);
   }
-#line 4630 "SqlParser_gen.cpp" /* yacc.c:1646  */
+#line 4686 "SqlParser_gen.cpp" /* yacc.c:1646  */
     break;
 
   case 171:
-#line 1410 "../SqlParser.ypp" /* yacc.c:1646  */
+#line 1418 "../SqlParser.ypp" /* yacc.c:1646  */
     {
     (yyval.order_direction_) = nullptr;
   }
-#line 4638 "SqlParser_gen.cpp" /* yacc.c:1646  */
+#line 4694 "SqlParser_gen.cpp" /* yacc.c:1646  */
     break;
 
   case 172:
-#line 1413 "../SqlParser.ypp" /* yacc.c:1646  */
+#line 1421 "../SqlParser.ypp" /* yacc.c:1646  */
     {
     (yyval.order_direction_) = new bool(true);
   }
-#line 4646 "SqlParser_gen.cpp" /* yacc.c:1646  */
+#line 4702 "SqlParser_gen.cpp" /* yacc.c:1646  */
     break;
 
   case 173:
-#line 1416 "../SqlParser.ypp" /* yacc.c:1646  */
+#line 1424 "../SqlParser.ypp" /* yacc.c:1646  */
     {
     (yyval.order_direction_) = new bool(false);
   }
-#line 4654 "SqlParser_gen.cpp" /* yacc.c:1646  */
+#line 4710 "SqlParser_gen.cpp" /* yacc.c:1646  */
     break;
 
   case 174:
-#line 1422 "../SqlParser.ypp" /* yacc.c:1646  */
+#line 1430 "../SqlParser.ypp" /* yacc.c:1646  */
     {
     (yyval.predicate_) = nullptr;
   }
-#line 4662 "SqlParser_gen.cpp" /* yacc.c:1646  */
+#line 4718 "SqlParser_gen.cpp" /* yacc.c:1646  */
     break;
 
   case 175:
-#line 1425 "../SqlParser.ypp" /* yacc.c:1646  */
+#line 1433 "../SqlParser.ypp" /* yacc.c:1646  */
     {
     (yyval.predicate_) = (yyvsp[0].predicate_);
   }
-#line 4670 "SqlParser_gen.cpp" /* yacc.c:1646  */
+#line 4726 "SqlParser_gen.cpp" /* yacc.c:1646  */
     break;
 
   case 176:
-#line 1430 "../SqlParser.ypp" /* yacc.c:1646  */
+#line 1438 "../SqlParser.ypp" /* yacc.c:1646  */
     {
     (yyval.predicate_) = (yyvsp[0].predicate_);
   }
-#line 4678 "SqlParser_gen.cpp" /* yacc.c:1646  */
+#line 4734 "SqlParser_gen.cpp" /* yacc.c:1646  */
     break;
 
   case 177:
-#line 1435 "../SqlParser.ypp" /* yacc.c:1646  */
-=======
-#line 4522 "SqlParser_gen.cpp" /* yacc.c:1661  */
-    break;
-
-  case 160:
-#line 1350 "../SqlParser.ypp" /* yacc.c:1661  */
-    {
-    (yyval.order_direction_) = nullptr;
-  }
-#line 4530 "SqlParser_gen.cpp" /* yacc.c:1661  */
-    break;
-
-  case 161:
-#line 1353 "../SqlParser.ypp" /* yacc.c:1661  */
-    {
-    (yyval.order_direction_) = new bool(true);
-  }
-#line 4538 "SqlParser_gen.cpp" /* yacc.c:1661  */
-    break;
-
-  case 162:
-#line 1356 "../SqlParser.ypp" /* yacc.c:1661  */
-    {
-    (yyval.order_direction_) = new bool(false);
-  }
-#line 4546 "SqlParser_gen.cpp" /* yacc.c:1661  */
-    break;
-
-  case 163:
-#line 1361 "../SqlParser.ypp" /* yacc.c:1661  */
-    {
-    (yyval.order_direction_) = nullptr;
-  }
-#line 4554 "SqlParser_gen.cpp" /* yacc.c:1661  */
-    break;
-
-  case 164:
-#line 1364 "../SqlParser.ypp" /* yacc.c:1661  */
-    {
-    (yyval.order_direction_) = new bool(true);
-  }
-#line 4562 "SqlParser_gen.cpp" /* yacc.c:1661  */
-    break;
-
-  case 165:
-#line 1367 "../SqlParser.ypp" /* yacc.c:1661  */
-    {
-    (yyval.order_direction_) = new bool(false);
-  }
-#line 4570 "SqlParser_gen.cpp" /* yacc.c:1661  */
-    break;
-
-  case 166:
-#line 1373 "../SqlParser.ypp" /* yacc.c:1661  */
-    {
-    (yyval.predicate_) = nullptr;
-  }
-#line 4578 "SqlParser_gen.cpp" /* yacc.c:1661  */
-    break;
-
-  case 167:
-#line 1376 "../SqlParser.ypp" /* yacc.c:1661  */
-    {
-    (yyval.predicate_) = (yyvsp[0].predicate_);
-  }
-#line 4586 "SqlParser_gen.cpp" /* yacc.c:1661  */
-    break;
-
-  case 168:
-#line 1381 "../SqlParser.ypp" /* yacc.c:1661  */
-    {
-    (yyval.predicate_) = (yyvsp[0].predicate_);
-  }
-#line 4594 "SqlParser_gen.cpp" /* yacc.c:1661  */
-    break;
-
-  case 169:
-#line 1386 "../SqlParser.ypp" /* yacc.c:1661  */
->>>>>>> 5b75e8ec
+#line 1443 "../SqlParser.ypp" /* yacc.c:1646  */
     {
     if ((yyvsp[-2].predicate_)->getParsePredicateType() == quickstep::ParsePredicate::kDisjunction) {
       (yyval.predicate_) = (yyvsp[-2].predicate_);
@@ -7431,35 +4744,19 @@
     }
     static_cast<quickstep::ParsePredicateDisjunction *>((yyval.predicate_))->addPredicate((yyvsp[0].predicate_));
   }
-<<<<<<< HEAD
-#line 4692 "SqlParser_gen.cpp" /* yacc.c:1646  */
+#line 4748 "SqlParser_gen.cpp" /* yacc.c:1646  */
     break;
 
   case 178:
-#line 1444 "../SqlParser.ypp" /* yacc.c:1646  */
+#line 1452 "../SqlParser.ypp" /* yacc.c:1646  */
     {
     (yyval.predicate_) = (yyvsp[0].predicate_);
   }
-#line 4700 "SqlParser_gen.cpp" /* yacc.c:1646  */
+#line 4756 "SqlParser_gen.cpp" /* yacc.c:1646  */
     break;
 
   case 179:
-#line 1449 "../SqlParser.ypp" /* yacc.c:1646  */
-=======
-#line 4608 "SqlParser_gen.cpp" /* yacc.c:1661  */
-    break;
-
-  case 170:
-#line 1395 "../SqlParser.ypp" /* yacc.c:1661  */
-    {
-    (yyval.predicate_) = (yyvsp[0].predicate_);
-  }
-#line 4616 "SqlParser_gen.cpp" /* yacc.c:1661  */
-    break;
-
-  case 171:
-#line 1400 "../SqlParser.ypp" /* yacc.c:1661  */
->>>>>>> 5b75e8ec
+#line 1457 "../SqlParser.ypp" /* yacc.c:1646  */
     {
     if ((yyvsp[-2].predicate_)->getParsePredicateType() == quickstep::ParsePredicate::kConjunction) {
       (yyval.predicate_) = (yyvsp[-2].predicate_);
@@ -7469,785 +4766,409 @@
     }
     static_cast<quickstep::ParsePredicateConjunction *>((yyval.predicate_))->addPredicate((yyvsp[0].predicate_));
   }
-<<<<<<< HEAD
-#line 4714 "SqlParser_gen.cpp" /* yacc.c:1646  */
+#line 4770 "SqlParser_gen.cpp" /* yacc.c:1646  */
     break;
 
   case 180:
-#line 1458 "../SqlParser.ypp" /* yacc.c:1646  */
+#line 1466 "../SqlParser.ypp" /* yacc.c:1646  */
     {
     (yyval.predicate_) = (yyvsp[0].predicate_);
   }
-#line 4722 "SqlParser_gen.cpp" /* yacc.c:1646  */
+#line 4778 "SqlParser_gen.cpp" /* yacc.c:1646  */
     break;
 
   case 181:
-#line 1463 "../SqlParser.ypp" /* yacc.c:1646  */
+#line 1471 "../SqlParser.ypp" /* yacc.c:1646  */
     {
     (yyval.predicate_) = new quickstep::ParsePredicateNegation((yylsp[-1]).first_line, (yylsp[-1]).first_column, (yyvsp[0].predicate_));
   }
-#line 4730 "SqlParser_gen.cpp" /* yacc.c:1646  */
+#line 4786 "SqlParser_gen.cpp" /* yacc.c:1646  */
     break;
 
   case 182:
-#line 1466 "../SqlParser.ypp" /* yacc.c:1646  */
+#line 1474 "../SqlParser.ypp" /* yacc.c:1646  */
     {
     (yyval.predicate_) = (yyvsp[0].predicate_);
   }
-#line 4738 "SqlParser_gen.cpp" /* yacc.c:1646  */
+#line 4794 "SqlParser_gen.cpp" /* yacc.c:1646  */
     break;
 
   case 183:
-#line 1471 "../SqlParser.ypp" /* yacc.c:1646  */
+#line 1479 "../SqlParser.ypp" /* yacc.c:1646  */
     {
     (yyval.predicate_) = new quickstep::ParsePredicateBetween((yylsp[-3]).first_line, (yylsp[-3]).first_column, (yyvsp[-4].expression_), (yyvsp[-2].expression_), (yyvsp[0].expression_));
   }
-#line 4746 "SqlParser_gen.cpp" /* yacc.c:1646  */
+#line 4802 "SqlParser_gen.cpp" /* yacc.c:1646  */
     break;
 
   case 184:
-#line 1474 "../SqlParser.ypp" /* yacc.c:1646  */
-=======
-#line 4630 "SqlParser_gen.cpp" /* yacc.c:1661  */
-    break;
-
-  case 172:
-#line 1409 "../SqlParser.ypp" /* yacc.c:1661  */
-    {
-    (yyval.predicate_) = (yyvsp[0].predicate_);
-  }
-#line 4638 "SqlParser_gen.cpp" /* yacc.c:1661  */
-    break;
-
-  case 173:
-#line 1414 "../SqlParser.ypp" /* yacc.c:1661  */
-    {
-    (yyval.predicate_) = new quickstep::ParsePredicateNegation((yylsp[-1]).first_line, (yylsp[-1]).first_column, (yyvsp[0].predicate_));
-  }
-#line 4646 "SqlParser_gen.cpp" /* yacc.c:1661  */
-    break;
-
-  case 174:
-#line 1417 "../SqlParser.ypp" /* yacc.c:1661  */
-    {
-    (yyval.predicate_) = (yyvsp[0].predicate_);
-  }
-#line 4654 "SqlParser_gen.cpp" /* yacc.c:1661  */
-    break;
-
-  case 175:
-#line 1422 "../SqlParser.ypp" /* yacc.c:1661  */
-    {
-    (yyval.predicate_) = new quickstep::ParsePredicateBetween((yylsp[-3]).first_line, (yylsp[-3]).first_column, (yyvsp[-4].expression_), (yyvsp[-2].expression_), (yyvsp[0].expression_));
-  }
-#line 4662 "SqlParser_gen.cpp" /* yacc.c:1661  */
-    break;
-
-  case 176:
-#line 1425 "../SqlParser.ypp" /* yacc.c:1661  */
->>>>>>> 5b75e8ec
+#line 1482 "../SqlParser.ypp" /* yacc.c:1646  */
     {
     (yyval.predicate_) = new quickstep::ParsePredicateNegation(
         (yylsp[-4]).first_line, (yylsp[-4]).first_column,
         new quickstep::ParsePredicateBetween((yylsp[-3]).first_line, (yylsp[-3]).first_column, (yyvsp[-5].expression_), (yyvsp[-2].expression_), (yyvsp[0].expression_)));
   }
-<<<<<<< HEAD
-#line 4756 "SqlParser_gen.cpp" /* yacc.c:1646  */
+#line 4812 "SqlParser_gen.cpp" /* yacc.c:1646  */
     break;
 
   case 185:
-#line 1479 "../SqlParser.ypp" /* yacc.c:1646  */
-=======
-#line 4672 "SqlParser_gen.cpp" /* yacc.c:1661  */
-    break;
-
-  case 177:
-#line 1430 "../SqlParser.ypp" /* yacc.c:1661  */
->>>>>>> 5b75e8ec
+#line 1487 "../SqlParser.ypp" /* yacc.c:1646  */
     {
     delete (yyvsp[-3].attribute_);
     (yyval.predicate_) = nullptr;
     NotSupported(&(yylsp[-2]), yyscanner, "NULL comparison predicates");
     YYERROR;
   }
-<<<<<<< HEAD
-#line 4767 "SqlParser_gen.cpp" /* yacc.c:1646  */
+#line 4823 "SqlParser_gen.cpp" /* yacc.c:1646  */
     break;
 
   case 186:
-#line 1485 "../SqlParser.ypp" /* yacc.c:1646  */
-=======
-#line 4683 "SqlParser_gen.cpp" /* yacc.c:1661  */
-    break;
-
-  case 178:
-#line 1436 "../SqlParser.ypp" /* yacc.c:1661  */
->>>>>>> 5b75e8ec
+#line 1493 "../SqlParser.ypp" /* yacc.c:1646  */
     {
     delete (yyvsp[-2].attribute_);
     (yyval.predicate_) = nullptr;
     NotSupported(&(yylsp[-1]), yyscanner, "NULL comparison predicates");
     YYERROR;
   }
-<<<<<<< HEAD
-#line 4778 "SqlParser_gen.cpp" /* yacc.c:1646  */
+#line 4834 "SqlParser_gen.cpp" /* yacc.c:1646  */
     break;
 
   case 187:
-#line 1491 "../SqlParser.ypp" /* yacc.c:1646  */
+#line 1499 "../SqlParser.ypp" /* yacc.c:1646  */
     {
     (yyval.predicate_) = new quickstep::ParsePredicateComparison((yylsp[-1]).first_line, (yylsp[-1]).first_column, *(yyvsp[-1].comparison_), (yyvsp[-2].expression_), (yyvsp[0].expression_));
   }
-#line 4786 "SqlParser_gen.cpp" /* yacc.c:1646  */
+#line 4842 "SqlParser_gen.cpp" /* yacc.c:1646  */
     break;
 
   case 188:
-#line 1494 "../SqlParser.ypp" /* yacc.c:1646  */
+#line 1502 "../SqlParser.ypp" /* yacc.c:1646  */
     {
     (yyval.predicate_) = (yyvsp[-1].predicate_);
   }
-#line 4794 "SqlParser_gen.cpp" /* yacc.c:1646  */
+#line 4850 "SqlParser_gen.cpp" /* yacc.c:1646  */
     break;
 
   case 189:
-#line 1497 "../SqlParser.ypp" /* yacc.c:1646  */
+#line 1505 "../SqlParser.ypp" /* yacc.c:1646  */
     {
     (yyval.predicate_) = new quickstep::ParsePredicateExists((yylsp[-1]).first_line, (yylsp[-1]).first_column, (yyvsp[0].subquery_expression_));
   }
-#line 4802 "SqlParser_gen.cpp" /* yacc.c:1646  */
+#line 4858 "SqlParser_gen.cpp" /* yacc.c:1646  */
     break;
 
   case 190:
-#line 1500 "../SqlParser.ypp" /* yacc.c:1646  */
+#line 1508 "../SqlParser.ypp" /* yacc.c:1646  */
     {
     (yyval.predicate_) = new quickstep::ParsePredicateInTableQuery((yylsp[-1]).first_line, (yylsp[-1]).first_column, (yyvsp[-2].expression_), (yyvsp[0].subquery_expression_));
   }
-#line 4810 "SqlParser_gen.cpp" /* yacc.c:1646  */
+#line 4866 "SqlParser_gen.cpp" /* yacc.c:1646  */
     break;
 
   case 191:
-#line 1503 "../SqlParser.ypp" /* yacc.c:1646  */
+#line 1511 "../SqlParser.ypp" /* yacc.c:1646  */
     {
     (yyval.predicate_) = new quickstep::ParsePredicateInValueList((yylsp[-3]).first_line, (yylsp[-3]).first_column, (yyvsp[-4].expression_), (yyvsp[-1].expression_list_));
   }
-#line 4818 "SqlParser_gen.cpp" /* yacc.c:1646  */
+#line 4874 "SqlParser_gen.cpp" /* yacc.c:1646  */
     break;
 
   case 192:
-#line 1506 "../SqlParser.ypp" /* yacc.c:1646  */
-=======
-#line 4694 "SqlParser_gen.cpp" /* yacc.c:1661  */
-    break;
-
-  case 179:
-#line 1442 "../SqlParser.ypp" /* yacc.c:1661  */
-    {
-    (yyval.predicate_) = new quickstep::ParsePredicateComparison((yylsp[-1]).first_line, (yylsp[-1]).first_column, *(yyvsp[-1].comparison_), (yyvsp[-2].expression_), (yyvsp[0].expression_));
-  }
-#line 4702 "SqlParser_gen.cpp" /* yacc.c:1661  */
-    break;
-
-  case 180:
-#line 1445 "../SqlParser.ypp" /* yacc.c:1661  */
-    {
-    (yyval.predicate_) = (yyvsp[-1].predicate_);
-  }
-#line 4710 "SqlParser_gen.cpp" /* yacc.c:1661  */
-    break;
-
-  case 181:
-#line 1448 "../SqlParser.ypp" /* yacc.c:1661  */
-    {
-    (yyval.predicate_) = new quickstep::ParsePredicateExists((yylsp[-1]).first_line, (yylsp[-1]).first_column, (yyvsp[0].subquery_expression_));
-  }
-#line 4718 "SqlParser_gen.cpp" /* yacc.c:1661  */
-    break;
-
-  case 182:
-#line 1451 "../SqlParser.ypp" /* yacc.c:1661  */
-    {
-    (yyval.predicate_) = new quickstep::ParsePredicateInTableQuery((yylsp[-1]).first_line, (yylsp[-1]).first_column, (yyvsp[-2].expression_), (yyvsp[0].subquery_expression_));
-  }
-#line 4726 "SqlParser_gen.cpp" /* yacc.c:1661  */
-    break;
-
-  case 183:
-#line 1454 "../SqlParser.ypp" /* yacc.c:1661  */
-    {
-    (yyval.predicate_) = new quickstep::ParsePredicateInValueList((yylsp[-3]).first_line, (yylsp[-3]).first_column, (yyvsp[-4].expression_), (yyvsp[-1].expression_list_));
-  }
-#line 4734 "SqlParser_gen.cpp" /* yacc.c:1661  */
-    break;
-
-  case 184:
-#line 1457 "../SqlParser.ypp" /* yacc.c:1661  */
->>>>>>> 5b75e8ec
+#line 1514 "../SqlParser.ypp" /* yacc.c:1646  */
     {
     (yyval.predicate_) = new quickstep::ParsePredicateNegation(
         (yylsp[-2]).first_line,
         (yylsp[-2]).first_column,
         new quickstep::ParsePredicateInTableQuery((yylsp[-1]).first_line, (yylsp[-1]).first_column, (yyvsp[-3].expression_), (yyvsp[0].subquery_expression_)));
   }
-<<<<<<< HEAD
-#line 4829 "SqlParser_gen.cpp" /* yacc.c:1646  */
+#line 4885 "SqlParser_gen.cpp" /* yacc.c:1646  */
     break;
 
   case 193:
-#line 1512 "../SqlParser.ypp" /* yacc.c:1646  */
-=======
-#line 4745 "SqlParser_gen.cpp" /* yacc.c:1661  */
-    break;
-
-  case 185:
-#line 1463 "../SqlParser.ypp" /* yacc.c:1661  */
->>>>>>> 5b75e8ec
+#line 1520 "../SqlParser.ypp" /* yacc.c:1646  */
     {
     (yyval.predicate_) = new quickstep::ParsePredicateNegation(
         (yylsp[-4]).first_line,
         (yylsp[-4]).first_column,
         new quickstep::ParsePredicateInValueList((yylsp[-3]).first_line, (yylsp[-3]).first_column, (yyvsp[-5].expression_), (yyvsp[-1].expression_list_)));
   }
-<<<<<<< HEAD
-#line 4840 "SqlParser_gen.cpp" /* yacc.c:1646  */
+#line 4896 "SqlParser_gen.cpp" /* yacc.c:1646  */
     break;
 
   case 194:
-#line 1521 "../SqlParser.ypp" /* yacc.c:1646  */
+#line 1529 "../SqlParser.ypp" /* yacc.c:1646  */
     {
     (yyval.expression_) = new quickstep::ParseBinaryExpression((yylsp[-1]).first_line, (yylsp[-1]).first_column, *(yyvsp[-1].binary_operation_), (yyvsp[-2].expression_), (yyvsp[0].expression_));
   }
-#line 4848 "SqlParser_gen.cpp" /* yacc.c:1646  */
+#line 4904 "SqlParser_gen.cpp" /* yacc.c:1646  */
     break;
 
   case 195:
-#line 1524 "../SqlParser.ypp" /* yacc.c:1646  */
+#line 1532 "../SqlParser.ypp" /* yacc.c:1646  */
     {
     (yyval.expression_) = (yyvsp[0].expression_);
   }
-#line 4856 "SqlParser_gen.cpp" /* yacc.c:1646  */
+#line 4912 "SqlParser_gen.cpp" /* yacc.c:1646  */
     break;
 
   case 196:
-#line 1529 "../SqlParser.ypp" /* yacc.c:1646  */
+#line 1537 "../SqlParser.ypp" /* yacc.c:1646  */
     {
     (yyval.expression_) = new quickstep::ParseBinaryExpression((yylsp[-1]).first_line, (yylsp[-1]).first_column, *(yyvsp[-1].binary_operation_), (yyvsp[-2].expression_), (yyvsp[0].expression_));
   }
-#line 4864 "SqlParser_gen.cpp" /* yacc.c:1646  */
+#line 4920 "SqlParser_gen.cpp" /* yacc.c:1646  */
     break;
 
   case 197:
-#line 1532 "../SqlParser.ypp" /* yacc.c:1646  */
+#line 1540 "../SqlParser.ypp" /* yacc.c:1646  */
     {
     (yyval.expression_) = (yyvsp[0].expression_);
   }
-#line 4872 "SqlParser_gen.cpp" /* yacc.c:1646  */
+#line 4928 "SqlParser_gen.cpp" /* yacc.c:1646  */
     break;
 
   case 198:
-#line 1537 "../SqlParser.ypp" /* yacc.c:1646  */
+#line 1545 "../SqlParser.ypp" /* yacc.c:1646  */
     {
     (yyval.expression_) = new quickstep::ParseUnaryExpression((yylsp[-1]).first_line, (yylsp[-1]).first_column, *(yyvsp[-1].unary_operation_), (yyvsp[0].expression_));
   }
-#line 4880 "SqlParser_gen.cpp" /* yacc.c:1646  */
+#line 4936 "SqlParser_gen.cpp" /* yacc.c:1646  */
     break;
 
   case 199:
-#line 1540 "../SqlParser.ypp" /* yacc.c:1646  */
+#line 1548 "../SqlParser.ypp" /* yacc.c:1646  */
     {
     (yyval.expression_) = (yyvsp[0].expression_);
   }
-#line 4888 "SqlParser_gen.cpp" /* yacc.c:1646  */
+#line 4944 "SqlParser_gen.cpp" /* yacc.c:1646  */
     break;
 
   case 200:
-#line 1545 "../SqlParser.ypp" /* yacc.c:1646  */
+#line 1553 "../SqlParser.ypp" /* yacc.c:1646  */
     {
     (yyval.expression_) = (yyvsp[0].attribute_);
   }
-#line 4896 "SqlParser_gen.cpp" /* yacc.c:1646  */
+#line 4952 "SqlParser_gen.cpp" /* yacc.c:1646  */
     break;
 
   case 201:
-#line 1548 "../SqlParser.ypp" /* yacc.c:1646  */
+#line 1556 "../SqlParser.ypp" /* yacc.c:1646  */
     {
     (yyval.expression_) = new quickstep::ParseScalarLiteral((yyvsp[0].literal_value_));
   }
-#line 4904 "SqlParser_gen.cpp" /* yacc.c:1646  */
+#line 4960 "SqlParser_gen.cpp" /* yacc.c:1646  */
     break;
 
   case 202:
-#line 1551 "../SqlParser.ypp" /* yacc.c:1646  */
+#line 1559 "../SqlParser.ypp" /* yacc.c:1646  */
     {
     (yyval.expression_) = (yyvsp[0].function_call_);
   }
-#line 4912 "SqlParser_gen.cpp" /* yacc.c:1646  */
+#line 4968 "SqlParser_gen.cpp" /* yacc.c:1646  */
     break;
 
   case 203:
-#line 1554 "../SqlParser.ypp" /* yacc.c:1646  */
+#line 1562 "../SqlParser.ypp" /* yacc.c:1646  */
     {
     (yyval.expression_) = (yyvsp[0].expression_);
   }
-#line 4920 "SqlParser_gen.cpp" /* yacc.c:1646  */
+#line 4976 "SqlParser_gen.cpp" /* yacc.c:1646  */
     break;
 
   case 204:
-#line 1557 "../SqlParser.ypp" /* yacc.c:1646  */
+#line 1565 "../SqlParser.ypp" /* yacc.c:1646  */
     {
     (yyval.expression_) = (yyvsp[0].expression_);
   }
-#line 4928 "SqlParser_gen.cpp" /* yacc.c:1646  */
+#line 4984 "SqlParser_gen.cpp" /* yacc.c:1646  */
     break;
 
   case 205:
-#line 1560 "../SqlParser.ypp" /* yacc.c:1646  */
+#line 1568 "../SqlParser.ypp" /* yacc.c:1646  */
     {
     (yyval.expression_) = (yyvsp[-1].expression_);
   }
-#line 4936 "SqlParser_gen.cpp" /* yacc.c:1646  */
+#line 4992 "SqlParser_gen.cpp" /* yacc.c:1646  */
     break;
 
   case 206:
-#line 1565 "../SqlParser.ypp" /* yacc.c:1646  */
-=======
-#line 4756 "SqlParser_gen.cpp" /* yacc.c:1661  */
-    break;
-
-  case 186:
-#line 1472 "../SqlParser.ypp" /* yacc.c:1661  */
-    {
-    (yyval.expression_) = new quickstep::ParseBinaryExpression((yylsp[-1]).first_line, (yylsp[-1]).first_column, *(yyvsp[-1].binary_operation_), (yyvsp[-2].expression_), (yyvsp[0].expression_));
-  }
-#line 4764 "SqlParser_gen.cpp" /* yacc.c:1661  */
-    break;
-
-  case 187:
-#line 1475 "../SqlParser.ypp" /* yacc.c:1661  */
-    {
-    (yyval.expression_) = (yyvsp[0].expression_);
-  }
-#line 4772 "SqlParser_gen.cpp" /* yacc.c:1661  */
-    break;
-
-  case 188:
-#line 1480 "../SqlParser.ypp" /* yacc.c:1661  */
-    {
-    (yyval.expression_) = new quickstep::ParseBinaryExpression((yylsp[-1]).first_line, (yylsp[-1]).first_column, *(yyvsp[-1].binary_operation_), (yyvsp[-2].expression_), (yyvsp[0].expression_));
-  }
-#line 4780 "SqlParser_gen.cpp" /* yacc.c:1661  */
-    break;
-
-  case 189:
-#line 1483 "../SqlParser.ypp" /* yacc.c:1661  */
-    {
-    (yyval.expression_) = (yyvsp[0].expression_);
-  }
-#line 4788 "SqlParser_gen.cpp" /* yacc.c:1661  */
-    break;
-
-  case 190:
-#line 1488 "../SqlParser.ypp" /* yacc.c:1661  */
-    {
-    (yyval.expression_) = new quickstep::ParseUnaryExpression((yylsp[-1]).first_line, (yylsp[-1]).first_column, *(yyvsp[-1].unary_operation_), (yyvsp[0].expression_));
-  }
-#line 4796 "SqlParser_gen.cpp" /* yacc.c:1661  */
-    break;
-
-  case 191:
-#line 1491 "../SqlParser.ypp" /* yacc.c:1661  */
-    {
-    (yyval.expression_) = (yyvsp[0].expression_);
-  }
-#line 4804 "SqlParser_gen.cpp" /* yacc.c:1661  */
-    break;
-
-  case 192:
-#line 1496 "../SqlParser.ypp" /* yacc.c:1661  */
-    {
-    (yyval.expression_) = (yyvsp[0].attribute_);
-  }
-#line 4812 "SqlParser_gen.cpp" /* yacc.c:1661  */
-    break;
-
-  case 193:
-#line 1499 "../SqlParser.ypp" /* yacc.c:1661  */
-    {
-    (yyval.expression_) = new quickstep::ParseScalarLiteral((yyvsp[0].literal_value_));
-  }
-#line 4820 "SqlParser_gen.cpp" /* yacc.c:1661  */
-    break;
-
-  case 194:
-#line 1502 "../SqlParser.ypp" /* yacc.c:1661  */
-    {
-    (yyval.expression_) = (yyvsp[0].function_call_);
-  }
-#line 4828 "SqlParser_gen.cpp" /* yacc.c:1661  */
-    break;
-
-  case 195:
-#line 1505 "../SqlParser.ypp" /* yacc.c:1661  */
-    {
-    (yyval.expression_) = (yyvsp[0].expression_);
-  }
-#line 4836 "SqlParser_gen.cpp" /* yacc.c:1661  */
-    break;
-
-  case 196:
-#line 1508 "../SqlParser.ypp" /* yacc.c:1661  */
-    {
-    (yyval.expression_) = (yyvsp[0].expression_);
-  }
-#line 4844 "SqlParser_gen.cpp" /* yacc.c:1661  */
-    break;
-
-  case 197:
-#line 1511 "../SqlParser.ypp" /* yacc.c:1661  */
-    {
-    (yyval.expression_) = (yyvsp[-1].expression_);
-  }
-#line 4852 "SqlParser_gen.cpp" /* yacc.c:1661  */
-    break;
-
-  case 198:
-#line 1514 "../SqlParser.ypp" /* yacc.c:1661  */
+#line 1571 "../SqlParser.ypp" /* yacc.c:1646  */
     {
     (yyval.expression_) = (yyvsp[0].subquery_expression_);
   }
-#line 4860 "SqlParser_gen.cpp" /* yacc.c:1661  */
-    break;
-
-  case 199:
-#line 1519 "../SqlParser.ypp" /* yacc.c:1661  */
->>>>>>> 5b75e8ec
+#line 5000 "SqlParser_gen.cpp" /* yacc.c:1646  */
+    break;
+
+  case 207:
+#line 1576 "../SqlParser.ypp" /* yacc.c:1646  */
     {
     (yyval.function_call_) = new quickstep::ParseFunctionCall(
         (yylsp[-2]).first_line, (yylsp[-2]).first_column, false, (yyvsp[-2].string_value_), new quickstep::PtrList<quickstep::ParseExpression>());
   }
-<<<<<<< HEAD
-#line 4945 "SqlParser_gen.cpp" /* yacc.c:1646  */
-    break;
-
-  case 207:
-#line 1569 "../SqlParser.ypp" /* yacc.c:1646  */
-=======
-#line 4869 "SqlParser_gen.cpp" /* yacc.c:1661  */
-    break;
-
-  case 200:
-#line 1523 "../SqlParser.ypp" /* yacc.c:1661  */
->>>>>>> 5b75e8ec
+#line 5009 "SqlParser_gen.cpp" /* yacc.c:1646  */
+    break;
+
+  case 208:
+#line 1580 "../SqlParser.ypp" /* yacc.c:1646  */
     {
     (yyval.function_call_) = new quickstep::ParseFunctionCall(
         (yylsp[-3]).first_line, (yylsp[-3]).first_column, (yyvsp[-3].string_value_), new quickstep::ParseStar((yylsp[-1]).first_line, (yylsp[-1]).first_column));
   }
-<<<<<<< HEAD
-#line 4954 "SqlParser_gen.cpp" /* yacc.c:1646  */
-    break;
-
-  case 208:
-#line 1573 "../SqlParser.ypp" /* yacc.c:1646  */
+#line 5018 "SqlParser_gen.cpp" /* yacc.c:1646  */
+    break;
+
+  case 209:
+#line 1584 "../SqlParser.ypp" /* yacc.c:1646  */
     {
     (yyval.function_call_) = new quickstep::ParseFunctionCall((yylsp[-3]).first_line, (yylsp[-3]).first_column, false, (yyvsp[-3].string_value_), (yyvsp[-1].expression_list_));
   }
-#line 4962 "SqlParser_gen.cpp" /* yacc.c:1646  */
-    break;
-
-  case 209:
-#line 1576 "../SqlParser.ypp" /* yacc.c:1646  */
+#line 5026 "SqlParser_gen.cpp" /* yacc.c:1646  */
+    break;
+
+  case 210:
+#line 1587 "../SqlParser.ypp" /* yacc.c:1646  */
     {
     (yyval.function_call_) = new quickstep::ParseFunctionCall((yylsp[-4]).first_line, (yylsp[-4]).first_column, true, (yyvsp[-4].string_value_), (yyvsp[-1].expression_list_));
   }
-#line 4970 "SqlParser_gen.cpp" /* yacc.c:1646  */
-    break;
-
-  case 210:
-#line 1581 "../SqlParser.ypp" /* yacc.c:1646  */
+#line 5034 "SqlParser_gen.cpp" /* yacc.c:1646  */
+    break;
+
+  case 211:
+#line 1592 "../SqlParser.ypp" /* yacc.c:1646  */
     {
     (yyval.expression_) = new quickstep::ParseExtractFunction((yylsp[-5]).first_line, (yylsp[-5]).first_column, (yyvsp[-3].string_value_), (yyvsp[-1].expression_));
   }
-#line 4978 "SqlParser_gen.cpp" /* yacc.c:1646  */
-    break;
-
-  case 211:
-#line 1586 "../SqlParser.ypp" /* yacc.c:1646  */
+#line 5042 "SqlParser_gen.cpp" /* yacc.c:1646  */
+    break;
+
+  case 212:
+#line 1597 "../SqlParser.ypp" /* yacc.c:1646  */
     {
     (yyval.expression_) = new quickstep::ParseSimpleCaseExpression((yylsp[-4]).first_line, (yylsp[-4]).first_column, (yyvsp[-3].expression_), (yyvsp[-2].simple_when_clause_list_), (yyvsp[-1].expression_));
   }
-#line 4986 "SqlParser_gen.cpp" /* yacc.c:1646  */
-    break;
-
-  case 212:
-#line 1589 "../SqlParser.ypp" /* yacc.c:1646  */
+#line 5050 "SqlParser_gen.cpp" /* yacc.c:1646  */
+    break;
+
+  case 213:
+#line 1600 "../SqlParser.ypp" /* yacc.c:1646  */
     {
     (yyval.expression_) = new quickstep::ParseSearchedCaseExpression((yylsp[-3]).first_line, (yylsp[-3]).first_column, (yyvsp[-2].searched_when_clause_list_), (yyvsp[-1].expression_));
   }
-#line 4994 "SqlParser_gen.cpp" /* yacc.c:1646  */
-    break;
-
-  case 213:
-#line 1594 "../SqlParser.ypp" /* yacc.c:1646  */
-=======
-#line 4878 "SqlParser_gen.cpp" /* yacc.c:1661  */
-    break;
-
-  case 201:
-#line 1527 "../SqlParser.ypp" /* yacc.c:1661  */
-    {
-    (yyval.function_call_) = new quickstep::ParseFunctionCall((yylsp[-3]).first_line, (yylsp[-3]).first_column, false, (yyvsp[-3].string_value_), (yyvsp[-1].expression_list_));
-  }
-#line 4886 "SqlParser_gen.cpp" /* yacc.c:1661  */
-    break;
-
-  case 202:
-#line 1530 "../SqlParser.ypp" /* yacc.c:1661  */
-    {
-    (yyval.function_call_) = new quickstep::ParseFunctionCall((yylsp[-4]).first_line, (yylsp[-4]).first_column, true, (yyvsp[-4].string_value_), (yyvsp[-1].expression_list_));
-  }
-#line 4894 "SqlParser_gen.cpp" /* yacc.c:1661  */
-    break;
-
-  case 203:
-#line 1535 "../SqlParser.ypp" /* yacc.c:1661  */
-    {
-    (yyval.expression_) = new quickstep::ParseExtractFunction((yylsp[-5]).first_line, (yylsp[-5]).first_column, (yyvsp[-3].string_value_), (yyvsp[-1].expression_));
-  }
-#line 4902 "SqlParser_gen.cpp" /* yacc.c:1661  */
-    break;
-
-  case 204:
-#line 1540 "../SqlParser.ypp" /* yacc.c:1661  */
-    {
-    (yyval.expression_) = new quickstep::ParseSimpleCaseExpression((yylsp[-4]).first_line, (yylsp[-4]).first_column, (yyvsp[-3].expression_), (yyvsp[-2].simple_when_clause_list_), (yyvsp[-1].expression_));
-  }
-#line 4910 "SqlParser_gen.cpp" /* yacc.c:1661  */
-    break;
-
-  case 205:
-#line 1543 "../SqlParser.ypp" /* yacc.c:1661  */
-    {
-    (yyval.expression_) = new quickstep::ParseSearchedCaseExpression((yylsp[-3]).first_line, (yylsp[-3]).first_column, (yyvsp[-2].searched_when_clause_list_), (yyvsp[-1].expression_));
-  }
-#line 4918 "SqlParser_gen.cpp" /* yacc.c:1661  */
-    break;
-
-  case 206:
-#line 1548 "../SqlParser.ypp" /* yacc.c:1661  */
->>>>>>> 5b75e8ec
+#line 5058 "SqlParser_gen.cpp" /* yacc.c:1646  */
+    break;
+
+  case 214:
+#line 1605 "../SqlParser.ypp" /* yacc.c:1646  */
     {
     (yyval.simple_when_clause_list_) = new quickstep::PtrVector<quickstep::ParseSimpleWhenClause>;
     (yyval.simple_when_clause_list_)->push_back((yyvsp[0].simple_when_clause_));
   }
-<<<<<<< HEAD
-#line 5003 "SqlParser_gen.cpp" /* yacc.c:1646  */
-    break;
-
-  case 214:
-#line 1598 "../SqlParser.ypp" /* yacc.c:1646  */
-=======
-#line 4927 "SqlParser_gen.cpp" /* yacc.c:1661  */
-    break;
-
-  case 207:
-#line 1552 "../SqlParser.ypp" /* yacc.c:1661  */
->>>>>>> 5b75e8ec
+#line 5067 "SqlParser_gen.cpp" /* yacc.c:1646  */
+    break;
+
+  case 215:
+#line 1609 "../SqlParser.ypp" /* yacc.c:1646  */
     {
     (yyval.simple_when_clause_list_) = (yyvsp[-1].simple_when_clause_list_);
     (yyval.simple_when_clause_list_)->push_back((yyvsp[0].simple_when_clause_));
   }
-<<<<<<< HEAD
-#line 5012 "SqlParser_gen.cpp" /* yacc.c:1646  */
-    break;
-
-  case 215:
-#line 1604 "../SqlParser.ypp" /* yacc.c:1646  */
+#line 5076 "SqlParser_gen.cpp" /* yacc.c:1646  */
+    break;
+
+  case 216:
+#line 1615 "../SqlParser.ypp" /* yacc.c:1646  */
     {
     (yyval.simple_when_clause_) = new quickstep::ParseSimpleWhenClause((yylsp[-3]).first_line, (yylsp[-3]).first_column, (yyvsp[-2].expression_), (yyvsp[0].expression_));
   }
-#line 5020 "SqlParser_gen.cpp" /* yacc.c:1646  */
-    break;
-
-  case 216:
-#line 1609 "../SqlParser.ypp" /* yacc.c:1646  */
-=======
-#line 4936 "SqlParser_gen.cpp" /* yacc.c:1661  */
-    break;
-
-  case 208:
-#line 1558 "../SqlParser.ypp" /* yacc.c:1661  */
-    {
-    (yyval.simple_when_clause_) = new quickstep::ParseSimpleWhenClause((yylsp[-3]).first_line, (yylsp[-3]).first_column, (yyvsp[-2].expression_), (yyvsp[0].expression_));
-  }
-#line 4944 "SqlParser_gen.cpp" /* yacc.c:1661  */
-    break;
-
-  case 209:
-#line 1563 "../SqlParser.ypp" /* yacc.c:1661  */
->>>>>>> 5b75e8ec
+#line 5084 "SqlParser_gen.cpp" /* yacc.c:1646  */
+    break;
+
+  case 217:
+#line 1620 "../SqlParser.ypp" /* yacc.c:1646  */
     {
     (yyval.searched_when_clause_list_) = new quickstep::PtrVector<quickstep::ParseSearchedWhenClause>;
     (yyval.searched_when_clause_list_)->push_back((yyvsp[0].searched_when_clause_));
   }
-<<<<<<< HEAD
-#line 5029 "SqlParser_gen.cpp" /* yacc.c:1646  */
-    break;
-
-  case 217:
-#line 1613 "../SqlParser.ypp" /* yacc.c:1646  */
-=======
-#line 4953 "SqlParser_gen.cpp" /* yacc.c:1661  */
-    break;
-
-  case 210:
-#line 1567 "../SqlParser.ypp" /* yacc.c:1661  */
->>>>>>> 5b75e8ec
+#line 5093 "SqlParser_gen.cpp" /* yacc.c:1646  */
+    break;
+
+  case 218:
+#line 1624 "../SqlParser.ypp" /* yacc.c:1646  */
     {
     (yyval.searched_when_clause_list_) = (yyvsp[-1].searched_when_clause_list_);
     (yyval.searched_when_clause_list_)->push_back((yyvsp[0].searched_when_clause_));
   }
-<<<<<<< HEAD
-#line 5038 "SqlParser_gen.cpp" /* yacc.c:1646  */
-    break;
-
-  case 218:
-#line 1619 "../SqlParser.ypp" /* yacc.c:1646  */
+#line 5102 "SqlParser_gen.cpp" /* yacc.c:1646  */
+    break;
+
+  case 219:
+#line 1630 "../SqlParser.ypp" /* yacc.c:1646  */
     {
     (yyval.searched_when_clause_) = new quickstep::ParseSearchedWhenClause((yylsp[-3]).first_line, (yylsp[-3]).first_column, (yyvsp[-2].predicate_), (yyvsp[0].expression_));
   }
-#line 5046 "SqlParser_gen.cpp" /* yacc.c:1646  */
-    break;
-
-  case 219:
-#line 1624 "../SqlParser.ypp" /* yacc.c:1646  */
+#line 5110 "SqlParser_gen.cpp" /* yacc.c:1646  */
+    break;
+
+  case 220:
+#line 1635 "../SqlParser.ypp" /* yacc.c:1646  */
     {
     (yyval.expression_) = NULL;
   }
-#line 5054 "SqlParser_gen.cpp" /* yacc.c:1646  */
-    break;
-
-  case 220:
-#line 1627 "../SqlParser.ypp" /* yacc.c:1646  */
+#line 5118 "SqlParser_gen.cpp" /* yacc.c:1646  */
+    break;
+
+  case 221:
+#line 1638 "../SqlParser.ypp" /* yacc.c:1646  */
     {
     (yyval.expression_) = (yyvsp[0].expression_);
   }
-#line 5062 "SqlParser_gen.cpp" /* yacc.c:1646  */
-    break;
-
-  case 221:
-#line 1632 "../SqlParser.ypp" /* yacc.c:1646  */
-=======
-#line 4962 "SqlParser_gen.cpp" /* yacc.c:1661  */
-    break;
-
-  case 211:
-#line 1573 "../SqlParser.ypp" /* yacc.c:1661  */
-    {
-    (yyval.searched_when_clause_) = new quickstep::ParseSearchedWhenClause((yylsp[-3]).first_line, (yylsp[-3]).first_column, (yyvsp[-2].predicate_), (yyvsp[0].expression_));
-  }
-#line 4970 "SqlParser_gen.cpp" /* yacc.c:1661  */
-    break;
-
-  case 212:
-#line 1578 "../SqlParser.ypp" /* yacc.c:1661  */
-    {
-    (yyval.expression_) = NULL;
-  }
-#line 4978 "SqlParser_gen.cpp" /* yacc.c:1661  */
-    break;
-
-  case 213:
-#line 1581 "../SqlParser.ypp" /* yacc.c:1661  */
-    {
-    (yyval.expression_) = (yyvsp[0].expression_);
-  }
-#line 4986 "SqlParser_gen.cpp" /* yacc.c:1661  */
-    break;
-
-  case 214:
-#line 1586 "../SqlParser.ypp" /* yacc.c:1661  */
->>>>>>> 5b75e8ec
+#line 5126 "SqlParser_gen.cpp" /* yacc.c:1646  */
+    break;
+
+  case 222:
+#line 1643 "../SqlParser.ypp" /* yacc.c:1646  */
     {
     (yyval.expression_list_) = new quickstep::PtrList<quickstep::ParseExpression>();
     (yyval.expression_list_)->push_back((yyvsp[0].expression_));
   }
-<<<<<<< HEAD
-#line 5071 "SqlParser_gen.cpp" /* yacc.c:1646  */
-    break;
-
-  case 222:
-#line 1636 "../SqlParser.ypp" /* yacc.c:1646  */
-=======
-#line 4995 "SqlParser_gen.cpp" /* yacc.c:1661  */
-    break;
-
-  case 215:
-#line 1590 "../SqlParser.ypp" /* yacc.c:1661  */
->>>>>>> 5b75e8ec
+#line 5135 "SqlParser_gen.cpp" /* yacc.c:1646  */
+    break;
+
+  case 223:
+#line 1647 "../SqlParser.ypp" /* yacc.c:1646  */
     {
     (yyval.expression_list_) = (yyvsp[-2].expression_list_);
     (yyval.expression_list_)->push_back((yyvsp[0].expression_));
   }
-<<<<<<< HEAD
-#line 5080 "SqlParser_gen.cpp" /* yacc.c:1646  */
-    break;
-
-  case 223:
-#line 1642 "../SqlParser.ypp" /* yacc.c:1646  */
+#line 5144 "SqlParser_gen.cpp" /* yacc.c:1646  */
+    break;
+
+  case 224:
+#line 1653 "../SqlParser.ypp" /* yacc.c:1646  */
     {
     (yyval.literal_value_) = new quickstep::NullParseLiteralValue((yylsp[0]).first_line, (yylsp[0]).first_column);
   }
-#line 5088 "SqlParser_gen.cpp" /* yacc.c:1646  */
-    break;
-
-  case 224:
-#line 1645 "../SqlParser.ypp" /* yacc.c:1646  */
+#line 5152 "SqlParser_gen.cpp" /* yacc.c:1646  */
+    break;
+
+  case 225:
+#line 1656 "../SqlParser.ypp" /* yacc.c:1646  */
     {
     (yyval.literal_value_) = (yyvsp[0].numeric_literal_value_);
   }
-#line 5096 "SqlParser_gen.cpp" /* yacc.c:1646  */
-    break;
-
-  case 225:
-#line 1648 "../SqlParser.ypp" /* yacc.c:1646  */
+#line 5160 "SqlParser_gen.cpp" /* yacc.c:1646  */
+    break;
+
+  case 226:
+#line 1659 "../SqlParser.ypp" /* yacc.c:1646  */
     {
     (yyval.literal_value_) = (yyvsp[0].numeric_literal_value_);
   }
-#line 5104 "SqlParser_gen.cpp" /* yacc.c:1646  */
-    break;
-
-  case 226:
-#line 1651 "../SqlParser.ypp" /* yacc.c:1646  */
-=======
-#line 5004 "SqlParser_gen.cpp" /* yacc.c:1661  */
-    break;
-
-  case 216:
-#line 1596 "../SqlParser.ypp" /* yacc.c:1661  */
-    {
-    (yyval.literal_value_) = new quickstep::NullParseLiteralValue((yylsp[0]).first_line, (yylsp[0]).first_column);
-  }
-#line 5012 "SqlParser_gen.cpp" /* yacc.c:1661  */
-    break;
-
-  case 217:
-#line 1599 "../SqlParser.ypp" /* yacc.c:1661  */
-    {
-    (yyval.literal_value_) = (yyvsp[0].numeric_literal_value_);
-  }
-#line 5020 "SqlParser_gen.cpp" /* yacc.c:1661  */
-    break;
-
-  case 218:
-#line 1602 "../SqlParser.ypp" /* yacc.c:1661  */
-    {
-    (yyval.literal_value_) = (yyvsp[0].numeric_literal_value_);
-  }
-#line 5028 "SqlParser_gen.cpp" /* yacc.c:1661  */
-    break;
-
-  case 219:
-#line 1605 "../SqlParser.ypp" /* yacc.c:1661  */
->>>>>>> 5b75e8ec
+#line 5168 "SqlParser_gen.cpp" /* yacc.c:1646  */
+    break;
+
+  case 227:
+#line 1662 "../SqlParser.ypp" /* yacc.c:1646  */
     {
     /**
      * NOTE(chasseur): This case exhibits a shift/reduce conflict with the
@@ -8260,36 +5181,20 @@
     (yyvsp[0].numeric_literal_value_)->prependMinus();
     (yyval.literal_value_) = (yyvsp[0].numeric_literal_value_);
   }
-<<<<<<< HEAD
-#line 5121 "SqlParser_gen.cpp" /* yacc.c:1646  */
-    break;
-
-  case 227:
-#line 1663 "../SqlParser.ypp" /* yacc.c:1646  */
-=======
-#line 5045 "SqlParser_gen.cpp" /* yacc.c:1661  */
-    break;
-
-  case 220:
-#line 1617 "../SqlParser.ypp" /* yacc.c:1661  */
->>>>>>> 5b75e8ec
+#line 5185 "SqlParser_gen.cpp" /* yacc.c:1646  */
+    break;
+
+  case 228:
+#line 1674 "../SqlParser.ypp" /* yacc.c:1646  */
     {
     (yyval.literal_value_) = new quickstep::StringParseLiteralValue((yyvsp[0].string_value_),
                                                 nullptr);  // No explicit type.
   }
-<<<<<<< HEAD
-#line 5130 "SqlParser_gen.cpp" /* yacc.c:1646  */
-    break;
-
-  case 228:
-#line 1667 "../SqlParser.ypp" /* yacc.c:1646  */
-=======
-#line 5054 "SqlParser_gen.cpp" /* yacc.c:1661  */
-    break;
-
-  case 221:
-#line 1621 "../SqlParser.ypp" /* yacc.c:1661  */
->>>>>>> 5b75e8ec
+#line 5194 "SqlParser_gen.cpp" /* yacc.c:1646  */
+    break;
+
+  case 229:
+#line 1678 "../SqlParser.ypp" /* yacc.c:1646  */
     {
     /**
      * NOTE(chasseur): This case exhibits a shift/reduce conflict with the
@@ -8309,23 +5214,16 @@
       YYERROR;
     }
   }
-<<<<<<< HEAD
-#line 5154 "SqlParser_gen.cpp" /* yacc.c:1646  */
-    break;
-
-  case 229:
-#line 1686 "../SqlParser.ypp" /* yacc.c:1646  */
-=======
-#line 5078 "SqlParser_gen.cpp" /* yacc.c:1661  */
-    break;
-
-  case 222:
-#line 1640 "../SqlParser.ypp" /* yacc.c:1661  */
+#line 5218 "SqlParser_gen.cpp" /* yacc.c:1646  */
+    break;
+
+  case 230:
+#line 1697 "../SqlParser.ypp" /* yacc.c:1646  */
     {
     quickstep::StringParseLiteralValue *parse_value;
-    const std::string& datetime_type_value = (yyvsp[0].string_value_)->value();
-    if (quickstep::StringParseLiteralValue::ParseAmbiguousInterval(&((yyvsp[-1].string_value_)->append((" " +
-        datetime_type_value).c_str(), datetime_type_value.length() + 1)),
+    const std::string &datetime_type_value = (yyvsp[0].string_value_)->value();
+    if (quickstep::StringParseLiteralValue::ParseAmbiguousInterval(
+        &((yyvsp[-1].string_value_)->append((" " + datetime_type_value).c_str(), datetime_type_value.length() + 1)),
         &parse_value)) {
       (yyval.literal_value_) = parse_value;
     } else {
@@ -8334,12 +5232,11 @@
       YYERROR;
     }
   }
-#line 5096 "SqlParser_gen.cpp" /* yacc.c:1661  */
-    break;
-
-  case 223:
-#line 1653 "../SqlParser.ypp" /* yacc.c:1661  */
->>>>>>> 5b75e8ec
+#line 5236 "SqlParser_gen.cpp" /* yacc.c:1646  */
+    break;
+
+  case 231:
+#line 1710 "../SqlParser.ypp" /* yacc.c:1646  */
     {
     quickstep::StringParseLiteralValue *parse_value
         = new quickstep::StringParseLiteralValue((yyvsp[0].string_value_), &((yyvsp[-1].data_type_)->getType()));
@@ -8353,327 +5250,191 @@
       (yyval.literal_value_) = parse_value;
     }
   }
-<<<<<<< HEAD
-#line 5172 "SqlParser_gen.cpp" /* yacc.c:1646  */
-    break;
-
-  case 230:
-#line 1701 "../SqlParser.ypp" /* yacc.c:1646  */
-=======
-#line 5114 "SqlParser_gen.cpp" /* yacc.c:1661  */
-    break;
-
-  case 224:
-#line 1668 "../SqlParser.ypp" /* yacc.c:1661  */
-    {
-     (yyval.string_value_) = new quickstep::ParseString((yylsp[0]).first_line, (yylsp[0]).first_column, std::string("year"));
-  }
-#line 5122 "SqlParser_gen.cpp" /* yacc.c:1661  */
-    break;
-
-  case 225:
-#line 1671 "../SqlParser.ypp" /* yacc.c:1661  */
-    {
-     (yyval.string_value_) = new quickstep::ParseString((yylsp[0]).first_line, (yylsp[0]).first_column, std::string("month"));
-  }
-#line 5130 "SqlParser_gen.cpp" /* yacc.c:1661  */
-    break;
-
-  case 226:
-#line 1674 "../SqlParser.ypp" /* yacc.c:1661  */
-    {
-     (yyval.string_value_) = new quickstep::ParseString((yylsp[0]).first_line, (yylsp[0]).first_column, std::string("day"));
-  }
-#line 5138 "SqlParser_gen.cpp" /* yacc.c:1661  */
-    break;
-
-  case 227:
-#line 1677 "../SqlParser.ypp" /* yacc.c:1661  */
-    {
-     (yyval.string_value_) = new quickstep::ParseString((yylsp[0]).first_line, (yylsp[0]).first_column, std::string("hour"));
-  }
-#line 5146 "SqlParser_gen.cpp" /* yacc.c:1661  */
-    break;
-
-  case 228:
-#line 1680 "../SqlParser.ypp" /* yacc.c:1661  */
-    {
-     (yyval.string_value_) = new quickstep::ParseString((yylsp[0]).first_line, (yylsp[0]).first_column, std::string("minute"));
-  }
-#line 5154 "SqlParser_gen.cpp" /* yacc.c:1661  */
-    break;
-
-  case 229:
-#line 1683 "../SqlParser.ypp" /* yacc.c:1661  */
-    {
-     (yyval.string_value_) = new quickstep::ParseString((yylsp[0]).first_line, (yylsp[0]).first_column, std::string("second"));
-  }
-#line 5162 "SqlParser_gen.cpp" /* yacc.c:1661  */
-    break;
-
-  case 230:
-#line 1688 "../SqlParser.ypp" /* yacc.c:1661  */
->>>>>>> 5b75e8ec
+#line 5254 "SqlParser_gen.cpp" /* yacc.c:1646  */
+    break;
+
+  case 232:
+#line 1725 "../SqlParser.ypp" /* yacc.c:1646  */
+    {
+     (yyval.string_value_) = new quickstep::ParseString((yylsp[0]).first_line, (yylsp[0]).first_column, std::string("YEAR"));
+  }
+#line 5262 "SqlParser_gen.cpp" /* yacc.c:1646  */
+    break;
+
+  case 233:
+#line 1728 "../SqlParser.ypp" /* yacc.c:1646  */
+    {
+     (yyval.string_value_) = new quickstep::ParseString((yylsp[0]).first_line, (yylsp[0]).first_column, std::string("MONTH"));
+  }
+#line 5270 "SqlParser_gen.cpp" /* yacc.c:1646  */
+    break;
+
+  case 234:
+#line 1731 "../SqlParser.ypp" /* yacc.c:1646  */
+    {
+     (yyval.string_value_) = new quickstep::ParseString((yylsp[0]).first_line, (yylsp[0]).first_column, std::string("DAY"));
+  }
+#line 5278 "SqlParser_gen.cpp" /* yacc.c:1646  */
+    break;
+
+  case 235:
+#line 1734 "../SqlParser.ypp" /* yacc.c:1646  */
+    {
+     (yyval.string_value_) = new quickstep::ParseString((yylsp[0]).first_line, (yylsp[0]).first_column, std::string("HOUR"));
+  }
+#line 5286 "SqlParser_gen.cpp" /* yacc.c:1646  */
+    break;
+
+  case 236:
+#line 1737 "../SqlParser.ypp" /* yacc.c:1646  */
+    {
+     (yyval.string_value_) = new quickstep::ParseString((yylsp[0]).first_line, (yylsp[0]).first_column, std::string("MINUTE"));
+  }
+#line 5294 "SqlParser_gen.cpp" /* yacc.c:1646  */
+    break;
+
+  case 237:
+#line 1740 "../SqlParser.ypp" /* yacc.c:1646  */
+    {
+     (yyval.string_value_) = new quickstep::ParseString((yylsp[0]).first_line, (yylsp[0]).first_column, std::string("SECOND"));
+  }
+#line 5302 "SqlParser_gen.cpp" /* yacc.c:1646  */
+    break;
+
+  case 238:
+#line 1745 "../SqlParser.ypp" /* yacc.c:1646  */
     {
     (yyval.literal_value_list_) = new quickstep::PtrList<quickstep::ParseScalarLiteral>();
     (yyval.literal_value_list_)->push_back(new quickstep::ParseScalarLiteral((yyvsp[0].literal_value_)));
   }
-<<<<<<< HEAD
-#line 5181 "SqlParser_gen.cpp" /* yacc.c:1646  */
-    break;
-
-  case 231:
-#line 1705 "../SqlParser.ypp" /* yacc.c:1646  */
-=======
-#line 5171 "SqlParser_gen.cpp" /* yacc.c:1661  */
-    break;
-
-  case 231:
-#line 1692 "../SqlParser.ypp" /* yacc.c:1661  */
->>>>>>> 5b75e8ec
+#line 5311 "SqlParser_gen.cpp" /* yacc.c:1646  */
+    break;
+
+  case 239:
+#line 1749 "../SqlParser.ypp" /* yacc.c:1646  */
     {
     (yyval.literal_value_list_) = (yyvsp[-2].literal_value_list_);
     (yyval.literal_value_list_)->push_back(new quickstep::ParseScalarLiteral((yyvsp[0].literal_value_)));
   }
-<<<<<<< HEAD
-#line 5190 "SqlParser_gen.cpp" /* yacc.c:1646  */
-    break;
-
-  case 232:
-#line 1711 "../SqlParser.ypp" /* yacc.c:1646  */
+#line 5320 "SqlParser_gen.cpp" /* yacc.c:1646  */
+    break;
+
+  case 240:
+#line 1755 "../SqlParser.ypp" /* yacc.c:1646  */
     {
     (yyval.attribute_) = new quickstep::ParseAttribute((yylsp[0]).first_line, (yylsp[0]).first_column, (yyvsp[0].string_value_));
   }
-#line 5198 "SqlParser_gen.cpp" /* yacc.c:1646  */
-    break;
-
-  case 233:
-#line 1714 "../SqlParser.ypp" /* yacc.c:1646  */
+#line 5328 "SqlParser_gen.cpp" /* yacc.c:1646  */
+    break;
+
+  case 241:
+#line 1758 "../SqlParser.ypp" /* yacc.c:1646  */
     {
     (yyval.attribute_) = new quickstep::ParseAttribute((yylsp[-2]).first_line, (yylsp[-2]).first_column, (yyvsp[0].string_value_), (yyvsp[-2].string_value_));
   }
-#line 5206 "SqlParser_gen.cpp" /* yacc.c:1646  */
-    break;
-
-  case 234:
-#line 1719 "../SqlParser.ypp" /* yacc.c:1646  */
-=======
-#line 5180 "SqlParser_gen.cpp" /* yacc.c:1661  */
-    break;
-
-  case 232:
-#line 1698 "../SqlParser.ypp" /* yacc.c:1661  */
-    {
-    (yyval.attribute_) = new quickstep::ParseAttribute((yylsp[0]).first_line, (yylsp[0]).first_column, (yyvsp[0].string_value_));
-  }
-#line 5188 "SqlParser_gen.cpp" /* yacc.c:1661  */
-    break;
-
-  case 233:
-#line 1701 "../SqlParser.ypp" /* yacc.c:1661  */
-    {
-    (yyval.attribute_) = new quickstep::ParseAttribute((yylsp[-2]).first_line, (yylsp[-2]).first_column, (yyvsp[0].string_value_), (yyvsp[-2].string_value_));
-  }
-#line 5196 "SqlParser_gen.cpp" /* yacc.c:1661  */
-    break;
-
-  case 234:
-#line 1706 "../SqlParser.ypp" /* yacc.c:1661  */
->>>>>>> 5b75e8ec
+#line 5336 "SqlParser_gen.cpp" /* yacc.c:1646  */
+    break;
+
+  case 242:
+#line 1763 "../SqlParser.ypp" /* yacc.c:1646  */
     {
     (yyval.attribute_list_) = new quickstep::PtrList<quickstep::ParseAttribute>();
     (yyval.attribute_list_)->push_back((yyvsp[0].attribute_));
   }
-<<<<<<< HEAD
-#line 5215 "SqlParser_gen.cpp" /* yacc.c:1646  */
-    break;
-
-  case 235:
-#line 1723 "../SqlParser.ypp" /* yacc.c:1646  */
-=======
-#line 5205 "SqlParser_gen.cpp" /* yacc.c:1661  */
-    break;
-
-  case 235:
-#line 1710 "../SqlParser.ypp" /* yacc.c:1661  */
->>>>>>> 5b75e8ec
+#line 5345 "SqlParser_gen.cpp" /* yacc.c:1646  */
+    break;
+
+  case 243:
+#line 1767 "../SqlParser.ypp" /* yacc.c:1646  */
     {
     (yyval.attribute_list_) = (yyvsp[-2].attribute_list_);
     (yyval.attribute_list_)->push_back((yyvsp[0].attribute_));
   }
-<<<<<<< HEAD
-#line 5224 "SqlParser_gen.cpp" /* yacc.c:1646  */
-    break;
-
-  case 236:
-#line 1730 "../SqlParser.ypp" /* yacc.c:1646  */
+#line 5354 "SqlParser_gen.cpp" /* yacc.c:1646  */
+    break;
+
+  case 244:
+#line 1774 "../SqlParser.ypp" /* yacc.c:1646  */
     {
     (yyval.comparison_) = &quickstep::ComparisonFactory::GetComparison(quickstep::ComparisonID::kEqual);
   }
-#line 5232 "SqlParser_gen.cpp" /* yacc.c:1646  */
-    break;
-
-  case 237:
-#line 1733 "../SqlParser.ypp" /* yacc.c:1646  */
+#line 5362 "SqlParser_gen.cpp" /* yacc.c:1646  */
+    break;
+
+  case 245:
+#line 1777 "../SqlParser.ypp" /* yacc.c:1646  */
     {
     (yyval.comparison_) = &quickstep::ComparisonFactory::GetComparison(quickstep::ComparisonID::kNotEqual);
   }
-#line 5240 "SqlParser_gen.cpp" /* yacc.c:1646  */
-    break;
-
-  case 238:
-#line 1736 "../SqlParser.ypp" /* yacc.c:1646  */
+#line 5370 "SqlParser_gen.cpp" /* yacc.c:1646  */
+    break;
+
+  case 246:
+#line 1780 "../SqlParser.ypp" /* yacc.c:1646  */
     {
     (yyval.comparison_) = &quickstep::ComparisonFactory::GetComparison(quickstep::ComparisonID::kLess);
   }
-#line 5248 "SqlParser_gen.cpp" /* yacc.c:1646  */
-    break;
-
-  case 239:
-#line 1739 "../SqlParser.ypp" /* yacc.c:1646  */
+#line 5378 "SqlParser_gen.cpp" /* yacc.c:1646  */
+    break;
+
+  case 247:
+#line 1783 "../SqlParser.ypp" /* yacc.c:1646  */
     {
     (yyval.comparison_) = &quickstep::ComparisonFactory::GetComparison(quickstep::ComparisonID::kLessOrEqual);
   }
-#line 5256 "SqlParser_gen.cpp" /* yacc.c:1646  */
-    break;
-
-  case 240:
-#line 1742 "../SqlParser.ypp" /* yacc.c:1646  */
+#line 5386 "SqlParser_gen.cpp" /* yacc.c:1646  */
+    break;
+
+  case 248:
+#line 1786 "../SqlParser.ypp" /* yacc.c:1646  */
     {
     (yyval.comparison_) = &quickstep::ComparisonFactory::GetComparison(quickstep::ComparisonID::kGreater);
   }
-#line 5264 "SqlParser_gen.cpp" /* yacc.c:1646  */
-    break;
-
-  case 241:
-#line 1745 "../SqlParser.ypp" /* yacc.c:1646  */
+#line 5394 "SqlParser_gen.cpp" /* yacc.c:1646  */
+    break;
+
+  case 249:
+#line 1789 "../SqlParser.ypp" /* yacc.c:1646  */
     {
     (yyval.comparison_) = &quickstep::ComparisonFactory::GetComparison(quickstep::ComparisonID::kGreaterOrEqual);
   }
-#line 5272 "SqlParser_gen.cpp" /* yacc.c:1646  */
-    break;
-
-  case 242:
-#line 1748 "../SqlParser.ypp" /* yacc.c:1646  */
+#line 5402 "SqlParser_gen.cpp" /* yacc.c:1646  */
+    break;
+
+  case 250:
+#line 1792 "../SqlParser.ypp" /* yacc.c:1646  */
     {
     (yyval.comparison_) =  &quickstep::ComparisonFactory::GetComparison(quickstep::ComparisonID::kLike);
   }
-#line 5280 "SqlParser_gen.cpp" /* yacc.c:1646  */
-    break;
-
-  case 243:
-#line 1751 "../SqlParser.ypp" /* yacc.c:1646  */
+#line 5410 "SqlParser_gen.cpp" /* yacc.c:1646  */
+    break;
+
+  case 251:
+#line 1795 "../SqlParser.ypp" /* yacc.c:1646  */
     {
     (yyval.comparison_) =  &quickstep::ComparisonFactory::GetComparison(quickstep::ComparisonID::kNotLike);
   }
-#line 5288 "SqlParser_gen.cpp" /* yacc.c:1646  */
-    break;
-
-  case 244:
-#line 1754 "../SqlParser.ypp" /* yacc.c:1646  */
+#line 5418 "SqlParser_gen.cpp" /* yacc.c:1646  */
+    break;
+
+  case 252:
+#line 1798 "../SqlParser.ypp" /* yacc.c:1646  */
     {
     (yyval.comparison_) =  &quickstep::ComparisonFactory::GetComparison(quickstep::ComparisonID::kRegexMatch);
   }
-#line 5296 "SqlParser_gen.cpp" /* yacc.c:1646  */
-    break;
-
-  case 245:
-#line 1757 "../SqlParser.ypp" /* yacc.c:1646  */
+#line 5426 "SqlParser_gen.cpp" /* yacc.c:1646  */
+    break;
+
+  case 253:
+#line 1801 "../SqlParser.ypp" /* yacc.c:1646  */
     {
     (yyval.comparison_) =  &quickstep::ComparisonFactory::GetComparison(quickstep::ComparisonID::kNotRegexMatch);
   }
-#line 5304 "SqlParser_gen.cpp" /* yacc.c:1646  */
-    break;
-
-  case 246:
-#line 1762 "../SqlParser.ypp" /* yacc.c:1646  */
-=======
-#line 5214 "SqlParser_gen.cpp" /* yacc.c:1661  */
-    break;
-
-  case 236:
-#line 1717 "../SqlParser.ypp" /* yacc.c:1661  */
-    {
-    (yyval.comparison_) = &quickstep::ComparisonFactory::GetComparison(quickstep::ComparisonID::kEqual);
-  }
-#line 5222 "SqlParser_gen.cpp" /* yacc.c:1661  */
-    break;
-
-  case 237:
-#line 1720 "../SqlParser.ypp" /* yacc.c:1661  */
-    {
-    (yyval.comparison_) = &quickstep::ComparisonFactory::GetComparison(quickstep::ComparisonID::kNotEqual);
-  }
-#line 5230 "SqlParser_gen.cpp" /* yacc.c:1661  */
-    break;
-
-  case 238:
-#line 1723 "../SqlParser.ypp" /* yacc.c:1661  */
-    {
-    (yyval.comparison_) = &quickstep::ComparisonFactory::GetComparison(quickstep::ComparisonID::kLess);
-  }
-#line 5238 "SqlParser_gen.cpp" /* yacc.c:1661  */
-    break;
-
-  case 239:
-#line 1726 "../SqlParser.ypp" /* yacc.c:1661  */
-    {
-    (yyval.comparison_) = &quickstep::ComparisonFactory::GetComparison(quickstep::ComparisonID::kLessOrEqual);
-  }
-#line 5246 "SqlParser_gen.cpp" /* yacc.c:1661  */
-    break;
-
-  case 240:
-#line 1729 "../SqlParser.ypp" /* yacc.c:1661  */
-    {
-    (yyval.comparison_) = &quickstep::ComparisonFactory::GetComparison(quickstep::ComparisonID::kGreater);
-  }
-#line 5254 "SqlParser_gen.cpp" /* yacc.c:1661  */
-    break;
-
-  case 241:
-#line 1732 "../SqlParser.ypp" /* yacc.c:1661  */
-    {
-    (yyval.comparison_) = &quickstep::ComparisonFactory::GetComparison(quickstep::ComparisonID::kGreaterOrEqual);
-  }
-#line 5262 "SqlParser_gen.cpp" /* yacc.c:1661  */
-    break;
-
-  case 242:
-#line 1735 "../SqlParser.ypp" /* yacc.c:1661  */
-    {
-    (yyval.comparison_) =  &quickstep::ComparisonFactory::GetComparison(quickstep::ComparisonID::kLike);
-  }
-#line 5270 "SqlParser_gen.cpp" /* yacc.c:1661  */
-    break;
-
-  case 243:
-#line 1738 "../SqlParser.ypp" /* yacc.c:1661  */
-    {
-    (yyval.comparison_) =  &quickstep::ComparisonFactory::GetComparison(quickstep::ComparisonID::kNotLike);
-  }
-#line 5278 "SqlParser_gen.cpp" /* yacc.c:1661  */
-    break;
-
-  case 244:
-#line 1741 "../SqlParser.ypp" /* yacc.c:1661  */
-    {
-    (yyval.comparison_) =  &quickstep::ComparisonFactory::GetComparison(quickstep::ComparisonID::kRegexMatch);
-  }
-#line 5286 "SqlParser_gen.cpp" /* yacc.c:1661  */
-    break;
-
-  case 245:
-#line 1744 "../SqlParser.ypp" /* yacc.c:1661  */
-    {
-    (yyval.comparison_) =  &quickstep::ComparisonFactory::GetComparison(quickstep::ComparisonID::kNotRegexMatch);
-  }
-#line 5294 "SqlParser_gen.cpp" /* yacc.c:1661  */
-    break;
-
-  case 246:
-#line 1749 "../SqlParser.ypp" /* yacc.c:1661  */
->>>>>>> 5b75e8ec
+#line 5434 "SqlParser_gen.cpp" /* yacc.c:1646  */
+    break;
+
+  case 254:
+#line 1806 "../SqlParser.ypp" /* yacc.c:1646  */
     {
     /**
      * NOTE(chasseur): This case exhibits a shift/reduce conflict with the
@@ -8683,282 +5444,146 @@
      **/
     (yyval.unary_operation_) = &quickstep::UnaryOperationFactory::GetUnaryOperation(quickstep::UnaryOperationID::kNegate);
   }
-<<<<<<< HEAD
-#line 5318 "SqlParser_gen.cpp" /* yacc.c:1646  */
-    break;
-
-  case 247:
-#line 1773 "../SqlParser.ypp" /* yacc.c:1646  */
+#line 5448 "SqlParser_gen.cpp" /* yacc.c:1646  */
+    break;
+
+  case 255:
+#line 1817 "../SqlParser.ypp" /* yacc.c:1646  */
     {
     (yyval.binary_operation_) = &quickstep::BinaryOperationFactory::GetBinaryOperation(quickstep::BinaryOperationID::kAdd);
   }
-#line 5326 "SqlParser_gen.cpp" /* yacc.c:1646  */
-    break;
-
-  case 248:
-#line 1776 "../SqlParser.ypp" /* yacc.c:1646  */
+#line 5456 "SqlParser_gen.cpp" /* yacc.c:1646  */
+    break;
+
+  case 256:
+#line 1820 "../SqlParser.ypp" /* yacc.c:1646  */
     {
     (yyval.binary_operation_) = &quickstep::BinaryOperationFactory::GetBinaryOperation(quickstep::BinaryOperationID::kSubtract);
   }
-#line 5334 "SqlParser_gen.cpp" /* yacc.c:1646  */
-    break;
-
-  case 249:
-#line 1781 "../SqlParser.ypp" /* yacc.c:1646  */
+#line 5464 "SqlParser_gen.cpp" /* yacc.c:1646  */
+    break;
+
+  case 257:
+#line 1825 "../SqlParser.ypp" /* yacc.c:1646  */
     {
     (yyval.binary_operation_) = &quickstep::BinaryOperationFactory::GetBinaryOperation(quickstep::BinaryOperationID::kModulo);
   }
-#line 5342 "SqlParser_gen.cpp" /* yacc.c:1646  */
-    break;
-
-  case 250:
-#line 1784 "../SqlParser.ypp" /* yacc.c:1646  */
+#line 5472 "SqlParser_gen.cpp" /* yacc.c:1646  */
+    break;
+
+  case 258:
+#line 1828 "../SqlParser.ypp" /* yacc.c:1646  */
     {
     (yyval.binary_operation_) = &quickstep::BinaryOperationFactory::GetBinaryOperation(quickstep::BinaryOperationID::kMultiply);
   }
-#line 5350 "SqlParser_gen.cpp" /* yacc.c:1646  */
-    break;
-
-  case 251:
-#line 1787 "../SqlParser.ypp" /* yacc.c:1646  */
+#line 5480 "SqlParser_gen.cpp" /* yacc.c:1646  */
+    break;
+
+  case 259:
+#line 1831 "../SqlParser.ypp" /* yacc.c:1646  */
     {
     (yyval.binary_operation_) = &quickstep::BinaryOperationFactory::GetBinaryOperation(quickstep::BinaryOperationID::kDivide);
   }
-#line 5358 "SqlParser_gen.cpp" /* yacc.c:1646  */
-    break;
-
-  case 252:
-#line 1793 "../SqlParser.ypp" /* yacc.c:1646  */
-=======
-#line 5308 "SqlParser_gen.cpp" /* yacc.c:1661  */
-    break;
-
-  case 247:
-#line 1760 "../SqlParser.ypp" /* yacc.c:1661  */
-    {
-    (yyval.binary_operation_) = &quickstep::BinaryOperationFactory::GetBinaryOperation(quickstep::BinaryOperationID::kAdd);
-  }
-#line 5316 "SqlParser_gen.cpp" /* yacc.c:1661  */
-    break;
-
-  case 248:
-#line 1763 "../SqlParser.ypp" /* yacc.c:1661  */
-    {
-    (yyval.binary_operation_) = &quickstep::BinaryOperationFactory::GetBinaryOperation(quickstep::BinaryOperationID::kSubtract);
-  }
-#line 5324 "SqlParser_gen.cpp" /* yacc.c:1661  */
-    break;
-
-  case 249:
-#line 1768 "../SqlParser.ypp" /* yacc.c:1661  */
-    {
-    (yyval.binary_operation_) = &quickstep::BinaryOperationFactory::GetBinaryOperation(quickstep::BinaryOperationID::kModulo);
-  }
-#line 5332 "SqlParser_gen.cpp" /* yacc.c:1661  */
-    break;
-
-  case 250:
-#line 1771 "../SqlParser.ypp" /* yacc.c:1661  */
-    {
-    (yyval.binary_operation_) = &quickstep::BinaryOperationFactory::GetBinaryOperation(quickstep::BinaryOperationID::kMultiply);
-  }
-#line 5340 "SqlParser_gen.cpp" /* yacc.c:1661  */
-    break;
-
-  case 251:
-#line 1774 "../SqlParser.ypp" /* yacc.c:1661  */
-    {
-    (yyval.binary_operation_) = &quickstep::BinaryOperationFactory::GetBinaryOperation(quickstep::BinaryOperationID::kDivide);
-  }
-#line 5348 "SqlParser_gen.cpp" /* yacc.c:1661  */
-    break;
-
-  case 252:
-#line 1780 "../SqlParser.ypp" /* yacc.c:1661  */
->>>>>>> 5b75e8ec
+#line 5488 "SqlParser_gen.cpp" /* yacc.c:1646  */
+    break;
+
+  case 260:
+#line 1837 "../SqlParser.ypp" /* yacc.c:1646  */
     {
     (yyval.string_list_) = new quickstep::PtrList<quickstep::ParseString>();
     (yyval.string_list_)->push_back((yyvsp[0].string_value_));
   }
-<<<<<<< HEAD
-#line 5367 "SqlParser_gen.cpp" /* yacc.c:1646  */
-    break;
-
-  case 253:
-#line 1797 "../SqlParser.ypp" /* yacc.c:1646  */
-=======
-#line 5357 "SqlParser_gen.cpp" /* yacc.c:1661  */
-    break;
-
-  case 253:
-#line 1784 "../SqlParser.ypp" /* yacc.c:1661  */
->>>>>>> 5b75e8ec
+#line 5497 "SqlParser_gen.cpp" /* yacc.c:1646  */
+    break;
+
+  case 261:
+#line 1841 "../SqlParser.ypp" /* yacc.c:1646  */
     {
     (yyval.string_list_) = (yyvsp[-2].string_list_);
     (yyval.string_list_)->push_back((yyvsp[0].string_value_));
   }
-<<<<<<< HEAD
-#line 5376 "SqlParser_gen.cpp" /* yacc.c:1646  */
-    break;
-
-  case 254:
-#line 1803 "../SqlParser.ypp" /* yacc.c:1646  */
+#line 5506 "SqlParser_gen.cpp" /* yacc.c:1646  */
+    break;
+
+  case 262:
+#line 1847 "../SqlParser.ypp" /* yacc.c:1646  */
     {
     (yyval.string_value_) = (yyvsp[0].string_value_);
   }
-#line 5384 "SqlParser_gen.cpp" /* yacc.c:1646  */
-    break;
-
-  case 255:
-#line 1806 "../SqlParser.ypp" /* yacc.c:1646  */
-=======
-#line 5366 "SqlParser_gen.cpp" /* yacc.c:1661  */
-    break;
-
-  case 254:
-#line 1790 "../SqlParser.ypp" /* yacc.c:1661  */
-    {
-    (yyval.string_value_) = (yyvsp[0].string_value_);
-  }
-#line 5374 "SqlParser_gen.cpp" /* yacc.c:1661  */
-    break;
-
-  case 255:
-#line 1793 "../SqlParser.ypp" /* yacc.c:1661  */
->>>>>>> 5b75e8ec
+#line 5514 "SqlParser_gen.cpp" /* yacc.c:1646  */
+    break;
+
+  case 263:
+#line 1850 "../SqlParser.ypp" /* yacc.c:1646  */
     {
     if ((yyvsp[0].string_value_)->value().empty()) {
       quickstep_yyerror(&(yylsp[0]), yyscanner, nullptr, "Zero-length identifier");
     }
     (yyval.string_value_) = (yyvsp[0].string_value_);
   }
-<<<<<<< HEAD
-#line 5395 "SqlParser_gen.cpp" /* yacc.c:1646  */
-    break;
-
-  case 256:
-#line 1814 "../SqlParser.ypp" /* yacc.c:1646  */
+#line 5525 "SqlParser_gen.cpp" /* yacc.c:1646  */
+    break;
+
+  case 264:
+#line 1858 "../SqlParser.ypp" /* yacc.c:1646  */
     {
     (yyval.boolean_value_) = true;
   }
-#line 5403 "SqlParser_gen.cpp" /* yacc.c:1646  */
-    break;
-
-  case 257:
-#line 1817 "../SqlParser.ypp" /* yacc.c:1646  */
+#line 5533 "SqlParser_gen.cpp" /* yacc.c:1646  */
+    break;
+
+  case 265:
+#line 1861 "../SqlParser.ypp" /* yacc.c:1646  */
     {
     (yyval.boolean_value_) = true;
   }
-#line 5411 "SqlParser_gen.cpp" /* yacc.c:1646  */
-    break;
-
-  case 258:
-#line 1820 "../SqlParser.ypp" /* yacc.c:1646  */
+#line 5541 "SqlParser_gen.cpp" /* yacc.c:1646  */
+    break;
+
+  case 266:
+#line 1864 "../SqlParser.ypp" /* yacc.c:1646  */
     {
     (yyval.boolean_value_) = false;
   }
-#line 5419 "SqlParser_gen.cpp" /* yacc.c:1646  */
-    break;
-
-  case 259:
-#line 1823 "../SqlParser.ypp" /* yacc.c:1646  */
+#line 5549 "SqlParser_gen.cpp" /* yacc.c:1646  */
+    break;
+
+  case 267:
+#line 1867 "../SqlParser.ypp" /* yacc.c:1646  */
     {
     (yyval.boolean_value_) = false;
   }
-#line 5427 "SqlParser_gen.cpp" /* yacc.c:1646  */
-    break;
-
-  case 260:
-#line 1829 "../SqlParser.ypp" /* yacc.c:1646  */
+#line 5557 "SqlParser_gen.cpp" /* yacc.c:1646  */
+    break;
+
+  case 268:
+#line 1873 "../SqlParser.ypp" /* yacc.c:1646  */
     {
     (yyval.command_) = new quickstep::ParseCommand((yylsp[-1]).first_line, (yylsp[-1]).first_column, (yyvsp[-1].string_value_), (yyvsp[0].command_argument_list_));
   }
-#line 5435 "SqlParser_gen.cpp" /* yacc.c:1646  */
-    break;
-
-  case 261:
-#line 1834 "../SqlParser.ypp" /* yacc.c:1646  */
-=======
-#line 5385 "SqlParser_gen.cpp" /* yacc.c:1661  */
-    break;
-
-  case 256:
-#line 1801 "../SqlParser.ypp" /* yacc.c:1661  */
-    {
-    (yyval.boolean_value_) = true;
-  }
-#line 5393 "SqlParser_gen.cpp" /* yacc.c:1661  */
-    break;
-
-  case 257:
-#line 1804 "../SqlParser.ypp" /* yacc.c:1661  */
-    {
-    (yyval.boolean_value_) = true;
-  }
-#line 5401 "SqlParser_gen.cpp" /* yacc.c:1661  */
-    break;
-
-  case 258:
-#line 1807 "../SqlParser.ypp" /* yacc.c:1661  */
-    {
-    (yyval.boolean_value_) = false;
-  }
-#line 5409 "SqlParser_gen.cpp" /* yacc.c:1661  */
-    break;
-
-  case 259:
-#line 1810 "../SqlParser.ypp" /* yacc.c:1661  */
-    {
-    (yyval.boolean_value_) = false;
-  }
-#line 5417 "SqlParser_gen.cpp" /* yacc.c:1661  */
-    break;
-
-  case 260:
-#line 1816 "../SqlParser.ypp" /* yacc.c:1661  */
-    {
-    (yyval.command_) = new quickstep::ParseCommand((yylsp[-1]).first_line, (yylsp[-1]).first_column, (yyvsp[-1].string_value_), (yyvsp[0].command_argument_list_));
-  }
-#line 5425 "SqlParser_gen.cpp" /* yacc.c:1661  */
-    break;
-
-  case 261:
-#line 1821 "../SqlParser.ypp" /* yacc.c:1661  */
->>>>>>> 5b75e8ec
+#line 5565 "SqlParser_gen.cpp" /* yacc.c:1646  */
+    break;
+
+  case 269:
+#line 1878 "../SqlParser.ypp" /* yacc.c:1646  */
     {
     quickstep::PtrVector<quickstep::ParseString> *argument_list = (yyvsp[-1].command_argument_list_);
     argument_list->push_back((yyvsp[0].string_value_));
     (yyval.command_argument_list_) = argument_list;
   }
-<<<<<<< HEAD
-#line 5445 "SqlParser_gen.cpp" /* yacc.c:1646  */
-    break;
-
-  case 262:
-#line 1839 "../SqlParser.ypp" /* yacc.c:1646  */
+#line 5575 "SqlParser_gen.cpp" /* yacc.c:1646  */
+    break;
+
+  case 270:
+#line 1883 "../SqlParser.ypp" /* yacc.c:1646  */
     { /* Epsilon, an empy match. */
     (yyval.command_argument_list_) = new quickstep::PtrVector<quickstep::ParseString>();
   }
-#line 5453 "SqlParser_gen.cpp" /* yacc.c:1646  */
-    break;
-
-
-#line 5457 "SqlParser_gen.cpp" /* yacc.c:1646  */
-=======
-#line 5435 "SqlParser_gen.cpp" /* yacc.c:1661  */
-    break;
-
-  case 262:
-#line 1826 "../SqlParser.ypp" /* yacc.c:1661  */
-    { /* Epsilon, an empy match. */
-    (yyval.command_argument_list_) = new quickstep::PtrVector<quickstep::ParseString>();
-  }
-#line 5443 "SqlParser_gen.cpp" /* yacc.c:1661  */
-    break;
-
-
-#line 5447 "SqlParser_gen.cpp" /* yacc.c:1661  */
->>>>>>> 5b75e8ec
+#line 5583 "SqlParser_gen.cpp" /* yacc.c:1646  */
+    break;
+
+
+#line 5587 "SqlParser_gen.cpp" /* yacc.c:1646  */
       default: break;
     }
   /* User semantic actions sometimes alter yychar, and that requires
@@ -9193,11 +5818,7 @@
 #endif
   return yyresult;
 }
-<<<<<<< HEAD
-#line 1843 "../SqlParser.ypp" /* yacc.c:1906  */
-=======
-#line 1830 "../SqlParser.ypp" /* yacc.c:1906  */
->>>>>>> 5b75e8ec
+#line 1887 "../SqlParser.ypp" /* yacc.c:1906  */
 
 
 void NotSupported(const YYLTYPE *location, yyscan_t yyscanner, const std::string &feature) {
