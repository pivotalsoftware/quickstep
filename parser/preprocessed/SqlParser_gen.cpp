--- conflicted
+++ resolved
@@ -147,11 +147,7 @@
 // Needed for Bison 2.6 and higher, which do not automatically provide this typedef.
 typedef void* yyscan_t;
 
-<<<<<<< HEAD
-#line 149 "SqlParser_gen.cpp" /* yacc.c:339  */
-=======
-#line 150 "SqlParser_gen.cpp" /* yacc.c:339  */
->>>>>>> c456c0b4
+#line 151 "SqlParser_gen.cpp" /* yacc.c:339  */
 
 # ifndef YY_NULLPTR
 #  if defined __cplusplus && 201103L <= __cplusplus
@@ -207,7 +203,6 @@
     UNARY_PLUS = 276,
     UNARY_MINUS = 277,
     TOKEN_ADD = 278,
-<<<<<<< HEAD
     TOKEN_AGE = 279,
     TOKEN_ALL = 280,
     TOKEN_ALTER = 281,
@@ -238,129 +233,63 @@
     TOKEN_DROP = 306,
     TOKEN_ESCAPE_STRINGS = 307,
     TOKEN_EMIT = 308,
-    TOKEN_FALSE = 309,
-    TOKEN_FIRST = 310,
-    TOKEN_FLOAT = 311,
-    TOKEN_FOREIGN = 312,
-    TOKEN_FROM = 313,
-    TOKEN_FULL = 314,
-    TOKEN_GROUP = 315,
-=======
-    TOKEN_ALL = 279,
-    TOKEN_ALTER = 280,
-    TOKEN_AS = 281,
-    TOKEN_ASC = 282,
-    TOKEN_BIGINT = 283,
-    TOKEN_BIT = 284,
-    TOKEN_BLOCKPROPERTIES = 285,
-    TOKEN_BLOCKSAMPLE = 286,
-    TOKEN_BLOOM_FILTER = 287,
-    TOKEN_CSB_TREE = 288,
-    TOKEN_BY = 289,
-    TOKEN_CHARACTER = 290,
-    TOKEN_CHECK = 291,
-    TOKEN_COLUMN = 292,
-    TOKEN_CONSTRAINT = 293,
-    TOKEN_COPY = 294,
-    TOKEN_CREATE = 295,
-    TOKEN_DATE = 296,
-    TOKEN_DATETIME = 297,
-    TOKEN_DECIMAL = 298,
-    TOKEN_DEFAULT = 299,
-    TOKEN_DELETE = 300,
-    TOKEN_DELIMITER = 301,
-    TOKEN_DESC = 302,
-    TOKEN_DISTINCT = 303,
-    TOKEN_DOUBLE = 304,
-    TOKEN_DROP = 305,
-    TOKEN_ESCAPE_STRINGS = 306,
-    TOKEN_EXTRACT = 307,
-    TOKEN_FALSE = 308,
-    TOKEN_FIRST = 309,
-    TOKEN_FLOAT = 310,
-    TOKEN_FOREIGN = 311,
-    TOKEN_FROM = 312,
-    TOKEN_FULL = 313,
-    TOKEN_GROUP = 314,
-    TOKEN_HASH = 315,
->>>>>>> c456c0b4
-    TOKEN_HAVING = 316,
-    TOKEN_INDEX = 317,
-    TOKEN_INNER = 318,
-    TOKEN_INSERT = 319,
-    TOKEN_INTEGER = 320,
-    TOKEN_INTERVAL = 321,
-    TOKEN_INTO = 322,
-    TOKEN_JOIN = 323,
-    TOKEN_KEY = 324,
-    TOKEN_LAST = 325,
-    TOKEN_LEFT = 326,
-    TOKEN_LIMIT = 327,
-    TOKEN_LONG = 328,
-    TOKEN_NULL = 329,
-    TOKEN_NULLS = 330,
-    TOKEN_OFF = 331,
-    TOKEN_ON = 332,
-    TOKEN_ORDER = 333,
-    TOKEN_OUTER = 334,
-<<<<<<< HEAD
-    TOKEN_PERCENT = 335,
-    TOKEN_PRIMARY = 336,
+    TOKEN_EXTRACT = 309,
+    TOKEN_FALSE = 310,
+    TOKEN_FIRST = 311,
+    TOKEN_FLOAT = 312,
+    TOKEN_FOREIGN = 313,
+    TOKEN_FROM = 314,
+    TOKEN_FULL = 315,
+    TOKEN_GROUP = 316,
+    TOKEN_HASH = 317,
+    TOKEN_HAVING = 318,
+    TOKEN_INDEX = 319,
+    TOKEN_INNER = 320,
+    TOKEN_INSERT = 321,
+    TOKEN_INTEGER = 322,
+    TOKEN_INTERVAL = 323,
+    TOKEN_INTO = 324,
+    TOKEN_JOIN = 325,
+    TOKEN_KEY = 326,
+    TOKEN_LAST = 327,
+    TOKEN_LEFT = 328,
+    TOKEN_LIMIT = 329,
+    TOKEN_LONG = 330,
+    TOKEN_NULL = 331,
+    TOKEN_NULLS = 332,
+    TOKEN_OFF = 333,
+    TOKEN_ON = 334,
+    TOKEN_ORDER = 335,
+    TOKEN_OUTER = 336,
     TOKEN_PARTITION = 337,
-    TOKEN_QUIT = 338,
-    TOKEN_REAL = 339,
-    TOKEN_REFERENCES = 340,
-    TOKEN_RIGHT = 341,
-    TOKEN_ROW_DELIMITER = 342,
-    TOKEN_SELECT = 343,
-    TOKEN_SET = 344,
-    TOKEN_SMALLINT = 345,
-    TOKEN_TABLE = 346,
-    TOKEN_TIME = 347,
-    TOKEN_TIMESTAMP = 348,
-    TOKEN_TRUE = 349,
-    TOKEN_TUPLESAMPLE = 350,
-    TOKEN_UNIQUE = 351,
-    TOKEN_UPDATE = 352,
-    TOKEN_USING = 353,
-    TOKEN_VALUES = 354,
-    TOKEN_VARCHAR = 355,
-    TOKEN_WHERE = 356,
-    TOKEN_WITH = 357,
-    TOKEN_WINDOW = 358,
-    TOKEN_YEARMONTH = 359,
-    TOKEN_EOF = 360,
-    TOKEN_LEX_ERROR = 361
-=======
-    TOKEN_PARTITION = 335,
-    TOKEN_PARTITIONS = 336,
-    TOKEN_PERCENT = 337,
-    TOKEN_PRIMARY = 338,
-    TOKEN_QUIT = 339,
-    TOKEN_RANGE = 340,
-    TOKEN_REAL = 341,
-    TOKEN_REFERENCES = 342,
-    TOKEN_RIGHT = 343,
-    TOKEN_ROW_DELIMITER = 344,
-    TOKEN_SELECT = 345,
-    TOKEN_SET = 346,
-    TOKEN_SMALLINT = 347,
-    TOKEN_TABLE = 348,
-    TOKEN_TIME = 349,
-    TOKEN_TIMESTAMP = 350,
-    TOKEN_TRUE = 351,
-    TOKEN_TUPLESAMPLE = 352,
-    TOKEN_UNIQUE = 353,
-    TOKEN_UPDATE = 354,
-    TOKEN_USING = 355,
-    TOKEN_VALUES = 356,
-    TOKEN_VARCHAR = 357,
-    TOKEN_WHERE = 358,
-    TOKEN_WITH = 359,
-    TOKEN_YEARMONTH = 360,
-    TOKEN_EOF = 361,
-    TOKEN_LEX_ERROR = 362
->>>>>>> c456c0b4
+    TOKEN_PARTITIONS = 338,
+    TOKEN_PERCENT = 339,
+    TOKEN_PRIMARY = 340,
+    TOKEN_QUIT = 341,
+    TOKEN_RANGE = 342,
+    TOKEN_REAL = 343,
+    TOKEN_REFERENCES = 344,
+    TOKEN_RIGHT = 345,
+    TOKEN_ROW_DELIMITER = 346,
+    TOKEN_SELECT = 347,
+    TOKEN_SET = 348,
+    TOKEN_SMALLINT = 349,
+    TOKEN_TABLE = 350,
+    TOKEN_TIME = 351,
+    TOKEN_TIMESTAMP = 352,
+    TOKEN_TRUE = 353,
+    TOKEN_TUPLESAMPLE = 354,
+    TOKEN_UNIQUE = 355,
+    TOKEN_UPDATE = 356,
+    TOKEN_USING = 357,
+    TOKEN_VALUES = 358,
+    TOKEN_VARCHAR = 359,
+    TOKEN_WHERE = 360,
+    TOKEN_WITH = 361,
+    TOKEN_WINDOW = 362,
+    TOKEN_YEARMONTH = 363,
+    TOKEN_EOF = 364,
+    TOKEN_LEX_ERROR = 365
   };
 #endif
 
@@ -369,11 +298,7 @@
 typedef union YYSTYPE YYSTYPE;
 union YYSTYPE
 {
-<<<<<<< HEAD
-#line 111 "../SqlParser.ypp" /* yacc.c:355  */
-=======
-#line 114 "../SqlParser.ypp" /* yacc.c:355  */
->>>>>>> c456c0b4
+#line 115 "../SqlParser.ypp" /* yacc.c:355  */
 
   quickstep::ParseString *string_value_;
 
@@ -458,11 +383,7 @@
   quickstep::PtrVector<quickstep::ParseSubqueryTableReference> *with_list_;
   quickstep::ParseSubqueryTableReference *with_list_element_;
 
-<<<<<<< HEAD
-#line 380 "SqlParser_gen.cpp" /* yacc.c:355  */
-=======
-#line 382 "SqlParser_gen.cpp" /* yacc.c:355  */
->>>>>>> c456c0b4
+#line 387 "SqlParser_gen.cpp" /* yacc.c:355  */
 };
 # define YYSTYPE_IS_TRIVIAL 1
 # define YYSTYPE_IS_DECLARED 1
@@ -489,21 +410,13 @@
 #endif /* !YY_QUICKSTEP_YY_SQLPARSER_GEN_HPP_INCLUDED  */
 
 /* Copy the second part of user declarations.  */
-<<<<<<< HEAD
-#line 195 "../SqlParser.ypp" /* yacc.c:358  */
-=======
-#line 198 "../SqlParser.ypp" /* yacc.c:358  */
->>>>>>> c456c0b4
+#line 200 "../SqlParser.ypp" /* yacc.c:358  */
 
 /* This header needs YYSTYPE, which is defined by the %union directive above */
 #include "SqlLexer_gen.hpp"
 void NotSupported(const YYLTYPE *location, yyscan_t yyscanner, const std::string &feature);
 
-<<<<<<< HEAD
-#line 413 "SqlParser_gen.cpp" /* yacc.c:358  */
-=======
-#line 417 "SqlParser_gen.cpp" /* yacc.c:358  */
->>>>>>> c456c0b4
+#line 420 "SqlParser_gen.cpp" /* yacc.c:358  */
 
 #ifdef short
 # undef short
@@ -747,38 +660,21 @@
 /* YYFINAL -- State number of the termination state.  */
 #define YYFINAL  47
 /* YYLAST -- Last index in YYTABLE.  */
-<<<<<<< HEAD
-#define YYLAST   906
+#define YYLAST   998
 
 /* YYNTOKENS -- Number of terminals.  */
-#define YYNTOKENS  117
+#define YYNTOKENS  122
 /* YYNNTS -- Number of nonterminals.  */
-#define YYNNTS  92
+#define YYNNTS  95
 /* YYNRULES -- Number of rules.  */
-#define YYNRULES  235
+#define YYNRULES  245
 /* YYNSTATES -- Number of states.  */
-#define YYNSTATES  449
-=======
-#define YYLAST   982
-
-/* YYNTOKENS -- Number of terminals.  */
-#define YYNTOKENS  119
-/* YYNNTS -- Number of nonterminals.  */
-#define YYNNTS  89
-/* YYNRULES -- Number of rules.  */
-#define YYNRULES  237
-/* YYNSTATES -- Number of states.  */
-#define YYNSTATES  460
->>>>>>> c456c0b4
+#define YYNSTATES  477
 
 /* YYTRANSLATE[YYX] -- Symbol number corresponding to YYX as returned
    by yylex, with out-of-bounds checking.  */
 #define YYUNDEFTOK  2
-<<<<<<< HEAD
-#define YYMAXUTOK   361
-=======
-#define YYMAXUTOK   362
->>>>>>> c456c0b4
+#define YYMAXUTOK   365
 
 #define YYTRANSLATE(YYX)                                                \
   ((unsigned int) (YYX) <= YYMAXUTOK ? yytranslate[YYX] : YYUNDEFTOK)
@@ -788,19 +684,11 @@
 static const yytype_uint8 yytranslate[] =
 {
        0,     2,     2,     2,     2,     2,     2,     2,     2,     2,
-<<<<<<< HEAD
-     113,     2,     2,     2,     2,     2,     2,     2,     2,     2,
+     117,     2,     2,     2,     2,     2,     2,     2,     2,     2,
        2,     2,     2,     2,     2,     2,     2,     2,     2,     2,
-       2,     2,     2,     2,     2,     2,     2,     2,     2,     2,
-     114,   115,    23,    21,   116,    22,    27,    24,     2,     2,
-       2,     2,     2,     2,     2,     2,     2,     2,     2,   112,
-=======
-     114,     2,     2,     2,     2,     2,     2,     2,     2,     2,
-       2,     2,     2,     2,     2,     2,     2,     2,     2,     2,
-       2,     2,     2,     2,     2,     2,     2,   118,     2,     2,
-     115,   116,    23,    21,   117,    22,    27,    24,     2,     2,
-       2,     2,     2,     2,     2,     2,     2,     2,     2,   113,
->>>>>>> c456c0b4
+       2,     2,     2,     2,     2,     2,     2,   121,     2,     2,
+     118,   119,    23,    21,   120,    22,    27,    24,     2,     2,
+       2,     2,     2,     2,     2,     2,     2,     2,     2,   116,
        2,     2,     2,     2,     2,     2,     2,     2,     2,     2,
        2,     2,     2,     2,     2,     2,     2,     2,     2,     2,
        2,     2,     2,     2,     2,     2,     2,     2,     2,     2,
@@ -831,68 +719,38 @@
       80,    81,    82,    83,    84,    85,    86,    87,    88,    89,
       90,    91,    92,    93,    94,    95,    96,    97,    98,    99,
      100,   101,   102,   103,   104,   105,   106,   107,   108,   109,
-<<<<<<< HEAD
-     110,   111
-=======
-     110,   111,   112
->>>>>>> c456c0b4
+     110,   111,   112,   113,   114,   115
 };
 
 #if YYDEBUG
   /* YYRLINE[YYN] -- Source line where rule number YYN was defined.  */
 static const yytype_uint16 yyrline[] =
 {
-<<<<<<< HEAD
-       0,   544,   544,   548,   552,   556,   560,   563,   570,   573,
-     576,   579,   582,   585,   588,   591,   594,   597,   603,   609,
-     616,   622,   629,   638,   643,   652,   657,   662,   666,   672,
-     677,   680,   683,   688,   691,   694,   697,   700,   703,   706,
-     709,   712,   715,   727,   730,   733,   751,   771,   774,   777,
-     782,   787,   793,   799,   808,   812,   818,   821,   826,   831,
-     836,   843,   850,   854,   860,   863,   868,   871,   876,   879,
-     884,   888,   894,   897,   900,   905,   908,   915,   920,   931,
-     935,   941,   944,   950,   958,   963,   968,   971,   976,   980,
-     984,   988,   994,   999,  1004,  1008,  1014,  1020,  1025,  1028,
-    1033,  1037,  1043,  1049,  1055,  1058,  1062,  1068,  1071,  1076,
-    1080,  1086,  1089,  1092,  1097,  1102,  1105,  1111,  1115,  1121,
-    1127,  1133,  1139,  1145,  1151,  1157,  1163,  1171,  1176,  1179,
-    1182,  1187,  1191,  1195,  1198,  1202,  1207,  1210,  1215,  1218,
-    1223,  1227,  1233,  1236,  1241,  1244,  1249,  1252,  1257,  1260,
-    1279,  1282,  1287,  1292,  1297,  1300,  1305,  1310,  1315,  1319,
-    1325,  1332,  1335,  1338,  1343,  1346,  1349,  1355,  1358,  1363,
-    1368,  1377,  1382,  1391,  1396,  1399,  1404,  1407,  1412,  1418,
-    1424,  1427,  1433,  1436,  1441,  1444,  1449,  1452,  1457,  1460,
-    1463,  1466,  1471,  1475,  1479,  1484,  1488,  1494,  1497,  1500,
-    1503,  1515,  1519,  1538,  1553,  1557,  1563,  1566,  1571,  1575,
-    1582,  1585,  1588,  1591,  1594,  1597,  1600,  1603,  1606,  1609,
-    1614,  1625,  1628,  1633,  1636,  1642,  1646,  1652,  1655,  1663,
-    1666,  1669,  1672,  1678,  1683,  1688
-=======
-       0,   538,   538,   542,   546,   550,   554,   557,   564,   567,
-     570,   573,   576,   579,   582,   585,   588,   591,   597,   603,
-     610,   616,   623,   632,   637,   646,   651,   656,   660,   666,
-     671,   674,   677,   682,   685,   688,   691,   694,   697,   700,
-     703,   706,   709,   721,   724,   727,   745,   765,   768,   771,
-     776,   781,   787,   793,   802,   806,   812,   815,   820,   825,
-     830,   837,   844,   848,   854,   857,   862,   865,   870,   873,
-     878,   881,   900,   904,   910,   914,   920,   923,   926,   931,
-     934,   941,   946,   957,   961,   967,   970,   976,   984,   987,
-     990,   996,  1001,  1004,  1009,  1013,  1017,  1021,  1027,  1032,
-    1037,  1041,  1047,  1053,  1056,  1061,  1066,  1070,  1076,  1082,
-    1088,  1091,  1095,  1101,  1104,  1109,  1113,  1119,  1122,  1125,
-    1130,  1135,  1138,  1144,  1148,  1154,  1160,  1166,  1172,  1178,
-    1184,  1190,  1196,  1204,  1209,  1212,  1215,  1220,  1224,  1228,
-    1231,  1235,  1240,  1243,  1248,  1251,  1256,  1260,  1266,  1269,
-    1274,  1277,  1282,  1285,  1290,  1293,  1312,  1316,  1322,  1329,
-    1332,  1335,  1340,  1343,  1346,  1352,  1355,  1360,  1365,  1374,
-    1379,  1388,  1393,  1396,  1401,  1404,  1409,  1415,  1421,  1424,
-    1430,  1433,  1438,  1441,  1446,  1449,  1454,  1457,  1460,  1463,
-    1466,  1471,  1475,  1479,  1482,  1487,  1492,  1496,  1502,  1505,
-    1508,  1511,  1523,  1527,  1546,  1561,  1565,  1571,  1574,  1579,
-    1583,  1590,  1593,  1596,  1599,  1602,  1605,  1608,  1611,  1614,
-    1617,  1622,  1633,  1636,  1641,  1644,  1647,  1653,  1657,  1663,
-    1666,  1674,  1677,  1680,  1683,  1689,  1694,  1699
->>>>>>> c456c0b4
+       0,   558,   558,   562,   566,   570,   574,   577,   584,   587,
+     590,   593,   596,   599,   602,   605,   608,   611,   617,   623,
+     630,   636,   643,   652,   657,   666,   671,   676,   680,   686,
+     691,   694,   697,   702,   705,   708,   711,   714,   717,   720,
+     723,   726,   729,   741,   744,   747,   765,   785,   788,   791,
+     796,   801,   807,   813,   822,   826,   832,   835,   840,   845,
+     850,   857,   864,   868,   874,   877,   882,   885,   890,   893,
+     898,   901,   920,   924,   930,   934,   940,   943,   946,   951,
+     954,   961,   966,   977,   981,   987,   990,   996,  1004,  1007,
+    1010,  1016,  1021,  1024,  1029,  1033,  1037,  1041,  1047,  1052,
+    1057,  1061,  1067,  1073,  1076,  1081,  1086,  1090,  1096,  1102,
+    1108,  1111,  1115,  1121,  1124,  1129,  1133,  1139,  1142,  1145,
+    1150,  1155,  1158,  1164,  1168,  1174,  1180,  1186,  1192,  1198,
+    1204,  1210,  1216,  1224,  1229,  1232,  1235,  1240,  1244,  1248,
+    1251,  1255,  1260,  1263,  1268,  1271,  1276,  1280,  1286,  1289,
+    1294,  1297,  1302,  1305,  1310,  1313,  1332,  1335,  1340,  1345,
+    1350,  1353,  1358,  1363,  1368,  1372,  1378,  1385,  1388,  1391,
+    1396,  1399,  1402,  1408,  1411,  1416,  1421,  1430,  1435,  1444,
+    1449,  1452,  1457,  1460,  1465,  1471,  1477,  1480,  1486,  1489,
+    1494,  1497,  1502,  1505,  1510,  1513,  1516,  1519,  1522,  1527,
+    1531,  1535,  1538,  1543,  1548,  1552,  1558,  1561,  1564,  1567,
+    1579,  1583,  1602,  1617,  1621,  1627,  1630,  1635,  1639,  1646,
+    1649,  1652,  1655,  1658,  1661,  1664,  1667,  1670,  1673,  1678,
+    1689,  1692,  1697,  1700,  1703,  1709,  1713,  1719,  1722,  1730,
+    1733,  1736,  1739,  1745,  1750,  1755
 };
 #endif
 
@@ -914,39 +772,9 @@
   "TOKEN_COPY", "TOKEN_CREATE", "TOKEN_DATE", "TOKEN_DATETIME",
   "TOKEN_DECIMAL", "TOKEN_DEFAULT", "TOKEN_DELETE", "TOKEN_DELIMITER",
   "TOKEN_DESC", "TOKEN_DISTINCT", "TOKEN_DOUBLE", "TOKEN_DROP",
-<<<<<<< HEAD
-  "TOKEN_ESCAPE_STRINGS", "TOKEN_EMIT", "TOKEN_FALSE", "TOKEN_FIRST",
-  "TOKEN_FLOAT", "TOKEN_FOREIGN", "TOKEN_FROM", "TOKEN_FULL",
-  "TOKEN_GROUP", "TOKEN_HAVING", "TOKEN_INDEX", "TOKEN_INNER",
-  "TOKEN_INSERT", "TOKEN_INTEGER", "TOKEN_INTERVAL", "TOKEN_INTO",
-  "TOKEN_JOIN", "TOKEN_KEY", "TOKEN_LAST", "TOKEN_LEFT", "TOKEN_LIMIT",
-  "TOKEN_LONG", "TOKEN_NULL", "TOKEN_NULLS", "TOKEN_OFF", "TOKEN_ON",
-  "TOKEN_ORDER", "TOKEN_OUTER", "TOKEN_PERCENT", "TOKEN_PRIMARY",
-  "TOKEN_PARTITION", "TOKEN_QUIT", "TOKEN_REAL", "TOKEN_REFERENCES",
-  "TOKEN_RIGHT", "TOKEN_ROW_DELIMITER", "TOKEN_SELECT", "TOKEN_SET",
-  "TOKEN_SMALLINT", "TOKEN_TABLE", "TOKEN_TIME", "TOKEN_TIMESTAMP",
-  "TOKEN_TRUE", "TOKEN_TUPLESAMPLE", "TOKEN_UNIQUE", "TOKEN_UPDATE",
-  "TOKEN_USING", "TOKEN_VALUES", "TOKEN_VARCHAR", "TOKEN_WHERE",
-  "TOKEN_WITH", "TOKEN_WINDOW", "TOKEN_YEARMONTH", "TOKEN_EOF",
-  "TOKEN_LEX_ERROR", "';'", "'\\n'", "'('", "')'", "','", "$accept",
-  "start", "sql_statement", "quit_statement", "alter_table_statement",
-  "create_table_statement", "create_index_statement",
-  "drop_table_statement", "column_def", "column_def_commalist",
-  "data_type", "column_constraint_def", "column_constraint_def_list",
-  "opt_column_constraint_def_list", "table_constraint_def",
-  "table_constraint_def_commalist", "opt_table_constraint_def_commalist",
-  "opt_column_list", "opt_block_properties", "key_value_list", "key_value",
-  "key_string_value", "key_string_list", "key_integer_value", "index_type",
-  "opt_index_properties", "insert_statement", "copy_from_statement",
-  "opt_copy_from_params", "copy_from_params", "update_statement",
-  "delete_statement", "assignment_list", "assignment_item",
-  "select_statement", "opt_with_clause", "with_list", "with_list_element",
-  "select_query", "opt_all_distinct", "selection",
-  "selection_item_commalist", "selection_item", "from_clause",
-=======
-  "TOKEN_ESCAPE_STRINGS", "TOKEN_EXTRACT", "TOKEN_FALSE", "TOKEN_FIRST",
-  "TOKEN_FLOAT", "TOKEN_FOREIGN", "TOKEN_FROM", "TOKEN_FULL",
-  "TOKEN_GROUP", "TOKEN_HASH", "TOKEN_HAVING", "TOKEN_INDEX",
+  "TOKEN_ESCAPE_STRINGS", "TOKEN_EMIT", "TOKEN_EXTRACT", "TOKEN_FALSE",
+  "TOKEN_FIRST", "TOKEN_FLOAT", "TOKEN_FOREIGN", "TOKEN_FROM",
+  "TOKEN_FULL", "TOKEN_GROUP", "TOKEN_HASH", "TOKEN_HAVING", "TOKEN_INDEX",
   "TOKEN_INNER", "TOKEN_INSERT", "TOKEN_INTEGER", "TOKEN_INTERVAL",
   "TOKEN_INTO", "TOKEN_JOIN", "TOKEN_KEY", "TOKEN_LAST", "TOKEN_LEFT",
   "TOKEN_LIMIT", "TOKEN_LONG", "TOKEN_NULL", "TOKEN_NULLS", "TOKEN_OFF",
@@ -957,8 +785,8 @@
   "TOKEN_TABLE", "TOKEN_TIME", "TOKEN_TIMESTAMP", "TOKEN_TRUE",
   "TOKEN_TUPLESAMPLE", "TOKEN_UNIQUE", "TOKEN_UPDATE", "TOKEN_USING",
   "TOKEN_VALUES", "TOKEN_VARCHAR", "TOKEN_WHERE", "TOKEN_WITH",
-  "TOKEN_YEARMONTH", "TOKEN_EOF", "TOKEN_LEX_ERROR", "';'", "'\\n'", "'('",
-  "')'", "','", "'%'", "$accept", "start", "sql_statement",
+  "TOKEN_WINDOW", "TOKEN_YEARMONTH", "TOKEN_EOF", "TOKEN_LEX_ERROR", "';'",
+  "'\\n'", "'('", "')'", "','", "'%'", "$accept", "start", "sql_statement",
   "quit_statement", "alter_table_statement", "create_table_statement",
   "create_index_statement", "drop_table_statement", "column_def",
   "column_def_commalist", "data_type", "column_constraint_def",
@@ -973,31 +801,22 @@
   "assignment_list", "assignment_item", "select_statement", "with_clause",
   "with_list", "with_list_element", "select_query", "opt_all_distinct",
   "selection", "selection_item_commalist", "selection_item", "from_clause",
->>>>>>> c456c0b4
   "opt_join_chain", "join_chain", "join", "subquery_expression",
   "opt_sample_clause", "table_reference", "table_reference_signature",
   "table_reference_signature_primary", "table_reference_commalist",
   "opt_group_by_clause", "opt_having_clause", "opt_order_by_clause",
-<<<<<<< HEAD
   "opt_limit_clause", "opt_window_clause", "window_duration",
   "window_attribute", "opt_window_partition", "emit_duration",
   "age_duration", "order_commalist", "order_item", "opt_order_direction",
   "opt_nulls_first", "opt_where_clause", "where_clause", "or_expression",
   "and_expression", "not_expression", "predicate_expression_base",
   "add_expression", "multiply_expression", "unary_expression",
-  "expression_base", "function_call", "expression_list", "literal_value",
-=======
-  "opt_limit_clause", "order_commalist", "order_item",
-  "opt_order_direction", "opt_nulls_first", "opt_where_clause",
-  "where_clause", "or_expression", "and_expression", "not_expression",
-  "predicate_expression_base", "add_expression", "multiply_expression",
-  "unary_expression", "expression_base", "function_call",
-  "extract_function", "expression_list", "literal_value",
->>>>>>> c456c0b4
-  "literal_value_commalist", "attribute_ref", "attribute_ref_list",
-  "comparison_operation", "unary_operation", "add_operation",
-  "multiply_operation", "name_commalist", "any_name", "boolean_value",
-  "command", "command_argument_list", YY_NULLPTR
+  "expression_base", "function_call", "extract_function",
+  "expression_list", "literal_value", "literal_value_commalist",
+  "attribute_ref", "attribute_ref_list", "comparison_operation",
+  "unary_operation", "add_operation", "multiply_operation",
+  "name_commalist", "any_name", "boolean_value", "command",
+  "command_argument_list", YY_NULLPTR
 };
 #endif
 
@@ -1017,25 +836,15 @@
      330,   331,   332,   333,   334,   335,   336,   337,   338,   339,
      340,   341,   342,   343,   344,   345,   346,   347,   348,   349,
      350,   351,   352,   353,   354,   355,   356,   357,   358,   359,
-<<<<<<< HEAD
-     360,   361,    59,    10,    40,    41,    44
+     360,   361,   362,   363,   364,   365,    59,    10,    40,    41,
+      44,    37
 };
 # endif
 
-#define YYPACT_NINF -325
+#define YYPACT_NINF -206
 
 #define yypact_value_is_default(Yystate) \
-  (!!((Yystate) == (-325)))
-=======
-     360,   361,   362,    59,    10,    40,    41,    44,    37
-};
-# endif
-
-#define YYPACT_NINF -209
-
-#define yypact_value_is_default(Yystate) \
-  (!!((Yystate) == (-209)))
->>>>>>> c456c0b4
+  (!!((Yystate) == (-206)))
 
 #define YYTABLE_NINF -1
 
@@ -1046,100 +855,54 @@
      STATE-NUM.  */
 static const yytype_int16 yypact[] =
 {
-<<<<<<< HEAD
-      34,  -325,  -325,    24,   209,    -8,   -22,    55,    22,  -325,
-     209,   209,  -325,   162,   106,  -325,  -325,  -325,  -325,  -325,
-    -325,  -325,  -325,  -325,  -325,    66,   -55,   170,   209,  -325,
-    -325,   122,   209,   209,   209,   209,   209,   126,    62,  -325,
-     190,   103,  -325,  -325,  -325,    94,  -325,  -325,  -325,  -325,
-      86,   222,   155,   110,   149,  -325,    43,   209,   209,   147,
-     209,  -325,  -325,   444,   102,   123,   141,   209,   209,   522,
-    -325,  -325,   151,   209,    54,  -325,   255,  -325,    66,  -325,
-      84,  -325,  -325,  -325,   261,   267,  -325,  -325,  -325,   164,
-    -325,   217,  -325,  -325,  -325,  -325,   285,  -325,  -325,  -325,
-    -325,  -325,  -325,   183,   228,   574,   295,   238,   188,  -325,
-     150,   185,  -325,  -325,  -325,  -325,  -325,   643,   -17,   209,
-      -2,   209,   209,   191,  -325,   192,  -325,   115,   797,   695,
-     522,   294,   302,  -325,  -325,   866,   292,   764,   117,   209,
-    -325,   574,   199,  -325,   209,  -325,  -325,   309,  -325,  -325,
-     311,  -325,    -3,  -325,     5,   149,   574,  -325,  -325,   209,
-     574,  -325,  -325,  -325,   574,   267,  -325,   209,   392,  -325,
-     206,   248,   249,   211,  -325,  -325,  -325,   -14,   209,   224,
-      -2,   209,  -325,   133,  -325,    13,   176,   522,   522,   186,
-    -325,  -325,  -325,  -325,  -325,  -325,  -325,  -325,   574,   574,
-       7,  -325,   120,   227,  -325,   219,  -325,  -325,   218,   221,
-    -325,   105,  -325,    85,   105,   -23,   269,  -325,  -325,   185,
-    -325,  -325,   223,  -325,   219,   129,   522,   226,   229,   209,
-     327,    -7,   131,  -325,   134,   310,   214,  -325,   225,   235,
-    -325,   272,   232,   764,  -325,   278,   209,  -325,  -325,   133,
-    -325,  -325,   302,  -325,  -325,  -325,   574,   143,   219,   275,
-    -325,  -325,   764,   242,  -325,  -325,   209,  -325,  -325,   -37,
-     286,   209,   -27,    20,     5,  -325,   138,  -325,  -325,   351,
-     353,   105,   321,   297,  -325,  -325,   574,    18,   209,   209,
-     142,  -325,  -325,  -325,  -325,  -325,  -325,  -325,    50,  -325,
-     209,  -325,  -325,   250,    -2,   329,  -325,  -325,   522,  -325,
-    -325,   252,  -325,   159,   574,  -325,  -325,   764,  -325,   209,
-     296,   209,   -49,   209,   300,   209,   301,  -325,  -325,   282,
-     283,  -325,   574,   522,   293,   219,  -325,   144,   148,  -325,
-     370,    -7,  -325,   209,  -325,  -325,   263,    19,   209,   574,
-     219,   165,   -48,   209,   -40,   522,   -38,   209,   -33,   209,
-    -325,  -325,   262,   294,   341,   305,   304,  -325,  -325,  -325,
-     167,  -325,  -325,  -325,  -325,     9,   209,  -325,   271,   219,
-    -325,   522,   -21,   522,   294,   522,   -16,   522,   -11,   574,
-     377,   284,   209,  -325,   209,  -325,  -325,   209,  -325,   171,
-    -325,   294,   522,   294,   294,   522,   294,   522,   279,  -325,
-      29,  -325,   764,  -325,   318,   277,  -325,   177,  -325,   294,
-     294,   294,   574,  -325,  -325,   322,  -325,   209,   314,   209,
-    -325,  -325,    38,  -325,  -325,   363,   347,   179,  -325,  -325,
-     574,   764,   379,  -325,   262,  -325,   764,  -325,  -325
-=======
-     303,  -209,  -209,    -9,   150,   -10,    65,    46,    37,  -209,
-       7,   150,   150,  -209,   176,    47,  -209,  -209,  -209,  -209,
-    -209,  -209,  -209,  -209,  -209,  -209,    76,  -209,   -21,   178,
-     150,  -209,  -209,   122,   150,   150,   150,   150,   150,  -209,
-    -209,   463,   103,    86,  -209,   204,    94,  -209,  -209,  -209,
-     153,  -209,  -209,  -209,  -209,    84,   222,   147,   135,   144,
-    -209,   145,  -209,  -209,   254,   257,  -209,  -209,  -209,   163,
-    -209,   213,  -209,  -209,   173,  -209,  -209,   285,  -209,  -209,
-    -209,  -209,  -209,  -209,   177,   224,   623,   295,   240,   203,
-    -209,   215,     1,  -209,  -209,  -209,  -209,  -209,  -209,   703,
-      -8,   150,   150,   201,   150,   150,    10,    53,   217,   150,
-     150,   543,  -209,  -209,   212,   150,  -209,  -209,  -209,   321,
-    -209,   150,  -209,   322,  -209,     6,  -209,     5,   144,   623,
-    -209,  -209,   150,   623,  -209,  -209,  -209,  -209,   623,   257,
-    -209,   150,   383,   -14,  -209,   320,  -209,   237,  -209,    73,
-    -209,   237,   150,    22,   150,   150,   219,  -209,   226,  -209,
-     106,   872,   783,   543,   329,   334,  -209,  -209,   943,   324,
-     817,   138,   229,   284,   233,  -209,   143,  -209,    89,   143,
-     -16,   287,  -209,  -209,     1,  -209,  -209,   236,   623,  -209,
-     235,   142,   150,  -209,   623,   241,  -209,   150,  -209,  -209,
-     244,   286,   288,   246,  -209,  -209,  -209,    -1,   150,   258,
-      22,   150,  -209,   136,  -209,     2,    54,   543,   543,   199,
-    -209,  -209,  -209,  -209,  -209,  -209,  -209,  -209,   623,   623,
-      25,  -209,   154,   259,  -209,   623,  -209,   150,  -209,  -209,
-     107,   298,   150,   113,   169,     5,  -209,   137,  -209,  -209,
-     361,   366,   143,   335,   309,  -209,   156,  -209,   623,  -209,
-     235,  -209,  -209,   543,   261,   263,   150,   374,    82,   158,
-    -209,   160,   353,   243,  -209,   264,   273,  -209,   304,   269,
-     817,  -209,   311,   150,  -209,  -209,   136,  -209,  -209,   334,
-    -209,  -209,  -209,   623,   157,   235,   307,  -209,  -209,   817,
-     276,    16,  -209,   150,   323,   150,   -59,   150,   326,   150,
-     327,  -209,  -209,   306,   308,  -209,   623,   543,   314,  -209,
-     235,     8,   150,   150,   166,  -209,  -209,  -209,  -209,  -209,
-    -209,  -209,     0,  -209,   150,  -209,  -209,   279,    22,   368,
-     325,  -209,   543,  -209,  -209,   293,  -209,   223,   623,  -209,
-    -209,   817,  -209,   -43,   150,   -40,   543,   -39,   150,   -38,
-     150,  -209,  -209,   292,   329,   376,   336,  -209,   170,   181,
-    -209,   413,    82,  -209,   150,  -209,  -209,   305,   386,  -209,
-      13,   150,   623,   235,   192,   543,   -37,   543,   329,   543,
-     -35,   543,   -33,   623,   415,  -209,   340,  -209,  -209,  -209,
-     194,  -209,  -209,  -209,  -209,    11,   150,   -36,  -209,   310,
-     235,  -209,   329,   543,   329,   329,   543,   329,   543,   316,
-    -209,   121,  -209,   150,  -209,   150,  -209,  -209,   150,  -209,
-     196,  -209,  -209,   312,  -209,   329,   329,   329,   623,  -209,
-    -209,   348,   319,  -209,   198,  -209,   150,  -209,    33,  -209,
-     150,  -209,   206,  -209,  -209,   208,   349,  -209,   431,  -209
->>>>>>> c456c0b4
+     179,  -206,  -206,   -60,   193,   -44,    61,    58,    33,  -206,
+      24,   193,   193,  -206,   143,   -67,  -206,  -206,  -206,  -206,
+    -206,  -206,  -206,  -206,  -206,  -206,    22,  -206,   100,   184,
+     193,  -206,  -206,   152,   193,   193,   193,   193,   193,  -206,
+    -206,   466,   121,    71,  -206,   200,   116,  -206,  -206,  -206,
+     166,  -206,  -206,  -206,  -206,    23,   231,   158,   128,   157,
+    -206,    44,  -206,  -206,   257,   262,  -206,  -206,  -206,   153,
+    -206,   202,  -206,  -206,   160,  -206,  -206,   291,  -206,  -206,
+    -206,  -206,  -206,  -206,   182,   237,   630,   307,   253,   212,
+    -206,   233,    -5,  -206,  -206,  -206,  -206,  -206,  -206,   712,
+     -15,   193,   193,   216,   193,   193,    -8,   127,   225,   193,
+     193,   548,  -206,  -206,   227,   193,  -206,  -206,  -206,   336,
+    -206,   193,  -206,   340,  -206,     7,  -206,    17,   157,   630,
+    -206,  -206,   193,   630,  -206,  -206,  -206,  -206,   630,   262,
+    -206,   193,   384,   -21,  -206,   338,  -206,   254,  -206,   109,
+    -206,   254,   193,   -20,   193,   193,   234,  -206,   235,  -206,
+     132,   885,   794,   548,   349,   351,  -206,  -206,   958,   341,
+     829,   139,   244,   294,   246,  -206,   108,  -206,   125,   108,
+      38,   301,  -206,  -206,    -5,  -206,  -206,   250,   630,  -206,
+     239,   154,   193,  -206,   630,   255,  -206,   193,  -206,  -206,
+     258,   296,   299,   260,  -206,  -206,  -206,    92,   193,   272,
+     -20,   193,  -206,   163,  -206,     2,    50,   548,   548,   204,
+    -206,  -206,  -206,  -206,  -206,  -206,  -206,  -206,   630,   630,
+      10,  -206,   162,   273,  -206,   630,  -206,   193,  -206,  -206,
+      93,   305,   193,    99,   140,    17,  -206,   111,  -206,  -206,
+     375,   376,   108,   344,   317,  -206,   164,  -206,   630,  -206,
+     239,  -206,  -206,   548,   268,   269,   193,   388,    -7,   167,
+    -206,   172,   367,   256,  -206,   275,   285,  -206,   316,   280,
+     829,  -206,   323,   193,  -206,  -206,   163,  -206,  -206,   351,
+    -206,  -206,  -206,   630,   138,   239,   319,  -206,  -206,   829,
+     286,    20,  -206,   193,   328,   193,   -47,   193,   333,   193,
+     334,  -206,  -206,   321,   322,  -206,   630,   548,   327,  -206,
+     239,     3,   193,   193,   187,  -206,  -206,  -206,  -206,  -206,
+    -206,  -206,   126,  -206,   193,  -206,  -206,   295,   -20,   379,
+     329,  -206,   548,  -206,  -206,   302,  -206,   144,   630,  -206,
+    -206,   829,  -206,   -46,   193,   -39,   548,   -38,   193,   -36,
+     193,  -206,  -206,   297,   349,   381,   347,  -206,   189,   194,
+    -206,   418,    -7,  -206,   193,  -206,  -206,   310,   389,  -206,
+      19,   193,   630,   239,   196,   548,   -34,   548,   349,   548,
+     -32,   548,   -26,   630,   423,   324,   346,  -206,  -206,  -206,
+     203,  -206,  -206,  -206,  -206,     9,   193,   -12,  -206,   315,
+     239,  -206,   349,   548,   349,   349,   548,   349,   548,   325,
+    -206,   124,  -206,   829,  -206,   357,   193,  -206,   193,  -206,
+    -206,   193,  -206,   205,  -206,  -206,   326,  -206,   349,   349,
+     349,   630,  -206,  -206,   353,  -206,   193,   360,   331,  -206,
+     207,  -206,   193,  -206,    43,  -206,  -206,   410,   393,   193,
+    -206,   209,  -206,  -206,   630,   829,   424,   219,   364,   297,
+    -206,   829,  -206,  -206,   447,  -206,  -206
 };
 
   /* YYDEFACT[STATE-NUM] -- Default reduction number in state STATE-NUM.
@@ -1147,154 +910,84 @@
      means the default is an error.  */
 static const yytype_uint8 yydefact[] =
 {
-<<<<<<< HEAD
-       0,     6,   235,     0,     0,     0,     0,     0,     0,    18,
-       0,     0,     7,     0,     0,    15,     8,    10,    11,    13,
-      14,     9,    17,    12,    16,     0,     0,   233,     0,   227,
-     228,     0,     0,     0,     0,     0,     0,     0,    99,   100,
-       0,   138,     1,     3,     2,   104,    97,     5,     4,   234,
-       0,     0,     0,     0,   167,    25,     0,     0,     0,     0,
-       0,   105,   106,     0,     0,     0,    86,     0,     0,     0,
-      93,   168,     0,     0,   167,    95,     0,   101,     0,   102,
-       0,   225,   201,   198,     0,   220,   107,    40,    29,     0,
-      30,    31,    34,    36,    37,    39,     0,    41,   197,    35,
-      38,    32,    33,     0,     0,     0,     0,     0,   108,   109,
-     113,   183,   185,   187,   190,   189,   188,     0,   206,     0,
-       0,     0,     0,     0,    85,    66,    27,     0,     0,     0,
-       0,   169,   171,   173,   175,     0,   188,     0,     0,     0,
-      92,     0,     0,   139,     0,   199,   200,     0,    43,   202,
-       0,    44,     0,   203,     0,   167,     0,   221,   222,     0,
-       0,   112,   223,   224,     0,     0,   186,     0,     0,    19,
+       0,     6,   245,     0,     0,     0,     0,     0,     0,    18,
+     110,     0,     0,     7,     0,     0,    15,     8,    10,    11,
+      13,    14,     9,    17,    12,    16,     0,   103,     0,   243,
+       0,   237,   238,     0,     0,     0,     0,     0,     0,   111,
+     112,     0,     0,   105,   106,     0,   144,     1,     3,     2,
+       0,   104,     5,     4,   244,     0,     0,     0,     0,   173,
+      25,     0,   210,   207,     0,   229,   113,    40,    29,     0,
+      30,    31,    34,    36,     0,    37,    39,     0,    41,   206,
+      35,    38,    32,    33,     0,     0,     0,     0,     0,   114,
+     115,   119,   189,   191,   193,   196,   197,   195,   194,     0,
+     215,     0,     0,     0,     0,     0,     0,     0,    92,     0,
+       0,     0,    99,   174,     0,     0,    89,   208,   209,     0,
+      43,     0,   211,     0,    44,     0,   212,     0,   173,     0,
+     230,   231,     0,     0,   118,   233,   234,   232,     0,     0,
+     192,     0,     0,   173,   101,     0,   107,     0,   108,     0,
+     235,     0,     0,     0,     0,     0,     0,    91,    66,    27,
+       0,     0,     0,     0,   175,   177,   179,   181,     0,   194,
+       0,     0,     0,     0,     0,   198,     0,   146,   121,   141,
+     134,   148,   116,   117,   188,   190,   216,     0,     0,   199,
+     204,     0,     0,    98,     0,     0,   145,     0,    90,    19,
        0,     0,     0,     0,    20,    21,    22,     0,     0,     0,
-      64,     0,    42,    56,   174,     0,     0,     0,     0,     0,
-     210,   212,   213,   214,   215,   211,   216,   218,     0,     0,
-       0,   204,     0,     0,    94,    96,   127,   226,     0,     0,
-     191,     0,   140,   115,   135,   128,   142,   110,   111,   182,
-     184,   207,     0,   192,   195,     0,     0,     0,     0,     0,
-       0,     0,     0,   208,     0,   206,     0,    63,    65,    68,
-      28,     0,     0,     0,    47,     0,     0,    49,    55,    57,
-      26,   181,   170,   172,   217,   219,     0,     0,   180,     0,
-     179,    84,     0,     0,    45,    46,     0,   131,   136,     0,
-       0,     0,     0,     0,     0,   114,   116,   118,   134,     0,
-       0,   133,     0,   144,   193,   194,     0,     0,     0,     0,
-       0,    88,   231,   232,   230,   229,    89,    87,     0,    67,
-       0,    79,    80,    81,     0,     0,    23,    48,     0,    51,
-      50,     0,    54,     0,     0,   178,   205,     0,   137,     0,
-       0,     0,     0,     0,     0,     0,     0,   141,   117,     0,
-       0,   132,     0,     0,   146,   196,    61,     0,     0,    58,
-       0,     0,   209,     0,    24,    62,     0,     0,     0,     0,
-     176,     0,     0,     0,     0,     0,     0,     0,     0,     0,
-     129,   130,   143,   145,     0,   148,     0,    59,    90,    91,
-       0,    70,    72,    73,    74,     0,     0,    52,     0,   177,
-      83,     0,     0,     0,   120,     0,     0,     0,     0,     0,
-       0,   150,     0,    82,     0,    78,    76,     0,    75,     0,
-      53,   126,     0,   119,   122,     0,   124,     0,   147,   158,
-     161,   149,     0,   103,     0,     0,    71,     0,    69,   125,
-     121,   123,     0,   162,   163,   164,   152,     0,   154,     0,
-      77,   159,     0,   160,   153,     0,     0,     0,   165,   166,
-       0,     0,     0,    60,   155,   156,     0,   151,   157
-=======
-       0,     6,   237,     0,     0,     0,     0,     0,     0,    18,
-     110,     0,     0,     7,     0,     0,    15,     8,    10,    11,
-      13,    14,     9,    17,    12,    16,     0,   103,     0,   235,
-       0,   229,   230,     0,     0,     0,     0,     0,     0,   111,
-     112,     0,     0,   105,   106,     0,   144,     1,     3,     2,
-       0,   104,     5,     4,   236,     0,     0,     0,     0,   165,
-      25,     0,   202,   199,     0,   221,   113,    40,    29,     0,
-      30,    31,    34,    36,     0,    37,    39,     0,    41,   198,
-      35,    38,    32,    33,     0,     0,     0,     0,     0,   114,
-     115,   119,   181,   183,   185,   188,   189,   187,   186,     0,
-     207,     0,     0,     0,     0,     0,     0,     0,    92,     0,
-       0,     0,    99,   166,     0,     0,    89,   200,   201,     0,
-      43,     0,   203,     0,    44,     0,   204,     0,   165,     0,
-     222,   223,     0,     0,   118,   225,   226,   224,     0,     0,
-     184,     0,     0,   165,   101,     0,   107,     0,   108,     0,
-     227,     0,     0,     0,     0,     0,     0,    91,    66,    27,
-       0,     0,     0,     0,   167,   169,   171,   173,     0,   186,
-       0,     0,     0,     0,     0,   190,     0,   146,   121,   141,
-     134,   148,   116,   117,   180,   182,   208,     0,     0,   191,
-     196,     0,     0,    98,     0,     0,   145,     0,    90,    19,
-       0,     0,     0,     0,    20,    21,    22,     0,     0,     0,
-      64,     0,    42,    56,   172,     0,     0,     0,     0,     0,
-     211,   213,   214,   215,   216,   212,   217,   219,     0,     0,
-       0,   205,     0,     0,    45,     0,    46,     0,   137,   142,
+      64,     0,    42,    56,   180,     0,     0,     0,     0,     0,
+     219,   221,   222,   223,   224,   220,   225,   227,     0,     0,
+       0,   213,     0,     0,    45,     0,    46,     0,   137,   142,
        0,     0,     0,     0,     0,     0,   120,   122,   124,   140,
-       0,     0,   139,     0,   150,   192,     0,   193,     0,   100,
-     102,   133,   228,     0,     0,     0,     0,     0,     0,     0,
-     209,     0,   207,     0,    63,    65,    68,    28,     0,     0,
-       0,    47,     0,     0,    49,    55,    57,    26,   179,   168,
-     170,   218,   220,     0,     0,   178,     0,   177,    88,     0,
+       0,     0,   139,     0,   150,   200,     0,   201,     0,   100,
+     102,   133,   236,     0,     0,     0,     0,     0,     0,     0,
+     217,     0,   215,     0,    63,    65,    68,    28,     0,     0,
+       0,    47,     0,     0,    49,    55,    57,    26,   187,   176,
+     178,   226,   228,     0,     0,   186,     0,   185,    88,     0,
        0,     0,   143,     0,     0,     0,     0,     0,     0,     0,
-       0,   147,   123,     0,     0,   138,     0,     0,   152,   194,
-     197,     0,     0,     0,     0,    94,   233,   234,   232,   231,
+       0,   147,   123,     0,     0,   138,     0,     0,   152,   202,
+     205,     0,     0,     0,     0,    94,   241,   242,   240,   239,
       95,    93,     0,    67,     0,    83,    84,    85,     0,     0,
-      70,    48,     0,    51,    50,     0,    54,     0,     0,   176,
-     206,     0,   195,     0,     0,     0,     0,     0,     0,     0,
+      70,    48,     0,    51,    50,     0,    54,     0,     0,   184,
+     214,     0,   203,     0,     0,     0,     0,     0,     0,     0,
        0,   135,   136,   149,   151,     0,   154,    61,     0,     0,
-      58,     0,     0,   210,     0,    24,    62,     0,     0,    23,
-       0,     0,     0,   174,     0,     0,     0,     0,   126,     0,
-       0,     0,     0,     0,     0,   109,     0,    59,    96,    97,
+      58,     0,     0,   218,     0,    24,    62,     0,     0,    23,
+       0,     0,     0,   182,     0,     0,     0,     0,   126,     0,
+       0,     0,     0,     0,     0,   156,     0,    59,    96,    97,
        0,    74,    76,    77,    78,     0,     0,     0,    52,     0,
-     175,    87,   132,     0,   125,   128,     0,   130,     0,   153,
-     156,   159,   155,     0,    86,     0,    82,    80,     0,    79,
-       0,    72,    73,     0,    53,   131,   127,   129,     0,   160,
-     161,   162,     0,    75,     0,    69,     0,   157,     0,   158,
-       0,    81,     0,   163,   164,     0,     0,    60,     0,    71
->>>>>>> c456c0b4
+     183,    87,   132,     0,   125,   128,     0,   130,     0,   153,
+     164,   167,   155,     0,   109,     0,     0,    86,     0,    82,
+      80,     0,    79,     0,    72,    73,     0,    53,   131,   127,
+     129,     0,   168,   169,   170,   158,     0,   160,     0,    75,
+       0,    69,     0,   165,     0,   166,   159,     0,     0,     0,
+      81,     0,   171,   172,     0,     0,     0,     0,     0,   161,
+     162,     0,   157,    60,     0,   163,    71
 };
 
   /* YYPGOTO[NTERM-NUM].  */
 static const yytype_int16 yypgoto[] =
 {
-<<<<<<< HEAD
-    -325,  -325,  -325,  -325,  -325,  -325,  -325,  -325,   -94,  -325,
-     288,   157,  -325,  -325,  -178,  -325,  -325,  -325,  -325,    35,
-      16,  -325,  -325,  -325,  -325,  -325,  -325,  -325,  -325,  -325,
-    -325,  -325,  -325,   273,  -325,  -325,  -325,   359,   340,  -325,
-    -325,  -325,   264,  -325,  -325,  -325,   145,   360,  -325,   154,
-    -192,   -10,  -325,  -325,  -325,  -325,  -325,  -325,  -325,  -325,
-    -325,  -325,  -325,  -325,     0,  -325,  -325,   -54,  -325,     2,
-     237,   241,   303,   -60,   270,   274,   317,  -149,  -324,  -133,
-     114,   -57,  -325,  -325,  -325,  -325,  -325,   -50,    -4,    95,
-    -325,  -325
-=======
-    -209,  -209,  -209,  -209,  -209,  -209,  -209,  -209,  -130,  -209,
-     278,   155,  -209,  -209,  -208,  -209,  -209,  -209,  -209,  -209,
-    -209,    38,    20,  -209,  -209,  -209,  -209,  -209,  -209,  -209,
-    -209,  -209,  -209,  -209,  -209,   255,  -209,  -209,  -209,   346,
-     -13,  -209,  -209,  -209,   328,  -209,  -209,  -209,   202,   347,
-    -209,   207,  -167,   -11,  -209,  -209,  -209,  -209,  -209,  -209,
-      17,  -209,  -209,   -82,  -209,  -122,   234,   238,   296,   -27,
-     330,   333,   360,  -124,  -209,  -183,  -164,   109,   -49,  -209,
-    -209,  -209,  -209,  -209,  -111,    -4,    92,  -209,  -209
->>>>>>> c456c0b4
+    -206,  -206,  -206,  -206,  -206,  -206,  -206,  -206,  -128,  -206,
+     298,   174,  -206,  -206,  -205,  -206,  -206,  -206,  -206,  -206,
+    -206,    52,    34,  -206,  -206,  -206,  -206,  -206,  -206,  -206,
+    -206,  -206,  -206,  -206,  -206,   271,  -206,  -206,  -206,   359,
+     -17,  -206,  -206,  -206,   337,  -206,  -206,  -206,   220,   365,
+    -206,   224,  -162,   -10,  -206,  -206,  -206,  -206,  -206,  -206,
+    -206,  -206,  -206,  -206,  -206,  -206,    35,  -206,  -206,   -33,
+    -206,   -45,   261,   263,   312,   -27,   342,   352,   380,  -121,
+    -206,  -187,  -167,   129,   -54,  -206,  -206,  -206,  -206,  -206,
+    -111,    -4,   110,  -206,  -206
 };
 
   /* YYDEFGOTO[NTERM-NUM].  */
 static const yytype_int16 yydefgoto[] =
 {
-<<<<<<< HEAD
-      -1,    13,    14,    15,    16,    17,    18,    19,   126,   127,
-     106,   248,   249,   250,   174,   238,   239,   179,   306,   370,
-     371,   372,   373,   374,   303,   344,    20,    21,   124,   232,
-      22,    23,    74,    75,    24,    25,    38,    39,    46,    63,
-     107,   108,   109,   155,   275,   276,   277,   211,   281,   212,
-     267,   268,   213,   283,   334,   365,   391,   413,   414,   428,
-     436,   442,   447,   408,   409,   425,   433,    70,    71,   131,
-     132,   133,   134,   135,   111,   112,   113,   114,   225,   115,
-     202,   116,   234,   199,   117,   160,   164,    80,   118,   296,
-      26,    27
-=======
       -1,    14,    15,    16,    17,    18,    19,    20,   159,   160,
       87,   285,   286,   287,   204,   275,   276,   209,   340,   379,
-     433,   400,   401,   402,   403,   404,   337,   375,    21,    22,
+     436,   400,   401,   402,   403,   404,   337,   375,    21,    22,
      157,   269,    23,    24,   143,   144,    25,    26,    43,    44,
       27,    41,    88,    89,    90,   128,   246,   247,   248,   176,
-     252,   177,   238,   239,   178,   254,   318,   366,   395,   419,
-     420,   441,   449,   112,   113,   164,   165,   166,   167,   168,
-      92,    93,    94,    95,    96,   191,    97,   232,    98,   271,
-     229,    99,   133,   138,   149,   100,   330,    28,    29
->>>>>>> c456c0b4
+     252,   177,   238,   239,   178,   254,   318,   366,   395,   424,
+     425,   447,   458,   466,   472,   419,   420,   444,   455,   112,
+     113,   164,   165,   166,   167,   168,    92,    93,    94,    95,
+      96,   191,    97,   232,    98,   271,   229,    99,   133,   138,
+     149,   100,   330,    28,    29
 };
 
   /* YYTABLE[YYPACT[STATE-NUM]] -- What to do in state STATE-NUM.  If
@@ -1302,552 +995,294 @@
      number is the opposite.  If YYTABLE_NINF, syntax error.  */
 static const yytype_uint16 yytable[] =
 {
-<<<<<<< HEAD
-      31,    40,   237,   110,   201,   214,    37,    41,   362,    29,
-     167,    30,   136,    29,   279,    30,   395,   259,   157,   158,
-     140,   187,   278,   138,    50,   169,   187,   187,    52,    53,
-      54,    55,    56,   355,   381,     1,   319,     2,   230,   396,
-     170,    34,   383,   231,   385,   152,   323,   320,    40,   387,
-     157,   158,   292,    76,    41,    47,    81,   324,    48,    32,
-     171,   402,   423,   125,   128,     3,   405,   144,   144,    81,
-     186,   407,   136,   136,   293,   294,   144,   280,   144,     4,
-       5,   205,   424,   144,   172,     6,   260,   240,    33,   331,
-       7,   168,   295,   325,    36,   144,   110,   168,   438,   173,
-     144,   216,   340,     8,   326,   144,   161,   341,   224,    29,
-     309,    30,   210,   439,    64,   128,   444,   175,   176,    78,
-      28,   233,     9,   397,    61,   214,   345,   -98,   251,   316,
-     136,   136,   185,   336,   377,    76,    10,   266,   257,   258,
-     207,    11,    65,   241,    12,   119,   120,    72,    62,   269,
-     215,    35,   314,   270,    29,   218,    30,    73,   271,    45,
-      69,   272,    42,   221,   157,   158,   121,   122,   349,   136,
-     139,   157,   158,    49,   235,   242,   273,   128,    58,   290,
-     157,   158,   159,   243,   201,    51,   189,   190,   191,   192,
-     193,   194,   195,   196,   197,   198,   313,   157,   158,   143,
-     144,   274,   269,   254,   255,   256,   270,    41,   162,   163,
-      41,   271,   244,    29,   272,    30,    43,    60,    44,   245,
-      57,   322,    59,   246,    68,    81,   335,    66,   287,   273,
-     180,   181,   203,   144,   247,   261,   262,    67,   337,   338,
-     157,   158,   311,   342,   285,   286,   297,   298,   123,   299,
-     300,   136,   301,   302,   350,    69,   318,   339,   144,   366,
-     144,    78,    41,   367,   144,   137,   141,    81,   145,   352,
-     215,   354,   224,   356,   146,   358,   136,    41,   147,   426,
-     380,   262,   393,   394,    81,    81,   418,   394,   148,   379,
-     149,   210,   430,   144,   443,   144,   235,   150,   136,   151,
-     153,   154,   187,   382,   156,   177,   178,   386,   445,   388,
-     347,   188,   200,   448,   206,    81,   208,    81,   209,    81,
-     226,    81,   227,   228,   136,   229,   136,   236,   136,   410,
-     136,   263,   291,   264,   282,   363,   265,   167,   284,   375,
-     288,   304,   305,   289,   378,   136,   308,   417,   136,    81,
-     136,   307,   310,    81,   315,    81,   317,   384,   329,   321,
-     330,   332,   410,   333,   343,   346,   348,   360,   361,   353,
-     434,   398,   375,   357,   359,   368,   364,   376,   286,   437,
-     224,   389,   390,   401,   411,   403,   400,   404,   415,   406,
-     375,   429,   412,    81,   392,   422,    29,    82,    30,    83,
-     427,   435,   432,   440,   419,   441,   312,   420,   446,   421,
-     416,   399,   204,    84,    85,   222,   183,    77,   142,    79,
-     217,   328,   431,   235,   252,    81,    87,    88,   327,   253,
-     219,   351,   184,    89,   166,     0,   369,     0,   220,    90,
-      91,    92,     0,     0,     0,     0,     0,    93,    29,    82,
-      30,    83,     0,    94,     0,     0,     0,     0,     0,     0,
-       0,     0,    95,    96,     0,    84,    85,    86,     0,     0,
-      97,    98,     0,     0,     0,     0,     0,     0,    87,    88,
-       0,    99,     0,     0,     0,    89,     0,   100,     0,   101,
-     102,    90,    91,    92,     0,     0,     0,   103,     0,    93,
-       0,   104,     0,     0,     0,    94,   105,   223,     0,     0,
-       0,     0,     0,     0,    95,    96,     0,     0,     0,     0,
-       0,     0,    97,    98,     0,     0,    29,    82,    30,    83,
-       0,     0,   129,    99,     0,     0,     0,     0,     0,   100,
-       0,   101,   102,    84,    85,     0,     0,     0,     0,   103,
-       0,     0,     0,   104,     0,     0,    87,    88,   105,     0,
-       0,     0,     0,    89,     0,     0,     0,     0,     0,    90,
-      91,    92,     0,     0,     0,     0,     0,    93,    29,    82,
-      30,    83,     0,    94,     0,     0,     0,     0,     0,     0,
-       0,     0,    95,    96,     0,    84,    85,     0,     0,     0,
-      97,    98,     0,     0,     0,     0,     0,     0,    87,    88,
-       0,    99,     0,     0,     0,    89,     0,   100,     0,   101,
-     102,    90,    91,    92,     0,     0,     0,   103,     0,    93,
-       0,   104,     0,     0,     0,    94,   130,     0,     0,     0,
-       0,     0,     0,     0,    95,    96,     0,    29,    82,    30,
-      83,     0,    97,    98,     0,     0,     0,     0,     0,     0,
-       0,     0,     0,    99,    84,   165,     0,     0,     0,   100,
-       0,   101,   102,     0,     0,     0,     0,    87,    88,   103,
-       0,     0,     0,   104,    89,     0,     0,     0,   105,     0,
-      90,    91,    92,     0,     0,     0,     0,     0,    93,    29,
-      82,    30,    83,     0,    94,     0,     0,     0,     0,     0,
-       0,     0,     0,    95,    96,     0,    84,    85,     0,     0,
-       0,    97,    98,     0,     0,     0,     0,     0,     0,    87,
-      88,     0,    99,     0,     0,     0,    89,     0,   100,     0,
-     101,   102,    90,    91,    92,     0,     0,     0,   103,     0,
-      93,     0,   104,     0,     0,     0,    94,   105,     0,     0,
-       0,     0,     0,     0,     0,    95,    96,     0,     0,    82,
-       0,    83,     0,    97,    98,     0,     0,     0,     0,     0,
-       0,     0,     0,     0,    99,    84,   165,     0,     0,     0,
-     100,     0,   101,   102,     0,     0,     0,     0,    87,    88,
-     103,     0,     0,     0,   104,    89,     0,     0,     0,   130,
-       0,    90,    91,    92,     0,     0,     0,     0,     0,    93,
-       0,     0,     0,     0,     0,    94,     0,     0,     0,     0,
-       0,    87,    88,     0,    95,    96,     0,     0,    89,     0,
-       0,     0,    97,    98,    90,    91,    92,     0,     0,     0,
-       0,     0,    93,    99,     0,     0,     0,     0,    94,   100,
-       0,   101,   102,     0,     0,     0,     0,    95,   182,   103,
-       0,     0,     0,   104,     0,    97,   189,   190,   191,   192,
-     193,   194,   195,   196,   197,   198,    99,   157,   158,     0,
-       0,     0,   100,     0,   101,   102,     0,     0,     0,     0,
-       0,     0,   103,     0,     0,     0,   104
-=======
-      33,    45,   274,   179,   171,   256,   231,    42,    46,    31,
-     217,    32,   249,    51,    91,    31,   217,    32,   426,   141,
-     250,   217,   199,   356,   135,   136,    55,   130,   131,   431,
-      57,    58,    59,    60,    61,   296,    39,   130,   131,   385,
-     427,   215,   387,   389,   391,   413,   181,   416,   116,   418,
-     267,   371,   152,   153,   432,   268,   372,    34,   197,   125,
-      40,   193,   169,   200,   219,   220,   221,   222,   223,   224,
-     225,   226,   227,   228,   197,   130,   131,   197,   197,   197,
-     197,   277,   197,   201,   197,   315,   251,   134,    35,    30,
-      52,    45,   453,    53,   111,   154,   155,   145,    46,   142,
-     150,   151,    91,   192,   297,   158,   161,   142,   454,    38,
-     202,   150,   106,   169,   169,   190,   343,   173,   288,   137,
-     147,   179,   175,   180,   367,   203,   428,    36,   183,   408,
-     376,   306,   352,   363,   195,   350,   216,   186,   198,   107,
-     326,   321,   130,   131,    37,    50,   278,    31,   161,    32,
-     205,   206,   240,   439,    31,   324,    32,   241,    48,   270,
-      49,   190,   242,   327,   328,   243,   348,   260,   169,   169,
-     175,    10,    46,   440,   237,    46,    47,   279,   130,   131,
-     303,    54,   244,   329,    56,   280,   307,   231,   145,   196,
-     197,   304,   353,   262,   355,   364,   357,   308,   359,   101,
-     240,   294,   295,   102,   272,   241,   245,   161,   301,   104,
-     242,   368,   369,   243,   169,   281,   291,   292,   293,    31,
-     380,    32,   210,   211,   282,   105,   302,   108,   283,   109,
-     244,   320,   382,    46,   388,   103,   130,   131,   150,   284,
-      10,   180,   309,   386,   130,   131,   132,   390,    46,   392,
-     110,   114,   111,   310,   233,   197,   130,   131,   257,   258,
-     115,   117,   150,   412,   118,   414,   347,   415,   169,   417,
-     298,   299,   319,   258,   331,   332,   333,   334,   119,   345,
-     335,   336,   370,   197,   120,   373,   396,   197,   121,   190,
-     122,   435,   123,   169,   436,   124,   437,   397,   197,   150,
-     126,   150,   127,   150,     1,   150,     2,   169,   411,   299,
-     424,   425,   445,   425,   451,   197,   147,   444,   150,   150,
-     129,   383,   456,   197,   457,   197,   156,   170,   172,   174,
-     272,   194,    10,     3,   207,   452,   169,   217,   169,   455,
-     169,   208,   169,   218,   230,   234,   235,     4,     5,   236,
-     150,   253,   255,     6,   150,   410,   150,   261,     7,   263,
-     264,   266,   265,   273,   169,   300,   421,   169,   313,   169,
-     405,   305,     8,   314,   316,   317,   322,   409,   323,   325,
-     141,   338,   339,   341,   342,   344,   349,    31,    62,    32,
-      63,   351,     9,   361,   374,   362,   354,   365,    10,   358,
-     360,   429,   405,   377,    64,    65,   187,    11,   381,   258,
-     378,   421,    12,   394,    13,   393,    67,    68,   398,   442,
-     406,   405,   422,    69,   150,   407,   434,   446,   448,    70,
-      71,    72,   423,   438,   450,   458,   188,    73,   459,   213,
-      74,   346,   150,    75,   430,   443,   150,   259,   146,   312,
-     148,   289,   311,    76,    77,   447,   290,   182,   214,   140,
-     384,    78,    79,   184,   399,     0,     0,    31,    62,    32,
-      63,   185,     0,     0,    80,     0,     0,     0,     0,     0,
-      81,     0,    82,    83,    64,    65,    66,     0,     0,     0,
-      84,     0,     0,    85,     0,     0,    67,    68,    86,   189,
+      33,   256,    45,   231,   171,   274,   179,    42,    46,    51,
+     217,   217,   141,    31,    91,    32,   429,   249,   135,   136,
+     296,    31,   200,    32,   199,    34,    55,   217,   130,   131,
+      57,    58,    59,    60,    61,   152,   153,   356,   385,   430,
+      30,   130,   131,   201,   116,   387,   389,    48,   391,    49,
+     413,   106,   416,   326,    39,   434,    35,   169,   418,   125,
+     219,   220,   221,   222,   223,   224,   225,   226,   227,   228,
+     202,   130,   131,   197,   197,   250,   327,   328,    40,   107,
+     435,   197,   197,   277,   197,   203,   197,   134,   197,   111,
+     315,   297,    45,    50,   197,   181,   329,   145,    46,   192,
+     150,   151,    91,   142,   462,   158,   161,    38,   169,   169,
+     193,   150,    31,   343,    32,   190,   137,   173,   215,    10,
+     463,   288,   367,   180,   179,    36,   175,   431,   183,   363,
+     195,   306,   350,   376,   198,   147,   216,   186,   408,   352,
+     237,    10,   251,    47,   267,   130,   131,   348,   161,   268,
+     205,   206,   114,   382,   270,   324,   142,   442,    37,   130,
+     131,   190,   115,   169,   169,   130,   131,   260,   303,   175,
+     154,   155,    46,   278,   307,    46,   240,   443,   371,   304,
+       1,   241,     2,   372,   231,   308,   242,    54,   145,   243,
+     240,   102,   353,   262,   355,   241,   357,    31,   359,    32,
+     242,   294,   295,   243,   272,   279,   244,   161,   301,   169,
+       3,   368,   369,   280,    52,   309,    56,    53,   321,   101,
+     244,   291,   292,   293,     4,     5,   310,   302,   196,   197,
+       6,   320,   103,    46,   104,     7,   108,    31,   150,    32,
+     105,   180,   109,   386,   281,   245,   110,   390,    46,   392,
+       8,   210,   211,   282,   130,   131,   445,   283,   233,   197,
+     130,   131,   150,   169,   117,   132,   347,   111,   284,   118,
+       9,   119,   364,   257,   258,   120,    10,   469,   121,   345,
+     373,   298,   299,   319,   258,    11,   331,   332,   169,   190,
+      12,   333,   334,    13,   335,   336,   122,   380,   470,   150,
+     123,   150,   169,   150,   475,   150,   370,   197,   396,   197,
+     124,   388,   126,   397,   197,   411,   299,   127,   150,   150,
+     450,   383,   427,   428,   451,   428,   460,   197,   468,   197,
+     272,   169,   129,   169,   147,   169,   156,   169,   473,   197,
+     412,   461,   414,   172,   415,   170,   417,   174,   467,   194,
+     150,    10,   207,   208,   150,   410,   150,   217,   235,   169,
+     218,   230,   169,   234,   169,   236,   421,   253,   438,   255,
+     405,   439,   264,   440,   261,   265,   263,   409,   266,   273,
+     305,   300,   313,   314,   316,   317,   322,   323,    31,    62,
+      32,    63,   456,   325,   141,   338,   339,   341,   342,   344,
+     349,   432,   405,   354,   351,    64,    65,   187,   358,   360,
+     361,   362,   365,   374,   421,   377,   378,   258,    67,    68,
+     381,   393,   448,   398,   405,    69,   394,   150,   406,   407,
+     422,    70,    71,    72,   437,   454,   423,   190,   188,    73,
+     426,   446,   272,    74,   452,   441,    75,   457,   150,   459,
+     464,   465,   474,   471,   476,   150,    76,    77,   433,   213,
+     346,   146,   449,   259,    78,    79,   182,   312,   148,   311,
+      31,    62,    32,    63,   214,   184,   453,    80,   289,   140,
+     384,   290,   399,    81,     0,    82,    83,    64,    65,    66,
+     185,     0,     0,    84,     0,     0,     0,    85,     0,     0,
+      67,    68,    86,   189,     0,     0,     0,    69,     0,     0,
+       0,     0,     0,    70,    71,    72,     0,     0,     0,     0,
+       0,    73,     0,     0,     0,    74,     0,     0,    75,     0,
+       0,     0,     0,     0,     0,     0,     0,     0,    76,    77,
+       0,     0,     0,     0,     0,     0,    78,    79,     0,     0,
+       0,     0,    31,    62,    32,    63,     0,     0,   162,    80,
+       0,     0,     0,     0,     0,    81,     0,    82,    83,    64,
+      65,     0,     0,     0,     0,    84,     0,     0,     0,    85,
+       0,     0,    67,    68,    86,     0,     0,     0,     0,    69,
+       0,     0,     0,     0,     0,    70,    71,    72,     0,     0,
+       0,     0,     0,    73,     0,     0,     0,    74,     0,     0,
+      75,     0,     0,     0,     0,     0,     0,     0,     0,     0,
+      76,    77,     0,     0,     0,     0,     0,     0,    78,    79,
+       0,     0,     0,     0,    31,    62,    32,    63,     0,     0,
+       0,    80,     0,     0,     0,     0,     0,    81,     0,    82,
+      83,    64,    65,     0,     0,     0,     0,    84,     0,     0,
+       0,    85,     0,     0,    67,    68,   163,     0,     0,     0,
+       0,    69,     0,     0,     0,     0,     0,    70,    71,    72,
+       0,     0,     0,     0,     0,    73,     0,     0,     0,    74,
+       0,     0,    75,     0,     0,     0,     0,     0,     0,     0,
+       0,     0,    76,    77,     0,     0,     0,     0,     0,     0,
+      78,    79,     0,     0,     0,     0,    31,    62,    32,    63,
+       0,     0,     0,    80,     0,     0,     0,     0,     0,    81,
+       0,    82,    83,    64,   139,     0,     0,     0,     0,    84,
+       0,     0,     0,    85,     0,     0,    67,    68,    86,     0,
        0,     0,     0,    69,     0,     0,     0,     0,     0,    70,
       71,    72,     0,     0,     0,     0,     0,    73,     0,     0,
-      74,     0,     0,    75,     0,     0,     0,     0,     0,     0,
-       0,     0,     0,    76,    77,     0,     0,     0,     0,     0,
-       0,    78,    79,     0,     0,     0,     0,    31,    62,    32,
-      63,     0,     0,   162,    80,     0,     0,     0,     0,     0,
-      81,     0,    82,    83,    64,    65,     0,     0,     0,     0,
-      84,     0,     0,    85,     0,     0,    67,    68,    86,     0,
-       0,     0,     0,    69,     0,     0,     0,     0,     0,    70,
-      71,    72,     0,     0,     0,     0,     0,    73,     0,     0,
-      74,     0,     0,    75,     0,     0,     0,     0,     0,     0,
-       0,     0,     0,    76,    77,     0,     0,     0,     0,     0,
-       0,    78,    79,     0,     0,     0,     0,    31,    62,    32,
-      63,     0,     0,     0,    80,     0,     0,     0,     0,     0,
-      81,     0,    82,    83,    64,    65,     0,     0,     0,     0,
-      84,     0,     0,    85,     0,     0,    67,    68,   163,     0,
-       0,     0,     0,    69,     0,     0,     0,     0,     0,    70,
-      71,    72,     0,     0,     0,     0,     0,    73,     0,     0,
-      74,     0,     0,    75,     0,     0,     0,     0,     0,     0,
-       0,     0,     0,    76,    77,     0,     0,     0,     0,     0,
-       0,    78,    79,     0,     0,     0,     0,    31,    62,    32,
-      63,     0,     0,     0,    80,     0,     0,     0,     0,     0,
-      81,     0,    82,    83,    64,   139,     0,     0,     0,     0,
-      84,     0,     0,    85,     0,     0,    67,    68,    86,     0,
-       0,     0,     0,    69,     0,     0,     0,     0,     0,    70,
-      71,    72,     0,     0,     0,     0,     0,    73,     0,     0,
-      74,     0,     0,    75,     0,     0,     0,     0,     0,     0,
-       0,     0,     0,    76,    77,     0,     0,     0,     0,     0,
-       0,    78,    79,     0,     0,     0,     0,    31,    62,    32,
-      63,     0,     0,     0,    80,     0,     0,     0,     0,     0,
-      81,     0,    82,    83,    64,    65,     0,     0,     0,     0,
-      84,     0,     0,    85,     0,     0,    67,    68,    86,     0,
-       0,     0,    62,    69,    63,     0,     0,     0,     0,    70,
-      71,    72,     0,     0,     0,     0,     0,    73,    64,   139,
-      74,     0,     0,    75,     0,     0,     0,     0,     0,     0,
-      67,    68,     0,    76,    77,     0,     0,    69,     0,     0,
-       0,    78,    79,    70,    71,    72,     0,     0,     0,     0,
-       0,    73,     0,     0,    80,     0,     0,    75,     0,     0,
-      81,     0,    82,    83,     0,     0,     0,    76,    77,     0,
-      84,     0,     0,    85,     0,    78,    79,     0,   163,     0,
-       0,     0,     0,     0,     0,    67,    68,     0,    80,     0,
-       0,     0,    69,     0,    81,     0,    82,    83,    70,    71,
-      72,     0,     0,     0,    84,     0,    73,    85,     0,     0,
-       0,     0,    75,     0,     0,     0,     0,     0,     0,     0,
-       0,     0,    76,   212,     0,     0,     0,     0,     0,     0,
-      78,     0,     0,   219,   220,   221,   222,   223,   224,   225,
-     226,   227,   228,    80,   130,   131,     0,     0,     0,    81,
-       0,    82,    83,     0,     0,     0,     0,     0,     0,    84,
-       0,     0,    85
->>>>>>> c456c0b4
+       0,    74,     0,     0,    75,     0,     0,     0,     0,     0,
+       0,     0,     0,     0,    76,    77,     0,     0,     0,     0,
+       0,     0,    78,    79,     0,     0,     0,     0,    31,    62,
+      32,    63,     0,     0,     0,    80,     0,     0,     0,     0,
+       0,    81,     0,    82,    83,    64,    65,     0,     0,     0,
+       0,    84,     0,     0,     0,    85,     0,     0,    67,    68,
+      86,     0,     0,     0,    62,    69,    63,     0,     0,     0,
+       0,    70,    71,    72,     0,     0,     0,     0,     0,    73,
+      64,   139,     0,    74,     0,     0,    75,     0,     0,     0,
+       0,     0,     0,    67,    68,     0,    76,    77,     0,     0,
+      69,     0,     0,     0,    78,    79,    70,    71,    72,     0,
+       0,     0,     0,     0,    73,     0,     0,    80,     0,     0,
+       0,    75,     0,    81,     0,    82,    83,     0,     0,     0,
+       0,    76,    77,    84,     0,     0,     0,    85,     0,    78,
+      79,     0,   163,     0,     0,     0,     0,     0,     0,    67,
+      68,     0,    80,     0,     0,     0,    69,     0,    81,     0,
+      82,    83,    70,    71,    72,     0,     0,     0,    84,     0,
+      73,     0,    85,     0,     0,     0,     0,    75,     0,     0,
+       0,     0,     0,     0,     0,     0,     0,    76,   212,     0,
+       0,     0,     0,     0,     0,    78,     0,     0,   219,   220,
+     221,   222,   223,   224,   225,   226,   227,   228,    80,   130,
+     131,     0,     0,     0,    81,     0,    82,    83,     0,     0,
+       0,     0,     0,     0,    84,     0,     0,     0,    85
 };
 
 static const yytype_int16 yycheck[] =
 {
-<<<<<<< HEAD
-       4,    11,   180,    63,   137,   154,    10,    11,   332,     4,
-      27,     6,    69,     4,    37,     6,     7,    10,    21,    22,
-      74,     8,   214,    73,    28,   119,     8,     8,    32,    33,
-      34,    35,    36,    82,    82,     1,    73,     3,    52,    30,
-      42,    63,    82,    57,    82,   105,    73,    84,    58,    82,
-      21,    22,    59,    57,    58,   110,    60,    84,   113,    67,
-      62,    82,    33,    67,    68,    31,    82,   116,   116,    73,
-     130,    82,   129,   130,    81,    82,   116,   100,   116,    45,
-      46,   141,    53,   116,    86,    51,    79,   181,    96,   281,
-      56,   114,    99,    73,    72,   116,   156,   114,    60,   101,
-     116,   155,    52,    69,    84,   116,   110,    57,   168,     4,
-     243,     6,   115,    75,    28,   119,   440,   121,   122,   114,
-      96,   178,    88,   114,    30,   274,   304,    93,   115,   262,
-     187,   188,   130,   115,   115,   139,   102,    32,   198,   199,
-     144,   107,    56,    10,   110,    43,    44,   104,    54,    64,
-     154,    96,     9,    68,     4,   159,     6,   114,    73,    93,
-     106,    76,     0,   167,    21,    22,    43,    44,     9,   226,
-     116,    21,    22,     3,   178,    42,    91,   181,   116,   229,
-      21,    22,    32,    50,   317,    63,    10,    11,    12,    13,
-      14,    15,    16,    17,    18,    19,   256,    21,    22,   115,
-     116,   116,    64,    17,    18,    19,    68,   211,    23,    24,
-     214,    73,    79,     4,    76,     6,   110,   114,   112,    86,
-      94,   271,    32,    90,   114,   229,   286,     5,   226,    91,
-     115,   116,   115,   116,   101,   115,   116,    82,   288,   289,
-      21,    22,   246,   300,   115,   116,   115,   116,   107,   115,
-     116,   308,    38,    39,   314,   106,   266,   115,   116,   115,
-     116,   114,   266,   115,   116,   114,    11,   271,     7,   319,
-     274,   321,   332,   323,     7,   325,   333,   281,   114,   412,
-     115,   116,   115,   116,   288,   289,   115,   116,    71,   349,
-       5,   115,   115,   116,   115,   116,   300,   114,   355,    71,
-       5,    63,     8,   353,   116,   114,   114,   357,   441,   359,
-     308,     9,    20,   446,   115,   319,     7,   321,     7,   323,
-     114,   325,    74,    74,   381,   114,   383,   103,   385,   389,
-     387,   104,     5,   115,    65,   333,   115,    27,   115,   343,
-     114,   116,   107,   114,   348,   402,   114,   397,   405,   353,
-     407,    79,    74,   357,    79,   359,   114,   355,     7,    73,
-       7,    40,   422,    66,   114,    36,   114,    85,    85,    73,
-     427,   375,   376,    73,    73,     5,    83,   114,   116,   429,
-     440,    40,    77,   381,     7,   383,   115,   385,   392,   387,
-     394,   114,   108,   397,    90,   116,     4,     5,     6,     7,
-      82,    87,    80,    40,   402,    58,   249,   405,    29,   407,
-     394,   376,   139,    21,    22,    23,   128,    58,    78,    59,
-     156,   276,   422,   427,   187,   429,    34,    35,   274,   188,
-     160,   317,   129,    41,   117,    -1,   341,    -1,   164,    47,
-      48,    49,    -1,    -1,    -1,    -1,    -1,    55,     4,     5,
-       6,     7,    -1,    61,    -1,    -1,    -1,    -1,    -1,    -1,
-      -1,    -1,    70,    71,    -1,    21,    22,    23,    -1,    -1,
-      78,    79,    -1,    -1,    -1,    -1,    -1,    -1,    34,    35,
-      -1,    89,    -1,    -1,    -1,    41,    -1,    95,    -1,    97,
-      98,    47,    48,    49,    -1,    -1,    -1,   105,    -1,    55,
-      -1,   109,    -1,    -1,    -1,    61,   114,   115,    -1,    -1,
-      -1,    -1,    -1,    -1,    70,    71,    -1,    -1,    -1,    -1,
-      -1,    -1,    78,    79,    -1,    -1,     4,     5,     6,     7,
-      -1,    -1,    10,    89,    -1,    -1,    -1,    -1,    -1,    95,
-      -1,    97,    98,    21,    22,    -1,    -1,    -1,    -1,   105,
-      -1,    -1,    -1,   109,    -1,    -1,    34,    35,   114,    -1,
+       4,   188,    12,   170,   115,   210,   127,    11,    12,    26,
+       8,     8,    27,     4,    41,     6,     7,   179,    23,    24,
+      10,     4,    42,     6,   152,    69,    30,     8,    21,    22,
+      34,    35,    36,    37,    38,    43,    44,    84,    84,    30,
+     100,    21,    22,    63,    61,    84,    84,   114,    84,   116,
+      84,    28,    84,    60,    30,    67,   100,   111,    84,    86,
+      10,    11,    12,    13,    14,    15,    16,    17,    18,    19,
+      90,    21,    22,   120,   120,    37,    83,    84,    54,    56,
+      92,   120,   120,   211,   120,   105,   120,    91,   120,   110,
+     252,    81,   102,    71,   120,   128,   103,   101,   102,   120,
+     104,   105,   129,   118,    61,   109,   110,    74,   162,   163,
+     143,   115,     4,   280,     6,   142,   121,   121,   163,    97,
+      77,   119,   119,   127,   245,    64,   119,   118,   132,   316,
+     147,   242,   299,   338,   151,   118,   163,   141,   119,   119,
+      32,    97,   104,     0,    52,    21,    22,     9,   152,    57,
+     154,   155,   108,     9,   208,   266,   118,    33,   100,    21,
+      22,   188,   118,   217,   218,    21,    22,   194,    75,   119,
+      43,    44,   176,    10,    75,   179,    65,    53,    52,    86,
+       1,    70,     3,    57,   351,    86,    75,     3,   192,    78,
+      65,   120,   303,   197,   305,    70,   307,     4,   309,     6,
+      75,   228,   229,    78,   208,    42,    95,   211,   235,   263,
+      31,   322,   323,    50,   114,    75,    64,   117,   263,    98,
+      95,    17,    18,    19,    45,    46,    86,   237,   119,   120,
+      51,   258,    32,   237,   118,    56,     5,     4,   242,     6,
+      74,   245,    84,   354,    81,   120,   118,   358,   252,   360,
+      71,   119,   120,    90,    21,    22,   423,    94,   119,   120,
+      21,    22,   266,   317,     7,    32,   293,   110,   105,     7,
+      91,   118,   317,   119,   120,    73,    97,   464,   118,   283,
+     334,   119,   120,   119,   120,   106,   119,   120,   342,   316,
+     111,   119,   120,   114,    38,    39,     5,   342,   465,   303,
+     118,   305,   356,   307,   471,   309,   119,   120,   119,   120,
+      73,   356,     5,   119,   120,   119,   120,    64,   322,   323,
+     431,   348,   119,   120,   119,   120,   119,   120,   119,   120,
+     334,   385,   120,   387,   118,   389,   111,   391,   119,   120,
+     385,   452,   387,     7,   389,   118,   391,     7,   459,    11,
+     354,    97,   118,   118,   358,   382,   360,     8,    64,   413,
+       9,    20,   416,   119,   418,   119,   393,    66,   413,   119,
+     374,   416,    76,   418,   119,    76,   118,   381,   118,   107,
+      75,   108,     7,     7,    40,    68,   118,   118,     4,     5,
+       6,     7,   446,     5,    27,   120,   111,    81,   118,    76,
+      81,   405,   406,    75,   118,    21,    22,    23,    75,    75,
+      89,    89,    85,   118,   441,    36,    87,   120,    34,    35,
+     118,    40,   426,     5,   428,    41,    79,   431,   118,    40,
+       7,    47,    48,    49,   119,    82,   112,   464,    54,    55,
+      94,    84,   446,    59,   118,   120,    62,    87,   452,   118,
+      40,    58,    88,    29,     7,   459,    72,    73,   406,   161,
+     286,   102,   428,   192,    80,    81,   129,   247,   103,   245,
+       4,     5,     6,     7,   162,   133,   441,    93,   217,    99,
+     351,   218,   372,    99,    -1,   101,   102,    21,    22,    23,
+     138,    -1,    -1,   109,    -1,    -1,    -1,   113,    -1,    -1,
+      34,    35,   118,   119,    -1,    -1,    -1,    41,    -1,    -1,
+      -1,    -1,    -1,    47,    48,    49,    -1,    -1,    -1,    -1,
+      -1,    55,    -1,    -1,    -1,    59,    -1,    -1,    62,    -1,
+      -1,    -1,    -1,    -1,    -1,    -1,    -1,    -1,    72,    73,
+      -1,    -1,    -1,    -1,    -1,    -1,    80,    81,    -1,    -1,
+      -1,    -1,     4,     5,     6,     7,    -1,    -1,    10,    93,
+      -1,    -1,    -1,    -1,    -1,    99,    -1,   101,   102,    21,
+      22,    -1,    -1,    -1,    -1,   109,    -1,    -1,    -1,   113,
+      -1,    -1,    34,    35,   118,    -1,    -1,    -1,    -1,    41,
+      -1,    -1,    -1,    -1,    -1,    47,    48,    49,    -1,    -1,
+      -1,    -1,    -1,    55,    -1,    -1,    -1,    59,    -1,    -1,
+      62,    -1,    -1,    -1,    -1,    -1,    -1,    -1,    -1,    -1,
+      72,    73,    -1,    -1,    -1,    -1,    -1,    -1,    80,    81,
+      -1,    -1,    -1,    -1,     4,     5,     6,     7,    -1,    -1,
+      -1,    93,    -1,    -1,    -1,    -1,    -1,    99,    -1,   101,
+     102,    21,    22,    -1,    -1,    -1,    -1,   109,    -1,    -1,
+      -1,   113,    -1,    -1,    34,    35,   118,    -1,    -1,    -1,
+      -1,    41,    -1,    -1,    -1,    -1,    -1,    47,    48,    49,
+      -1,    -1,    -1,    -1,    -1,    55,    -1,    -1,    -1,    59,
+      -1,    -1,    62,    -1,    -1,    -1,    -1,    -1,    -1,    -1,
+      -1,    -1,    72,    73,    -1,    -1,    -1,    -1,    -1,    -1,
+      80,    81,    -1,    -1,    -1,    -1,     4,     5,     6,     7,
+      -1,    -1,    -1,    93,    -1,    -1,    -1,    -1,    -1,    99,
+      -1,   101,   102,    21,    22,    -1,    -1,    -1,    -1,   109,
+      -1,    -1,    -1,   113,    -1,    -1,    34,    35,   118,    -1,
       -1,    -1,    -1,    41,    -1,    -1,    -1,    -1,    -1,    47,
-      48,    49,    -1,    -1,    -1,    -1,    -1,    55,     4,     5,
-       6,     7,    -1,    61,    -1,    -1,    -1,    -1,    -1,    -1,
-      -1,    -1,    70,    71,    -1,    21,    22,    -1,    -1,    -1,
-      78,    79,    -1,    -1,    -1,    -1,    -1,    -1,    34,    35,
-      -1,    89,    -1,    -1,    -1,    41,    -1,    95,    -1,    97,
-      98,    47,    48,    49,    -1,    -1,    -1,   105,    -1,    55,
-      -1,   109,    -1,    -1,    -1,    61,   114,    -1,    -1,    -1,
-      -1,    -1,    -1,    -1,    70,    71,    -1,     4,     5,     6,
-       7,    -1,    78,    79,    -1,    -1,    -1,    -1,    -1,    -1,
-      -1,    -1,    -1,    89,    21,    22,    -1,    -1,    -1,    95,
-      -1,    97,    98,    -1,    -1,    -1,    -1,    34,    35,   105,
-      -1,    -1,    -1,   109,    41,    -1,    -1,    -1,   114,    -1,
-      47,    48,    49,    -1,    -1,    -1,    -1,    -1,    55,     4,
-       5,     6,     7,    -1,    61,    -1,    -1,    -1,    -1,    -1,
-      -1,    -1,    -1,    70,    71,    -1,    21,    22,    -1,    -1,
-      -1,    78,    79,    -1,    -1,    -1,    -1,    -1,    -1,    34,
-      35,    -1,    89,    -1,    -1,    -1,    41,    -1,    95,    -1,
-      97,    98,    47,    48,    49,    -1,    -1,    -1,   105,    -1,
-      55,    -1,   109,    -1,    -1,    -1,    61,   114,    -1,    -1,
-      -1,    -1,    -1,    -1,    -1,    70,    71,    -1,    -1,     5,
-      -1,     7,    -1,    78,    79,    -1,    -1,    -1,    -1,    -1,
-      -1,    -1,    -1,    -1,    89,    21,    22,    -1,    -1,    -1,
-      95,    -1,    97,    98,    -1,    -1,    -1,    -1,    34,    35,
-     105,    -1,    -1,    -1,   109,    41,    -1,    -1,    -1,   114,
+      48,    49,    -1,    -1,    -1,    -1,    -1,    55,    -1,    -1,
+      -1,    59,    -1,    -1,    62,    -1,    -1,    -1,    -1,    -1,
+      -1,    -1,    -1,    -1,    72,    73,    -1,    -1,    -1,    -1,
+      -1,    -1,    80,    81,    -1,    -1,    -1,    -1,     4,     5,
+       6,     7,    -1,    -1,    -1,    93,    -1,    -1,    -1,    -1,
+      -1,    99,    -1,   101,   102,    21,    22,    -1,    -1,    -1,
+      -1,   109,    -1,    -1,    -1,   113,    -1,    -1,    34,    35,
+     118,    -1,    -1,    -1,     5,    41,     7,    -1,    -1,    -1,
       -1,    47,    48,    49,    -1,    -1,    -1,    -1,    -1,    55,
-      -1,    -1,    -1,    -1,    -1,    61,    -1,    -1,    -1,    -1,
-      -1,    34,    35,    -1,    70,    71,    -1,    -1,    41,    -1,
-      -1,    -1,    78,    79,    47,    48,    49,    -1,    -1,    -1,
-      -1,    -1,    55,    89,    -1,    -1,    -1,    -1,    61,    95,
-      -1,    97,    98,    -1,    -1,    -1,    -1,    70,    71,   105,
-      -1,    -1,    -1,   109,    -1,    78,    10,    11,    12,    13,
-      14,    15,    16,    17,    18,    19,    89,    21,    22,    -1,
-      -1,    -1,    95,    -1,    97,    98,    -1,    -1,    -1,    -1,
-      -1,    -1,   105,    -1,    -1,    -1,   109
-=======
-       4,    12,   210,   127,   115,   188,   170,    11,    12,     4,
-       8,     6,   179,    26,    41,     4,     8,     6,     7,    27,
-      36,     8,   152,    82,    23,    24,    30,    21,    22,    65,
-      34,    35,    36,    37,    38,    10,    29,    21,    22,    82,
-      29,   163,    82,    82,    82,    82,   128,    82,    61,    82,
-      51,    51,    42,    43,    90,    56,    56,    67,   117,    86,
-      53,   143,   111,    41,    10,    11,    12,    13,    14,    15,
-      16,    17,    18,    19,   117,    21,    22,   117,   117,   117,
-     117,   211,   117,    61,   117,   252,   102,    91,    98,    98,
-     111,   102,    59,   114,   108,    42,    43,   101,   102,   115,
-     104,   105,   129,   117,    79,   109,   110,   115,    75,    72,
-      88,   115,    28,   162,   163,   142,   280,   121,   116,   118,
-     115,   245,   116,   127,   116,   103,   115,    62,   132,   116,
-     338,   242,   116,   316,   147,   299,   163,   141,   151,    55,
-      58,   263,    21,    22,    98,    69,    10,     4,   152,     6,
-     154,   155,    63,    32,     4,   266,     6,    68,   111,   208,
-     113,   188,    73,    81,    82,    76,     9,   194,   217,   218,
-     116,    95,   176,    52,    31,   179,     0,    41,    21,    22,
-      73,     3,    93,   101,    62,    49,    73,   351,   192,   116,
-     117,    84,   303,   197,   305,   317,   307,    84,   309,    96,
-      63,   228,   229,   117,   208,    68,   117,   211,   235,   115,
-      73,   322,   323,    76,   263,    79,    17,    18,    19,     4,
-     342,     6,   116,   117,    88,    72,   237,     5,    92,    82,
-      93,   258,     9,   237,   356,    31,    21,    22,   242,   103,
-      95,   245,    73,   354,    21,    22,    31,   358,   252,   360,
-     115,   106,   108,    84,   116,   117,    21,    22,   116,   117,
-     115,     7,   266,   385,     7,   387,   293,   389,   317,   391,
-     116,   117,   116,   117,   116,   117,   116,   117,   115,   283,
-      37,    38,   116,   117,    71,   334,   116,   117,   115,   316,
-       5,   413,   115,   342,   416,    71,   418,   116,   117,   303,
-       5,   305,    62,   307,     1,   309,     3,   356,   116,   117,
-     116,   117,   116,   117,   116,   117,   115,   428,   322,   323,
-     117,   348,   116,   117,   116,   117,   109,   115,     7,     7,
-     334,    11,    95,    30,   115,   446,   385,     8,   387,   450,
-     389,   115,   391,     9,    20,   116,    62,    44,    45,   116,
-     354,    64,   116,    50,   358,   382,   360,   116,    55,   115,
-      74,   115,    74,   105,   413,   106,   393,   416,     7,   418,
-     374,    73,    69,     7,    39,    66,   115,   381,   115,     5,
-      27,   117,   109,    79,   115,    74,    79,     4,     5,     6,
-       7,   115,    89,    87,   115,    87,    73,    83,    95,    73,
-      73,   405,   406,    35,    21,    22,    23,   104,   115,   117,
-      85,   438,   109,    77,   111,    39,    33,    34,     5,   423,
-     115,   425,     7,    40,   428,    39,   116,   115,    80,    46,
-      47,    48,    92,   117,   115,    86,    53,    54,     7,   161,
-      57,   286,   446,    60,   406,   425,   450,   192,   102,   247,
-     103,   217,   245,    70,    71,   438,   218,   129,   162,    99,
-     351,    78,    79,   133,   372,    -1,    -1,     4,     5,     6,
-       7,   138,    -1,    -1,    91,    -1,    -1,    -1,    -1,    -1,
-      97,    -1,    99,   100,    21,    22,    23,    -1,    -1,    -1,
-     107,    -1,    -1,   110,    -1,    -1,    33,    34,   115,   116,
-      -1,    -1,    -1,    40,    -1,    -1,    -1,    -1,    -1,    46,
-      47,    48,    -1,    -1,    -1,    -1,    -1,    54,    -1,    -1,
-      57,    -1,    -1,    60,    -1,    -1,    -1,    -1,    -1,    -1,
-      -1,    -1,    -1,    70,    71,    -1,    -1,    -1,    -1,    -1,
-      -1,    78,    79,    -1,    -1,    -1,    -1,     4,     5,     6,
-       7,    -1,    -1,    10,    91,    -1,    -1,    -1,    -1,    -1,
-      97,    -1,    99,   100,    21,    22,    -1,    -1,    -1,    -1,
-     107,    -1,    -1,   110,    -1,    -1,    33,    34,   115,    -1,
-      -1,    -1,    -1,    40,    -1,    -1,    -1,    -1,    -1,    46,
-      47,    48,    -1,    -1,    -1,    -1,    -1,    54,    -1,    -1,
-      57,    -1,    -1,    60,    -1,    -1,    -1,    -1,    -1,    -1,
-      -1,    -1,    -1,    70,    71,    -1,    -1,    -1,    -1,    -1,
-      -1,    78,    79,    -1,    -1,    -1,    -1,     4,     5,     6,
-       7,    -1,    -1,    -1,    91,    -1,    -1,    -1,    -1,    -1,
-      97,    -1,    99,   100,    21,    22,    -1,    -1,    -1,    -1,
-     107,    -1,    -1,   110,    -1,    -1,    33,    34,   115,    -1,
-      -1,    -1,    -1,    40,    -1,    -1,    -1,    -1,    -1,    46,
-      47,    48,    -1,    -1,    -1,    -1,    -1,    54,    -1,    -1,
-      57,    -1,    -1,    60,    -1,    -1,    -1,    -1,    -1,    -1,
-      -1,    -1,    -1,    70,    71,    -1,    -1,    -1,    -1,    -1,
-      -1,    78,    79,    -1,    -1,    -1,    -1,     4,     5,     6,
-       7,    -1,    -1,    -1,    91,    -1,    -1,    -1,    -1,    -1,
-      97,    -1,    99,   100,    21,    22,    -1,    -1,    -1,    -1,
-     107,    -1,    -1,   110,    -1,    -1,    33,    34,   115,    -1,
-      -1,    -1,    -1,    40,    -1,    -1,    -1,    -1,    -1,    46,
-      47,    48,    -1,    -1,    -1,    -1,    -1,    54,    -1,    -1,
-      57,    -1,    -1,    60,    -1,    -1,    -1,    -1,    -1,    -1,
-      -1,    -1,    -1,    70,    71,    -1,    -1,    -1,    -1,    -1,
-      -1,    78,    79,    -1,    -1,    -1,    -1,     4,     5,     6,
-       7,    -1,    -1,    -1,    91,    -1,    -1,    -1,    -1,    -1,
-      97,    -1,    99,   100,    21,    22,    -1,    -1,    -1,    -1,
-     107,    -1,    -1,   110,    -1,    -1,    33,    34,   115,    -1,
-      -1,    -1,     5,    40,     7,    -1,    -1,    -1,    -1,    46,
-      47,    48,    -1,    -1,    -1,    -1,    -1,    54,    21,    22,
-      57,    -1,    -1,    60,    -1,    -1,    -1,    -1,    -1,    -1,
-      33,    34,    -1,    70,    71,    -1,    -1,    40,    -1,    -1,
-      -1,    78,    79,    46,    47,    48,    -1,    -1,    -1,    -1,
-      -1,    54,    -1,    -1,    91,    -1,    -1,    60,    -1,    -1,
-      97,    -1,    99,   100,    -1,    -1,    -1,    70,    71,    -1,
-     107,    -1,    -1,   110,    -1,    78,    79,    -1,   115,    -1,
-      -1,    -1,    -1,    -1,    -1,    33,    34,    -1,    91,    -1,
-      -1,    -1,    40,    -1,    97,    -1,    99,   100,    46,    47,
-      48,    -1,    -1,    -1,   107,    -1,    54,   110,    -1,    -1,
-      -1,    -1,    60,    -1,    -1,    -1,    -1,    -1,    -1,    -1,
-      -1,    -1,    70,    71,    -1,    -1,    -1,    -1,    -1,    -1,
-      78,    -1,    -1,    10,    11,    12,    13,    14,    15,    16,
-      17,    18,    19,    91,    21,    22,    -1,    -1,    -1,    97,
-      -1,    99,   100,    -1,    -1,    -1,    -1,    -1,    -1,   107,
-      -1,    -1,   110
->>>>>>> c456c0b4
+      21,    22,    -1,    59,    -1,    -1,    62,    -1,    -1,    -1,
+      -1,    -1,    -1,    34,    35,    -1,    72,    73,    -1,    -1,
+      41,    -1,    -1,    -1,    80,    81,    47,    48,    49,    -1,
+      -1,    -1,    -1,    -1,    55,    -1,    -1,    93,    -1,    -1,
+      -1,    62,    -1,    99,    -1,   101,   102,    -1,    -1,    -1,
+      -1,    72,    73,   109,    -1,    -1,    -1,   113,    -1,    80,
+      81,    -1,   118,    -1,    -1,    -1,    -1,    -1,    -1,    34,
+      35,    -1,    93,    -1,    -1,    -1,    41,    -1,    99,    -1,
+     101,   102,    47,    48,    49,    -1,    -1,    -1,   109,    -1,
+      55,    -1,   113,    -1,    -1,    -1,    -1,    62,    -1,    -1,
+      -1,    -1,    -1,    -1,    -1,    -1,    -1,    72,    73,    -1,
+      -1,    -1,    -1,    -1,    -1,    80,    -1,    -1,    10,    11,
+      12,    13,    14,    15,    16,    17,    18,    19,    93,    21,
+      22,    -1,    -1,    -1,    99,    -1,   101,   102,    -1,    -1,
+      -1,    -1,    -1,    -1,   109,    -1,    -1,    -1,   113
 };
 
   /* YYSTOS[STATE-NUM] -- The (internal number of the) accessing
      symbol of state STATE-NUM.  */
 static const yytype_uint8 yystos[] =
 {
-<<<<<<< HEAD
-       0,     1,     3,    31,    45,    46,    51,    56,    69,    88,
-     102,   107,   110,   118,   119,   120,   121,   122,   123,   124,
-     143,   144,   147,   148,   151,   152,   207,   208,    96,     4,
-       6,   205,    67,    96,    63,    96,    72,   205,   153,   154,
-     168,   205,     0,   110,   112,    93,   155,   110,   113,     3,
-     205,    63,   205,   205,   205,   205,   205,    94,   116,    32,
-     114,    30,    54,   156,    28,    56,     5,    82,   114,   106,
-     184,   185,   104,   114,   149,   150,   205,   154,   114,   164,
-     204,   205,     5,     7,    21,    22,    23,    34,    35,    41,
-      47,    48,    49,    55,    61,    70,    71,    78,    79,    89,
-      95,    97,    98,   105,   109,   114,   127,   157,   158,   159,
-     190,   191,   192,   193,   194,   196,   198,   201,   205,    43,
-      44,    43,    44,   107,   145,   205,   125,   126,   205,    10,
-     114,   186,   187,   188,   189,   190,   198,   114,   204,   116,
-     184,    11,   155,   115,   116,     7,     7,   114,    71,     5,
-     114,    71,   190,     5,    63,   160,   116,    21,    22,    32,
-     202,   205,    23,    24,   203,    22,   193,    27,   114,   125,
-      42,    62,    86,   101,   131,   205,   205,   114,   114,   134,
-     115,   116,    71,   127,   189,   186,   190,     8,     9,    10,
-      11,    12,    13,    14,    15,    16,    17,    18,    19,   200,
-      20,   196,   197,   115,   150,   190,   115,   205,     7,     7,
-     115,   164,   166,   169,   194,   205,   184,   159,   205,   191,
-     192,   205,    23,   115,   190,   195,   114,    74,    74,   114,
-      52,    57,   146,   198,   199,   205,   103,   131,   132,   133,
-     125,    10,    42,    50,    79,    86,    90,   101,   128,   129,
-     130,   115,   187,   188,    17,    18,    19,   190,   190,    10,
-      79,   115,   116,   104,   115,   115,    32,   167,   168,    64,
-      68,    73,    76,    91,   116,   161,   162,   163,   167,    37,
-     100,   165,    65,   170,   115,   115,   116,   186,   114,   114,
-     204,     5,    59,    81,    82,    99,   206,   115,   116,   115,
-     116,    38,    39,   141,   116,   107,   135,    79,   114,   196,
-      74,   205,   128,   190,     9,    79,   196,   114,   168,    73,
-      84,    73,   204,    73,    84,    73,    84,   166,   163,     7,
-       7,   167,    40,    66,   171,   190,   115,   204,   204,   115,
-      52,    57,   198,   114,   142,   131,    36,   186,   114,     9,
-     190,   197,   204,    73,   204,    82,   204,    73,   204,    73,
-      85,    85,   195,   186,    83,   172,   115,   115,     5,   206,
-     136,   137,   138,   139,   140,   205,   114,   115,   205,   190,
-     115,    82,   204,    82,   186,    82,   204,    82,   204,    40,
-      77,   173,    90,   115,   116,     7,    30,   114,   205,   136,
-     115,   186,    82,   186,   186,    82,   186,    82,   180,   181,
-     190,     7,   108,   174,   175,   205,   137,   204,   115,   186,
-     186,   186,   116,    33,    53,   182,   196,    82,   176,   114,
-     115,   181,    80,   183,   198,    87,   177,   204,    60,    75,
-      40,    58,   178,   115,   195,   196,    29,   179,   196
-=======
-       0,     1,     3,    30,    44,    45,    50,    55,    69,    89,
-      95,   104,   109,   111,   120,   121,   122,   123,   124,   125,
-     126,   147,   148,   151,   152,   155,   156,   159,   206,   207,
-      98,     4,     6,   204,    67,    98,    62,    98,    72,    29,
-      53,   160,   204,   157,   158,   172,   204,     0,   111,   113,
-      69,   159,   111,   114,     3,   204,    62,   204,   204,   204,
-     204,   204,     5,     7,    21,    22,    23,    33,    34,    40,
-      46,    47,    48,    54,    57,    60,    70,    71,    78,    79,
-      91,    97,    99,   100,   107,   110,   115,   129,   161,   162,
-     163,   188,   189,   190,   191,   192,   193,   195,   197,   200,
-     204,    96,   117,    31,   115,    72,    28,    55,     5,    82,
-     115,   108,   182,   183,   106,   115,   159,     7,     7,   115,
-      71,   115,     5,   115,    71,   188,     5,    62,   164,   117,
-      21,    22,    31,   201,   204,    23,    24,   118,   202,    22,
-     191,    27,   115,   153,   154,   204,   158,   115,   168,   203,
-     204,   204,    42,    43,    42,    43,   109,   149,   204,   127,
-     128,   204,    10,   115,   184,   185,   186,   187,   188,   197,
-     115,   203,     7,   204,     7,   116,   168,   170,   173,   192,
-     204,   182,   163,   204,   189,   190,   204,    23,    53,   116,
-     188,   194,   117,   182,    11,   159,   116,   117,   159,   127,
-      41,    61,    88,   103,   133,   204,   204,   115,   115,   136,
-     116,   117,    71,   129,   187,   184,   188,     8,     9,    10,
-      11,    12,    13,    14,    15,    16,    17,    18,    19,   199,
-      20,   195,   196,   116,   116,    62,   116,    31,   171,   172,
-      63,    68,    73,    76,    93,   117,   165,   166,   167,   171,
-      36,   102,   169,    64,   174,   116,   194,   116,   117,   154,
-     188,   116,   204,   115,    74,    74,   115,    51,    56,   150,
-     197,   198,   204,   105,   133,   134,   135,   127,    10,    41,
-      49,    79,    88,    92,   103,   130,   131,   132,   116,   185,
-     186,    17,    18,    19,   188,   188,    10,    79,   116,   117,
-     106,   188,   172,    73,    84,    73,   203,    73,    84,    73,
-      84,   170,   167,     7,     7,   171,    39,    66,   175,   116,
-     188,   184,   115,   115,   203,     5,    58,    81,    82,   101,
-     205,   116,   117,   116,   117,    37,    38,   145,   117,   109,
-     137,    79,   115,   195,    74,   204,   130,   188,     9,    79,
-     195,   115,   116,   203,    73,   203,    82,   203,    73,   203,
-      73,    87,    87,   194,   184,    83,   176,   116,   203,   203,
-     116,    51,    56,   197,   115,   146,   133,    35,    85,   138,
-     184,   115,     9,   188,   196,    82,   203,    82,   184,    82,
-     203,    82,   203,    39,    77,   177,   116,   116,     5,   205,
-     140,   141,   142,   143,   144,   204,   115,    39,   116,   204,
-     188,   116,   184,    82,   184,   184,    82,   184,    82,   178,
-     179,   188,     7,    92,   116,   117,     7,    29,   115,   204,
-     140,    65,    90,   139,   116,   184,   184,   184,   117,    32,
-      52,   180,   204,   141,   203,   116,   115,   179,    80,   181,
-     115,   116,   203,    59,    75,   203,   116,   116,    86,     7
->>>>>>> c456c0b4
+       0,     1,     3,    31,    45,    46,    51,    56,    71,    91,
+      97,   106,   111,   114,   123,   124,   125,   126,   127,   128,
+     129,   150,   151,   154,   155,   158,   159,   162,   215,   216,
+     100,     4,     6,   213,    69,   100,    64,   100,    74,    30,
+      54,   163,   213,   160,   161,   175,   213,     0,   114,   116,
+      71,   162,   114,   117,     3,   213,    64,   213,   213,   213,
+     213,   213,     5,     7,    21,    22,    23,    34,    35,    41,
+      47,    48,    49,    55,    59,    62,    72,    73,    80,    81,
+      93,    99,   101,   102,   109,   113,   118,   132,   164,   165,
+     166,   197,   198,   199,   200,   201,   202,   204,   206,   209,
+     213,    98,   120,    32,   118,    74,    28,    56,     5,    84,
+     118,   110,   191,   192,   108,   118,   162,     7,     7,   118,
+      73,   118,     5,   118,    73,   197,     5,    64,   167,   120,
+      21,    22,    32,   210,   213,    23,    24,   121,   211,    22,
+     200,    27,   118,   156,   157,   213,   161,   118,   171,   212,
+     213,   213,    43,    44,    43,    44,   111,   152,   213,   130,
+     131,   213,    10,   118,   193,   194,   195,   196,   197,   206,
+     118,   212,     7,   213,     7,   119,   171,   173,   176,   201,
+     213,   191,   166,   213,   198,   199,   213,    23,    54,   119,
+     197,   203,   120,   191,    11,   162,   119,   120,   162,   130,
+      42,    63,    90,   105,   136,   213,   213,   118,   118,   139,
+     119,   120,    73,   132,   196,   193,   197,     8,     9,    10,
+      11,    12,    13,    14,    15,    16,    17,    18,    19,   208,
+      20,   204,   205,   119,   119,    64,   119,    32,   174,   175,
+      65,    70,    75,    78,    95,   120,   168,   169,   170,   174,
+      37,   104,   172,    66,   177,   119,   203,   119,   120,   157,
+     197,   119,   213,   118,    76,    76,   118,    52,    57,   153,
+     206,   207,   213,   107,   136,   137,   138,   130,    10,    42,
+      50,    81,    90,    94,   105,   133,   134,   135,   119,   194,
+     195,    17,    18,    19,   197,   197,    10,    81,   119,   120,
+     108,   197,   175,    75,    86,    75,   212,    75,    86,    75,
+      86,   173,   170,     7,     7,   174,    40,    68,   178,   119,
+     197,   193,   118,   118,   212,     5,    60,    83,    84,   103,
+     214,   119,   120,   119,   120,    38,    39,   148,   120,   111,
+     140,    81,   118,   204,    76,   213,   133,   197,     9,    81,
+     204,   118,   119,   212,    75,   212,    84,   212,    75,   212,
+      75,    89,    89,   203,   193,    85,   179,   119,   212,   212,
+     119,    52,    57,   206,   118,   149,   136,    36,    87,   141,
+     193,   118,     9,   197,   205,    84,   212,    84,   193,    84,
+     212,    84,   212,    40,    79,   180,   119,   119,     5,   214,
+     143,   144,   145,   146,   147,   213,   118,    40,   119,   213,
+     197,   119,   193,    84,   193,   193,    84,   193,    84,   187,
+     188,   197,     7,   112,   181,   182,    94,   119,   120,     7,
+      30,   118,   213,   143,    67,    92,   142,   119,   193,   193,
+     193,   120,    33,    53,   189,   204,    84,   183,   213,   144,
+     212,   119,   118,   188,    82,   190,   206,    87,   184,   118,
+     119,   212,    61,    77,    40,    58,   185,   212,   119,   203,
+     204,    29,   186,   119,    88,   204,     7
 };
 
   /* YYR1[YYN] -- Symbol number of symbol that rule YYN derives.  */
 static const yytype_uint8 yyr1[] =
 {
-<<<<<<< HEAD
-       0,   117,   118,   118,   118,   118,   118,   118,   119,   119,
-     119,   119,   119,   119,   119,   119,   119,   119,   120,   121,
-     121,   121,   121,   122,   123,   124,   125,   126,   126,   127,
-     127,   127,   127,   127,   127,   127,   127,   127,   127,   127,
-     127,   127,   127,   127,   127,   127,   127,   128,   128,   128,
-     128,   128,   128,   128,   129,   129,   130,   130,   131,   131,
-     131,   131,   132,   132,   133,   133,   134,   134,   135,   135,
-     136,   136,   137,   137,   137,   138,   138,   139,   140,   141,
-     141,   142,   142,   143,   143,   144,   145,   145,   146,   146,
-     146,   146,   147,   148,   149,   149,   150,   151,   152,   152,
-     153,   153,   154,   155,   156,   156,   156,   157,   157,   158,
-     158,   159,   159,   159,   160,   161,   161,   162,   162,   163,
-     163,   163,   163,   163,   163,   163,   163,   164,   165,   165,
-     165,   166,   166,   166,   166,   166,   167,   167,   168,   168,
-     169,   169,   170,   170,   171,   171,   172,   172,   173,   173,
-     174,   174,   175,   176,   177,   177,   178,   179,   180,   180,
-     181,   182,   182,   182,   183,   183,   183,   184,   184,   185,
-     186,   186,   187,   187,   188,   188,   189,   189,   189,   189,
-     189,   189,   190,   190,   191,   191,   192,   192,   193,   193,
-     193,   193,   194,   194,   194,   195,   195,   196,   196,   196,
-     196,   196,   196,   196,   197,   197,   198,   198,   199,   199,
-     200,   200,   200,   200,   200,   200,   200,   200,   200,   200,
-     201,   202,   202,   203,   203,   204,   204,   205,   205,   206,
-     206,   206,   206,   207,   208,   208
-=======
-       0,   119,   120,   120,   120,   120,   120,   120,   121,   121,
-     121,   121,   121,   121,   121,   121,   121,   121,   122,   123,
-     123,   123,   123,   124,   125,   126,   127,   128,   128,   129,
-     129,   129,   129,   129,   129,   129,   129,   129,   129,   129,
-     129,   129,   129,   129,   129,   129,   129,   130,   130,   130,
-     130,   130,   130,   130,   131,   131,   132,   132,   133,   133,
-     133,   133,   134,   134,   135,   135,   136,   136,   137,   137,
-     138,   138,   139,   139,   140,   140,   141,   141,   141,   142,
-     142,   143,   144,   145,   145,   146,   146,   147,   147,   147,
-     147,   148,   149,   149,   150,   150,   150,   150,   151,   152,
-     153,   153,   154,   155,   155,   156,   157,   157,   158,   159,
-     160,   160,   160,   161,   161,   162,   162,   163,   163,   163,
-     164,   165,   165,   166,   166,   167,   167,   167,   167,   167,
-     167,   167,   167,   168,   169,   169,   169,   170,   170,   170,
-     170,   170,   171,   171,   172,   172,   173,   173,   174,   174,
-     175,   175,   176,   176,   177,   177,   178,   178,   179,   180,
-     180,   180,   181,   181,   181,   182,   182,   183,   184,   184,
-     185,   185,   186,   186,   187,   187,   187,   187,   187,   187,
-     188,   188,   189,   189,   190,   190,   191,   191,   191,   191,
-     191,   192,   192,   192,   192,   193,   194,   194,   195,   195,
-     195,   195,   195,   195,   195,   196,   196,   197,   197,   198,
-     198,   199,   199,   199,   199,   199,   199,   199,   199,   199,
-     199,   200,   201,   201,   202,   202,   202,   203,   203,   204,
-     204,   205,   205,   205,   205,   206,   207,   207
->>>>>>> c456c0b4
+       0,   122,   123,   123,   123,   123,   123,   123,   124,   124,
+     124,   124,   124,   124,   124,   124,   124,   124,   125,   126,
+     126,   126,   126,   127,   128,   129,   130,   131,   131,   132,
+     132,   132,   132,   132,   132,   132,   132,   132,   132,   132,
+     132,   132,   132,   132,   132,   132,   132,   133,   133,   133,
+     133,   133,   133,   133,   134,   134,   135,   135,   136,   136,
+     136,   136,   137,   137,   138,   138,   139,   139,   140,   140,
+     141,   141,   142,   142,   143,   143,   144,   144,   144,   145,
+     145,   146,   147,   148,   148,   149,   149,   150,   150,   150,
+     150,   151,   152,   152,   153,   153,   153,   153,   154,   155,
+     156,   156,   157,   158,   158,   159,   160,   160,   161,   162,
+     163,   163,   163,   164,   164,   165,   165,   166,   166,   166,
+     167,   168,   168,   169,   169,   170,   170,   170,   170,   170,
+     170,   170,   170,   171,   172,   172,   172,   173,   173,   173,
+     173,   173,   174,   174,   175,   175,   176,   176,   177,   177,
+     178,   178,   179,   179,   180,   180,   181,   181,   182,   183,
+     184,   184,   185,   186,   187,   187,   188,   189,   189,   189,
+     190,   190,   190,   191,   191,   192,   193,   193,   194,   194,
+     195,   195,   196,   196,   196,   196,   196,   196,   197,   197,
+     198,   198,   199,   199,   200,   200,   200,   200,   200,   201,
+     201,   201,   201,   202,   203,   203,   204,   204,   204,   204,
+     204,   204,   204,   205,   205,   206,   206,   207,   207,   208,
+     208,   208,   208,   208,   208,   208,   208,   208,   208,   209,
+     210,   210,   211,   211,   211,   212,   212,   213,   213,   214,
+     214,   214,   214,   215,   216,   216
 };
 
   /* YYR2[YYN] -- Number of symbols on the right hand side of rule YYN.  */
@@ -1860,43 +1295,24 @@
        1,     1,     1,     2,     2,     4,     4,     1,     2,     1,
        2,     2,     4,     5,     2,     1,     0,     1,     4,     5,
       10,     4,     3,     1,     0,     1,     0,     3,     0,     5,
-<<<<<<< HEAD
-       1,     3,     1,     1,     1,     2,     2,     4,     2,     1,
-       1,     0,     3,    10,     7,     5,     0,     4,     2,     2,
-       4,     4,     5,     4,     3,     1,     3,     2,     0,     2,
-       1,     3,     3,    10,     0,     1,     1,     1,     1,     1,
-       3,     3,     2,     1,     3,     0,     1,     2,     1,     5,
-       4,     6,     5,     6,     5,     6,     5,     3,     0,     3,
-       3,     2,     3,     2,     2,     1,     1,     2,     1,     4,
-       1,     3,     0,     3,     0,     2,     0,     3,     0,     2,
-       0,     5,     2,     2,     0,     3,     2,     2,     1,     3,
-       3,     0,     1,     1,     0,     2,     2,     0,     1,     2,
-       3,     1,     3,     1,     2,     1,     5,     6,     4,     3,
-       3,     3,     3,     1,     3,     1,     2,     1,     1,     1,
-       1,     3,     3,     4,     4,     1,     3,     1,     1,     2,
-       2,     1,     2,     2,     1,     3,     1,     3,     1,     3,
-       1,     1,     1,     1,     1,     1,     1,     2,     1,     2,
-       1,     1,     1,     1,     1,     1,     3,     1,     1,     1,
-       1,     1,     1,     2,     2,     0
-=======
        0,     8,     1,     1,     1,     3,     1,     1,     1,     2,
        2,     4,     2,     1,     1,     0,     3,    10,     7,     4,
        5,     5,     0,     4,     2,     2,     4,     4,     5,     4,
-       3,     1,     3,     1,     2,     2,     1,     3,     3,     9,
+       3,     1,     3,     1,     2,     2,     1,     3,     3,    10,
        0,     1,     1,     1,     1,     1,     3,     3,     2,     1,
        3,     0,     1,     2,     1,     5,     4,     6,     5,     6,
        5,     6,     5,     3,     0,     3,     3,     2,     3,     2,
        2,     1,     1,     2,     1,     4,     1,     3,     0,     3,
-       0,     2,     0,     3,     0,     2,     1,     3,     3,     0,
-       1,     1,     0,     2,     2,     0,     1,     2,     3,     1,
-       3,     1,     2,     1,     5,     6,     4,     3,     3,     3,
-       3,     1,     3,     1,     2,     1,     1,     1,     1,     1,
-       3,     3,     4,     4,     5,     6,     1,     3,     1,     1,
-       2,     2,     1,     2,     2,     1,     3,     1,     3,     1,
-       3,     1,     1,     1,     1,     1,     1,     1,     2,     1,
-       2,     1,     1,     1,     1,     1,     1,     1,     3,     1,
-       1,     1,     1,     1,     1,     2,     2,     0
->>>>>>> c456c0b4
+       0,     2,     0,     3,     0,     2,     0,     5,     2,     2,
+       0,     3,     2,     2,     1,     3,     3,     0,     1,     1,
+       0,     2,     2,     0,     1,     2,     3,     1,     3,     1,
+       2,     1,     5,     6,     4,     3,     3,     3,     3,     1,
+       3,     1,     2,     1,     1,     1,     1,     1,     3,     3,
+       4,     4,     5,     6,     1,     3,     1,     1,     2,     2,
+       1,     2,     2,     1,     3,     1,     3,     1,     3,     1,
+       1,     1,     1,     1,     1,     1,     2,     1,     2,     1,
+       1,     1,     1,     1,     1,     1,     3,     1,     1,     1,
+       1,     1,     1,     2,     2,     0
 };
 
 
@@ -2393,1539 +1809,893 @@
   switch (yytype)
     {
           case 3: /* TOKEN_COMMAND  */
-<<<<<<< HEAD
-#line 535 "../SqlParser.ypp" /* yacc.c:1257  */
-=======
-#line 529 "../SqlParser.ypp" /* yacc.c:1257  */
->>>>>>> c456c0b4
+#line 549 "../SqlParser.ypp" /* yacc.c:1257  */
       {
   if (((*yyvaluep).string_value_) != nullptr) {
     delete ((*yyvaluep).string_value_);
   }
 }
-<<<<<<< HEAD
-#line 1779 "SqlParser_gen.cpp" /* yacc.c:1257  */
+#line 1819 "SqlParser_gen.cpp" /* yacc.c:1257  */
         break;
 
     case 4: /* TOKEN_NAME  */
-#line 535 "../SqlParser.ypp" /* yacc.c:1257  */
-=======
-#line 1800 "SqlParser_gen.cpp" /* yacc.c:1257  */
-        break;
-
-    case 4: /* TOKEN_NAME  */
-#line 529 "../SqlParser.ypp" /* yacc.c:1257  */
->>>>>>> c456c0b4
+#line 549 "../SqlParser.ypp" /* yacc.c:1257  */
       {
   if (((*yyvaluep).string_value_) != nullptr) {
     delete ((*yyvaluep).string_value_);
   }
 }
-<<<<<<< HEAD
-#line 1789 "SqlParser_gen.cpp" /* yacc.c:1257  */
+#line 1829 "SqlParser_gen.cpp" /* yacc.c:1257  */
         break;
 
     case 5: /* TOKEN_STRING_SINGLE_QUOTED  */
-#line 535 "../SqlParser.ypp" /* yacc.c:1257  */
-=======
-#line 1810 "SqlParser_gen.cpp" /* yacc.c:1257  */
-        break;
-
-    case 5: /* TOKEN_STRING_SINGLE_QUOTED  */
-#line 529 "../SqlParser.ypp" /* yacc.c:1257  */
->>>>>>> c456c0b4
+#line 549 "../SqlParser.ypp" /* yacc.c:1257  */
       {
   if (((*yyvaluep).string_value_) != nullptr) {
     delete ((*yyvaluep).string_value_);
   }
 }
-<<<<<<< HEAD
-#line 1799 "SqlParser_gen.cpp" /* yacc.c:1257  */
+#line 1839 "SqlParser_gen.cpp" /* yacc.c:1257  */
         break;
 
     case 6: /* TOKEN_STRING_DOUBLE_QUOTED  */
-#line 535 "../SqlParser.ypp" /* yacc.c:1257  */
-=======
-#line 1820 "SqlParser_gen.cpp" /* yacc.c:1257  */
-        break;
-
-    case 6: /* TOKEN_STRING_DOUBLE_QUOTED  */
-#line 529 "../SqlParser.ypp" /* yacc.c:1257  */
->>>>>>> c456c0b4
+#line 549 "../SqlParser.ypp" /* yacc.c:1257  */
       {
   if (((*yyvaluep).string_value_) != nullptr) {
     delete ((*yyvaluep).string_value_);
   }
 }
-<<<<<<< HEAD
-#line 1809 "SqlParser_gen.cpp" /* yacc.c:1257  */
+#line 1849 "SqlParser_gen.cpp" /* yacc.c:1257  */
         break;
 
     case 7: /* TOKEN_UNSIGNED_NUMVAL  */
-#line 535 "../SqlParser.ypp" /* yacc.c:1257  */
-=======
-#line 1830 "SqlParser_gen.cpp" /* yacc.c:1257  */
-        break;
-
-    case 7: /* TOKEN_UNSIGNED_NUMVAL  */
-#line 529 "../SqlParser.ypp" /* yacc.c:1257  */
->>>>>>> c456c0b4
+#line 549 "../SqlParser.ypp" /* yacc.c:1257  */
       {
   if (((*yyvaluep).numeric_literal_value_) != nullptr) {
     delete ((*yyvaluep).numeric_literal_value_);
   }
 }
-<<<<<<< HEAD
-#line 1819 "SqlParser_gen.cpp" /* yacc.c:1257  */
-        break;
-
-    case 119: /* sql_statement  */
-#line 535 "../SqlParser.ypp" /* yacc.c:1257  */
-=======
-#line 1840 "SqlParser_gen.cpp" /* yacc.c:1257  */
-        break;
-
-    case 121: /* sql_statement  */
-#line 529 "../SqlParser.ypp" /* yacc.c:1257  */
->>>>>>> c456c0b4
+#line 1859 "SqlParser_gen.cpp" /* yacc.c:1257  */
+        break;
+
+    case 124: /* sql_statement  */
+#line 549 "../SqlParser.ypp" /* yacc.c:1257  */
       {
   if (((*yyvaluep).statement_) != nullptr) {
     delete ((*yyvaluep).statement_);
   }
 }
-<<<<<<< HEAD
-#line 1829 "SqlParser_gen.cpp" /* yacc.c:1257  */
-        break;
-
-    case 120: /* quit_statement  */
-#line 535 "../SqlParser.ypp" /* yacc.c:1257  */
-=======
-#line 1850 "SqlParser_gen.cpp" /* yacc.c:1257  */
-        break;
-
-    case 122: /* quit_statement  */
-#line 529 "../SqlParser.ypp" /* yacc.c:1257  */
->>>>>>> c456c0b4
+#line 1869 "SqlParser_gen.cpp" /* yacc.c:1257  */
+        break;
+
+    case 125: /* quit_statement  */
+#line 549 "../SqlParser.ypp" /* yacc.c:1257  */
       {
   if (((*yyvaluep).quit_statement_) != nullptr) {
     delete ((*yyvaluep).quit_statement_);
   }
 }
-<<<<<<< HEAD
-#line 1839 "SqlParser_gen.cpp" /* yacc.c:1257  */
-        break;
-
-    case 121: /* alter_table_statement  */
-#line 535 "../SqlParser.ypp" /* yacc.c:1257  */
-=======
-#line 1860 "SqlParser_gen.cpp" /* yacc.c:1257  */
-        break;
-
-    case 123: /* alter_table_statement  */
-#line 529 "../SqlParser.ypp" /* yacc.c:1257  */
->>>>>>> c456c0b4
+#line 1879 "SqlParser_gen.cpp" /* yacc.c:1257  */
+        break;
+
+    case 126: /* alter_table_statement  */
+#line 549 "../SqlParser.ypp" /* yacc.c:1257  */
       {
   if (((*yyvaluep).statement_) != nullptr) {
     delete ((*yyvaluep).statement_);
   }
 }
-<<<<<<< HEAD
-#line 1849 "SqlParser_gen.cpp" /* yacc.c:1257  */
-        break;
-
-    case 122: /* create_table_statement  */
-#line 535 "../SqlParser.ypp" /* yacc.c:1257  */
-=======
-#line 1870 "SqlParser_gen.cpp" /* yacc.c:1257  */
-        break;
-
-    case 124: /* create_table_statement  */
-#line 529 "../SqlParser.ypp" /* yacc.c:1257  */
->>>>>>> c456c0b4
+#line 1889 "SqlParser_gen.cpp" /* yacc.c:1257  */
+        break;
+
+    case 127: /* create_table_statement  */
+#line 549 "../SqlParser.ypp" /* yacc.c:1257  */
       {
   if (((*yyvaluep).create_table_statement_) != nullptr) {
     delete ((*yyvaluep).create_table_statement_);
   }
 }
-<<<<<<< HEAD
-#line 1859 "SqlParser_gen.cpp" /* yacc.c:1257  */
-        break;
-
-    case 123: /* create_index_statement  */
-#line 535 "../SqlParser.ypp" /* yacc.c:1257  */
-=======
-#line 1880 "SqlParser_gen.cpp" /* yacc.c:1257  */
-        break;
-
-    case 125: /* create_index_statement  */
-#line 529 "../SqlParser.ypp" /* yacc.c:1257  */
->>>>>>> c456c0b4
+#line 1899 "SqlParser_gen.cpp" /* yacc.c:1257  */
+        break;
+
+    case 128: /* create_index_statement  */
+#line 549 "../SqlParser.ypp" /* yacc.c:1257  */
       {
   if (((*yyvaluep).statement_) != nullptr) {
     delete ((*yyvaluep).statement_);
   }
 }
-<<<<<<< HEAD
-#line 1869 "SqlParser_gen.cpp" /* yacc.c:1257  */
-        break;
-
-    case 124: /* drop_table_statement  */
-#line 535 "../SqlParser.ypp" /* yacc.c:1257  */
-=======
-#line 1890 "SqlParser_gen.cpp" /* yacc.c:1257  */
-        break;
-
-    case 126: /* drop_table_statement  */
-#line 529 "../SqlParser.ypp" /* yacc.c:1257  */
->>>>>>> c456c0b4
+#line 1909 "SqlParser_gen.cpp" /* yacc.c:1257  */
+        break;
+
+    case 129: /* drop_table_statement  */
+#line 549 "../SqlParser.ypp" /* yacc.c:1257  */
       {
   if (((*yyvaluep).drop_table_statement_) != nullptr) {
     delete ((*yyvaluep).drop_table_statement_);
   }
 }
-<<<<<<< HEAD
-#line 1879 "SqlParser_gen.cpp" /* yacc.c:1257  */
-        break;
-
-    case 125: /* column_def  */
-#line 535 "../SqlParser.ypp" /* yacc.c:1257  */
-=======
-#line 1900 "SqlParser_gen.cpp" /* yacc.c:1257  */
-        break;
-
-    case 127: /* column_def  */
-#line 529 "../SqlParser.ypp" /* yacc.c:1257  */
->>>>>>> c456c0b4
+#line 1919 "SqlParser_gen.cpp" /* yacc.c:1257  */
+        break;
+
+    case 130: /* column_def  */
+#line 549 "../SqlParser.ypp" /* yacc.c:1257  */
       {
   if (((*yyvaluep).attribute_definition_) != nullptr) {
     delete ((*yyvaluep).attribute_definition_);
   }
 }
-<<<<<<< HEAD
-#line 1889 "SqlParser_gen.cpp" /* yacc.c:1257  */
-        break;
-
-    case 126: /* column_def_commalist  */
-#line 535 "../SqlParser.ypp" /* yacc.c:1257  */
-=======
-#line 1910 "SqlParser_gen.cpp" /* yacc.c:1257  */
-        break;
-
-    case 128: /* column_def_commalist  */
-#line 529 "../SqlParser.ypp" /* yacc.c:1257  */
->>>>>>> c456c0b4
+#line 1929 "SqlParser_gen.cpp" /* yacc.c:1257  */
+        break;
+
+    case 131: /* column_def_commalist  */
+#line 549 "../SqlParser.ypp" /* yacc.c:1257  */
       {
   if (((*yyvaluep).attribute_definition_list_) != nullptr) {
     delete ((*yyvaluep).attribute_definition_list_);
   }
 }
-<<<<<<< HEAD
-#line 1899 "SqlParser_gen.cpp" /* yacc.c:1257  */
-        break;
-
-    case 127: /* data_type  */
-#line 535 "../SqlParser.ypp" /* yacc.c:1257  */
-=======
-#line 1920 "SqlParser_gen.cpp" /* yacc.c:1257  */
-        break;
-
-    case 129: /* data_type  */
-#line 529 "../SqlParser.ypp" /* yacc.c:1257  */
->>>>>>> c456c0b4
+#line 1939 "SqlParser_gen.cpp" /* yacc.c:1257  */
+        break;
+
+    case 132: /* data_type  */
+#line 549 "../SqlParser.ypp" /* yacc.c:1257  */
       {
   if (((*yyvaluep).data_type_) != nullptr) {
     delete ((*yyvaluep).data_type_);
   }
 }
-<<<<<<< HEAD
-#line 1909 "SqlParser_gen.cpp" /* yacc.c:1257  */
-        break;
-
-    case 128: /* column_constraint_def  */
-#line 535 "../SqlParser.ypp" /* yacc.c:1257  */
-=======
-#line 1930 "SqlParser_gen.cpp" /* yacc.c:1257  */
-        break;
-
-    case 130: /* column_constraint_def  */
-#line 529 "../SqlParser.ypp" /* yacc.c:1257  */
->>>>>>> c456c0b4
+#line 1949 "SqlParser_gen.cpp" /* yacc.c:1257  */
+        break;
+
+    case 133: /* column_constraint_def  */
+#line 549 "../SqlParser.ypp" /* yacc.c:1257  */
       {
   if (((*yyvaluep).column_constraint_) != nullptr) {
     delete ((*yyvaluep).column_constraint_);
   }
 }
-<<<<<<< HEAD
-#line 1919 "SqlParser_gen.cpp" /* yacc.c:1257  */
-        break;
-
-    case 129: /* column_constraint_def_list  */
-#line 535 "../SqlParser.ypp" /* yacc.c:1257  */
-=======
-#line 1940 "SqlParser_gen.cpp" /* yacc.c:1257  */
-        break;
-
-    case 131: /* column_constraint_def_list  */
-#line 529 "../SqlParser.ypp" /* yacc.c:1257  */
->>>>>>> c456c0b4
+#line 1959 "SqlParser_gen.cpp" /* yacc.c:1257  */
+        break;
+
+    case 134: /* column_constraint_def_list  */
+#line 549 "../SqlParser.ypp" /* yacc.c:1257  */
       {
   if (((*yyvaluep).column_constraint_list_) != nullptr) {
     delete ((*yyvaluep).column_constraint_list_);
   }
 }
-<<<<<<< HEAD
-#line 1929 "SqlParser_gen.cpp" /* yacc.c:1257  */
-        break;
-
-    case 130: /* opt_column_constraint_def_list  */
-#line 535 "../SqlParser.ypp" /* yacc.c:1257  */
-=======
-#line 1950 "SqlParser_gen.cpp" /* yacc.c:1257  */
-        break;
-
-    case 132: /* opt_column_constraint_def_list  */
-#line 529 "../SqlParser.ypp" /* yacc.c:1257  */
->>>>>>> c456c0b4
+#line 1969 "SqlParser_gen.cpp" /* yacc.c:1257  */
+        break;
+
+    case 135: /* opt_column_constraint_def_list  */
+#line 549 "../SqlParser.ypp" /* yacc.c:1257  */
       {
   if (((*yyvaluep).column_constraint_list_) != nullptr) {
     delete ((*yyvaluep).column_constraint_list_);
   }
 }
-<<<<<<< HEAD
-#line 1939 "SqlParser_gen.cpp" /* yacc.c:1257  */
-        break;
-
-    case 134: /* opt_column_list  */
-#line 535 "../SqlParser.ypp" /* yacc.c:1257  */
-=======
-#line 1960 "SqlParser_gen.cpp" /* yacc.c:1257  */
-        break;
-
-    case 136: /* opt_column_list  */
-#line 529 "../SqlParser.ypp" /* yacc.c:1257  */
->>>>>>> c456c0b4
+#line 1979 "SqlParser_gen.cpp" /* yacc.c:1257  */
+        break;
+
+    case 139: /* opt_column_list  */
+#line 549 "../SqlParser.ypp" /* yacc.c:1257  */
       {
   if (((*yyvaluep).attribute_list_) != nullptr) {
     delete ((*yyvaluep).attribute_list_);
   }
 }
-<<<<<<< HEAD
-#line 1949 "SqlParser_gen.cpp" /* yacc.c:1257  */
-        break;
-
-    case 135: /* opt_block_properties  */
-#line 535 "../SqlParser.ypp" /* yacc.c:1257  */
-=======
-#line 1970 "SqlParser_gen.cpp" /* yacc.c:1257  */
-        break;
-
-    case 137: /* opt_block_properties  */
-#line 529 "../SqlParser.ypp" /* yacc.c:1257  */
->>>>>>> c456c0b4
+#line 1989 "SqlParser_gen.cpp" /* yacc.c:1257  */
+        break;
+
+    case 140: /* opt_block_properties  */
+#line 549 "../SqlParser.ypp" /* yacc.c:1257  */
       {
   if (((*yyvaluep).block_properties_) != nullptr) {
     delete ((*yyvaluep).block_properties_);
   }
 }
-<<<<<<< HEAD
-#line 1959 "SqlParser_gen.cpp" /* yacc.c:1257  */
-        break;
-
-    case 136: /* key_value_list  */
-#line 535 "../SqlParser.ypp" /* yacc.c:1257  */
-=======
-#line 1980 "SqlParser_gen.cpp" /* yacc.c:1257  */
-        break;
-
-    case 138: /* opt_partition_clause  */
-#line 529 "../SqlParser.ypp" /* yacc.c:1257  */
+#line 1999 "SqlParser_gen.cpp" /* yacc.c:1257  */
+        break;
+
+    case 141: /* opt_partition_clause  */
+#line 549 "../SqlParser.ypp" /* yacc.c:1257  */
       {
   if (((*yyvaluep).partition_clause_) != nullptr) {
     delete ((*yyvaluep).partition_clause_);
   }
 }
-#line 1990 "SqlParser_gen.cpp" /* yacc.c:1257  */
-        break;
-
-    case 139: /* partition_type  */
-#line 529 "../SqlParser.ypp" /* yacc.c:1257  */
+#line 2009 "SqlParser_gen.cpp" /* yacc.c:1257  */
+        break;
+
+    case 142: /* partition_type  */
+#line 549 "../SqlParser.ypp" /* yacc.c:1257  */
       {
   if (((*yyvaluep).string_value_) != nullptr) {
     delete ((*yyvaluep).string_value_);
   }
 }
-#line 2000 "SqlParser_gen.cpp" /* yacc.c:1257  */
-        break;
-
-    case 140: /* key_value_list  */
-#line 529 "../SqlParser.ypp" /* yacc.c:1257  */
->>>>>>> c456c0b4
+#line 2019 "SqlParser_gen.cpp" /* yacc.c:1257  */
+        break;
+
+    case 143: /* key_value_list  */
+#line 549 "../SqlParser.ypp" /* yacc.c:1257  */
       {
   if (((*yyvaluep).key_value_list_) != nullptr) {
     delete ((*yyvaluep).key_value_list_);
   }
 }
-<<<<<<< HEAD
-#line 1969 "SqlParser_gen.cpp" /* yacc.c:1257  */
-        break;
-
-    case 137: /* key_value  */
-#line 535 "../SqlParser.ypp" /* yacc.c:1257  */
-=======
-#line 2010 "SqlParser_gen.cpp" /* yacc.c:1257  */
-        break;
-
-    case 141: /* key_value  */
-#line 529 "../SqlParser.ypp" /* yacc.c:1257  */
->>>>>>> c456c0b4
+#line 2029 "SqlParser_gen.cpp" /* yacc.c:1257  */
+        break;
+
+    case 144: /* key_value  */
+#line 549 "../SqlParser.ypp" /* yacc.c:1257  */
       {
   if (((*yyvaluep).key_value_) != nullptr) {
     delete ((*yyvaluep).key_value_);
   }
 }
-<<<<<<< HEAD
-#line 1979 "SqlParser_gen.cpp" /* yacc.c:1257  */
-        break;
-
-    case 138: /* key_string_value  */
-#line 535 "../SqlParser.ypp" /* yacc.c:1257  */
-=======
-#line 2020 "SqlParser_gen.cpp" /* yacc.c:1257  */
-        break;
-
-    case 142: /* key_string_value  */
-#line 529 "../SqlParser.ypp" /* yacc.c:1257  */
->>>>>>> c456c0b4
+#line 2039 "SqlParser_gen.cpp" /* yacc.c:1257  */
+        break;
+
+    case 145: /* key_string_value  */
+#line 549 "../SqlParser.ypp" /* yacc.c:1257  */
       {
   if (((*yyvaluep).key_string_value_) != nullptr) {
     delete ((*yyvaluep).key_string_value_);
   }
 }
-<<<<<<< HEAD
-#line 1989 "SqlParser_gen.cpp" /* yacc.c:1257  */
-        break;
-
-    case 139: /* key_string_list  */
-#line 535 "../SqlParser.ypp" /* yacc.c:1257  */
-=======
-#line 2030 "SqlParser_gen.cpp" /* yacc.c:1257  */
-        break;
-
-    case 143: /* key_string_list  */
-#line 529 "../SqlParser.ypp" /* yacc.c:1257  */
->>>>>>> c456c0b4
+#line 2049 "SqlParser_gen.cpp" /* yacc.c:1257  */
+        break;
+
+    case 146: /* key_string_list  */
+#line 549 "../SqlParser.ypp" /* yacc.c:1257  */
       {
   if (((*yyvaluep).key_string_list_) != nullptr) {
     delete ((*yyvaluep).key_string_list_);
   }
 }
-<<<<<<< HEAD
-#line 1999 "SqlParser_gen.cpp" /* yacc.c:1257  */
-        break;
-
-    case 140: /* key_integer_value  */
-#line 535 "../SqlParser.ypp" /* yacc.c:1257  */
-=======
-#line 2040 "SqlParser_gen.cpp" /* yacc.c:1257  */
-        break;
-
-    case 144: /* key_integer_value  */
-#line 529 "../SqlParser.ypp" /* yacc.c:1257  */
->>>>>>> c456c0b4
+#line 2059 "SqlParser_gen.cpp" /* yacc.c:1257  */
+        break;
+
+    case 147: /* key_integer_value  */
+#line 549 "../SqlParser.ypp" /* yacc.c:1257  */
       {
   if (((*yyvaluep).key_integer_value_) != nullptr) {
     delete ((*yyvaluep).key_integer_value_);
   }
 }
-<<<<<<< HEAD
-#line 2009 "SqlParser_gen.cpp" /* yacc.c:1257  */
-        break;
-
-    case 141: /* index_type  */
-#line 535 "../SqlParser.ypp" /* yacc.c:1257  */
-=======
-#line 2050 "SqlParser_gen.cpp" /* yacc.c:1257  */
-        break;
-
-    case 145: /* index_type  */
-#line 529 "../SqlParser.ypp" /* yacc.c:1257  */
->>>>>>> c456c0b4
+#line 2069 "SqlParser_gen.cpp" /* yacc.c:1257  */
+        break;
+
+    case 148: /* index_type  */
+#line 549 "../SqlParser.ypp" /* yacc.c:1257  */
       {
   if (((*yyvaluep).string_value_) != nullptr) {
     delete ((*yyvaluep).string_value_);
   }
 }
-<<<<<<< HEAD
-#line 2019 "SqlParser_gen.cpp" /* yacc.c:1257  */
-        break;
-
-    case 142: /* opt_index_properties  */
-#line 535 "../SqlParser.ypp" /* yacc.c:1257  */
-=======
-#line 2060 "SqlParser_gen.cpp" /* yacc.c:1257  */
-        break;
-
-    case 146: /* opt_index_properties  */
-#line 529 "../SqlParser.ypp" /* yacc.c:1257  */
->>>>>>> c456c0b4
+#line 2079 "SqlParser_gen.cpp" /* yacc.c:1257  */
+        break;
+
+    case 149: /* opt_index_properties  */
+#line 549 "../SqlParser.ypp" /* yacc.c:1257  */
       {
   if (((*yyvaluep).key_value_list_) != nullptr) {
     delete ((*yyvaluep).key_value_list_);
   }
 }
-<<<<<<< HEAD
-#line 2029 "SqlParser_gen.cpp" /* yacc.c:1257  */
-        break;
-
-    case 143: /* insert_statement  */
-#line 535 "../SqlParser.ypp" /* yacc.c:1257  */
-=======
-#line 2070 "SqlParser_gen.cpp" /* yacc.c:1257  */
-        break;
-
-    case 147: /* insert_statement  */
-#line 529 "../SqlParser.ypp" /* yacc.c:1257  */
->>>>>>> c456c0b4
+#line 2089 "SqlParser_gen.cpp" /* yacc.c:1257  */
+        break;
+
+    case 150: /* insert_statement  */
+#line 549 "../SqlParser.ypp" /* yacc.c:1257  */
       {
   if (((*yyvaluep).insert_statement_) != nullptr) {
     delete ((*yyvaluep).insert_statement_);
   }
 }
-<<<<<<< HEAD
-#line 2039 "SqlParser_gen.cpp" /* yacc.c:1257  */
-        break;
-
-    case 144: /* copy_from_statement  */
-#line 535 "../SqlParser.ypp" /* yacc.c:1257  */
-=======
-#line 2080 "SqlParser_gen.cpp" /* yacc.c:1257  */
-        break;
-
-    case 148: /* copy_from_statement  */
-#line 529 "../SqlParser.ypp" /* yacc.c:1257  */
->>>>>>> c456c0b4
+#line 2099 "SqlParser_gen.cpp" /* yacc.c:1257  */
+        break;
+
+    case 151: /* copy_from_statement  */
+#line 549 "../SqlParser.ypp" /* yacc.c:1257  */
       {
   if (((*yyvaluep).copy_from_statement_) != nullptr) {
     delete ((*yyvaluep).copy_from_statement_);
   }
 }
-<<<<<<< HEAD
-#line 2049 "SqlParser_gen.cpp" /* yacc.c:1257  */
-        break;
-
-    case 145: /* opt_copy_from_params  */
-#line 535 "../SqlParser.ypp" /* yacc.c:1257  */
-=======
-#line 2090 "SqlParser_gen.cpp" /* yacc.c:1257  */
-        break;
-
-    case 149: /* opt_copy_from_params  */
-#line 529 "../SqlParser.ypp" /* yacc.c:1257  */
->>>>>>> c456c0b4
+#line 2109 "SqlParser_gen.cpp" /* yacc.c:1257  */
+        break;
+
+    case 152: /* opt_copy_from_params  */
+#line 549 "../SqlParser.ypp" /* yacc.c:1257  */
       {
   if (((*yyvaluep).copy_from_params_) != nullptr) {
     delete ((*yyvaluep).copy_from_params_);
   }
 }
-<<<<<<< HEAD
-#line 2059 "SqlParser_gen.cpp" /* yacc.c:1257  */
-        break;
-
-    case 146: /* copy_from_params  */
-#line 535 "../SqlParser.ypp" /* yacc.c:1257  */
-=======
-#line 2100 "SqlParser_gen.cpp" /* yacc.c:1257  */
-        break;
-
-    case 150: /* copy_from_params  */
-#line 529 "../SqlParser.ypp" /* yacc.c:1257  */
->>>>>>> c456c0b4
+#line 2119 "SqlParser_gen.cpp" /* yacc.c:1257  */
+        break;
+
+    case 153: /* copy_from_params  */
+#line 549 "../SqlParser.ypp" /* yacc.c:1257  */
       {
   if (((*yyvaluep).copy_from_params_) != nullptr) {
     delete ((*yyvaluep).copy_from_params_);
   }
 }
-<<<<<<< HEAD
-#line 2069 "SqlParser_gen.cpp" /* yacc.c:1257  */
-        break;
-
-    case 147: /* update_statement  */
-#line 535 "../SqlParser.ypp" /* yacc.c:1257  */
-=======
-#line 2110 "SqlParser_gen.cpp" /* yacc.c:1257  */
-        break;
-
-    case 151: /* update_statement  */
-#line 529 "../SqlParser.ypp" /* yacc.c:1257  */
->>>>>>> c456c0b4
+#line 2129 "SqlParser_gen.cpp" /* yacc.c:1257  */
+        break;
+
+    case 154: /* update_statement  */
+#line 549 "../SqlParser.ypp" /* yacc.c:1257  */
       {
   if (((*yyvaluep).update_statement_) != nullptr) {
     delete ((*yyvaluep).update_statement_);
   }
 }
-<<<<<<< HEAD
-#line 2079 "SqlParser_gen.cpp" /* yacc.c:1257  */
-        break;
-
-    case 148: /* delete_statement  */
-#line 535 "../SqlParser.ypp" /* yacc.c:1257  */
-=======
-#line 2120 "SqlParser_gen.cpp" /* yacc.c:1257  */
-        break;
-
-    case 152: /* delete_statement  */
-#line 529 "../SqlParser.ypp" /* yacc.c:1257  */
->>>>>>> c456c0b4
+#line 2139 "SqlParser_gen.cpp" /* yacc.c:1257  */
+        break;
+
+    case 155: /* delete_statement  */
+#line 549 "../SqlParser.ypp" /* yacc.c:1257  */
       {
   if (((*yyvaluep).delete_statement_) != nullptr) {
     delete ((*yyvaluep).delete_statement_);
   }
 }
-<<<<<<< HEAD
-#line 2089 "SqlParser_gen.cpp" /* yacc.c:1257  */
-        break;
-
-    case 149: /* assignment_list  */
-#line 535 "../SqlParser.ypp" /* yacc.c:1257  */
-=======
-#line 2130 "SqlParser_gen.cpp" /* yacc.c:1257  */
-        break;
-
-    case 153: /* assignment_list  */
-#line 529 "../SqlParser.ypp" /* yacc.c:1257  */
->>>>>>> c456c0b4
+#line 2149 "SqlParser_gen.cpp" /* yacc.c:1257  */
+        break;
+
+    case 156: /* assignment_list  */
+#line 549 "../SqlParser.ypp" /* yacc.c:1257  */
       {
   if (((*yyvaluep).assignment_list_) != nullptr) {
     delete ((*yyvaluep).assignment_list_);
   }
 }
-<<<<<<< HEAD
-#line 2099 "SqlParser_gen.cpp" /* yacc.c:1257  */
-        break;
-
-    case 150: /* assignment_item  */
-#line 535 "../SqlParser.ypp" /* yacc.c:1257  */
-=======
-#line 2140 "SqlParser_gen.cpp" /* yacc.c:1257  */
-        break;
-
-    case 154: /* assignment_item  */
-#line 529 "../SqlParser.ypp" /* yacc.c:1257  */
->>>>>>> c456c0b4
+#line 2159 "SqlParser_gen.cpp" /* yacc.c:1257  */
+        break;
+
+    case 157: /* assignment_item  */
+#line 549 "../SqlParser.ypp" /* yacc.c:1257  */
       {
   if (((*yyvaluep).assignment_) != nullptr) {
     delete ((*yyvaluep).assignment_);
   }
 }
-<<<<<<< HEAD
-#line 2109 "SqlParser_gen.cpp" /* yacc.c:1257  */
-        break;
-
-    case 151: /* select_statement  */
-#line 535 "../SqlParser.ypp" /* yacc.c:1257  */
-=======
-#line 2150 "SqlParser_gen.cpp" /* yacc.c:1257  */
-        break;
-
-    case 155: /* select_statement  */
-#line 529 "../SqlParser.ypp" /* yacc.c:1257  */
->>>>>>> c456c0b4
+#line 2169 "SqlParser_gen.cpp" /* yacc.c:1257  */
+        break;
+
+    case 158: /* select_statement  */
+#line 549 "../SqlParser.ypp" /* yacc.c:1257  */
       {
   if (((*yyvaluep).select_statement_) != nullptr) {
     delete ((*yyvaluep).select_statement_);
   }
 }
-<<<<<<< HEAD
-#line 2119 "SqlParser_gen.cpp" /* yacc.c:1257  */
-        break;
-
-    case 152: /* opt_with_clause  */
-#line 535 "../SqlParser.ypp" /* yacc.c:1257  */
-=======
-#line 2160 "SqlParser_gen.cpp" /* yacc.c:1257  */
-        break;
-
-    case 156: /* with_clause  */
-#line 529 "../SqlParser.ypp" /* yacc.c:1257  */
->>>>>>> c456c0b4
+#line 2179 "SqlParser_gen.cpp" /* yacc.c:1257  */
+        break;
+
+    case 159: /* with_clause  */
+#line 549 "../SqlParser.ypp" /* yacc.c:1257  */
       {
   if (((*yyvaluep).with_list_) != nullptr) {
     delete ((*yyvaluep).with_list_);
   }
 }
-<<<<<<< HEAD
-#line 2129 "SqlParser_gen.cpp" /* yacc.c:1257  */
-        break;
-
-    case 153: /* with_list  */
-#line 535 "../SqlParser.ypp" /* yacc.c:1257  */
-=======
-#line 2170 "SqlParser_gen.cpp" /* yacc.c:1257  */
-        break;
-
-    case 157: /* with_list  */
-#line 529 "../SqlParser.ypp" /* yacc.c:1257  */
->>>>>>> c456c0b4
+#line 2189 "SqlParser_gen.cpp" /* yacc.c:1257  */
+        break;
+
+    case 160: /* with_list  */
+#line 549 "../SqlParser.ypp" /* yacc.c:1257  */
       {
   if (((*yyvaluep).with_list_) != nullptr) {
     delete ((*yyvaluep).with_list_);
   }
 }
-<<<<<<< HEAD
-#line 2139 "SqlParser_gen.cpp" /* yacc.c:1257  */
-        break;
-
-    case 154: /* with_list_element  */
-#line 535 "../SqlParser.ypp" /* yacc.c:1257  */
-=======
-#line 2180 "SqlParser_gen.cpp" /* yacc.c:1257  */
-        break;
-
-    case 158: /* with_list_element  */
-#line 529 "../SqlParser.ypp" /* yacc.c:1257  */
->>>>>>> c456c0b4
+#line 2199 "SqlParser_gen.cpp" /* yacc.c:1257  */
+        break;
+
+    case 161: /* with_list_element  */
+#line 549 "../SqlParser.ypp" /* yacc.c:1257  */
       {
   if (((*yyvaluep).with_list_element_) != nullptr) {
     delete ((*yyvaluep).with_list_element_);
   }
 }
-<<<<<<< HEAD
-#line 2149 "SqlParser_gen.cpp" /* yacc.c:1257  */
-        break;
-
-    case 155: /* select_query  */
-#line 535 "../SqlParser.ypp" /* yacc.c:1257  */
-=======
-#line 2190 "SqlParser_gen.cpp" /* yacc.c:1257  */
-        break;
-
-    case 159: /* select_query  */
-#line 529 "../SqlParser.ypp" /* yacc.c:1257  */
->>>>>>> c456c0b4
+#line 2209 "SqlParser_gen.cpp" /* yacc.c:1257  */
+        break;
+
+    case 162: /* select_query  */
+#line 549 "../SqlParser.ypp" /* yacc.c:1257  */
       {
   if (((*yyvaluep).select_query_) != nullptr) {
     delete ((*yyvaluep).select_query_);
   }
 }
-<<<<<<< HEAD
-#line 2159 "SqlParser_gen.cpp" /* yacc.c:1257  */
-        break;
-
-    case 157: /* selection  */
-#line 535 "../SqlParser.ypp" /* yacc.c:1257  */
-=======
-#line 2200 "SqlParser_gen.cpp" /* yacc.c:1257  */
-        break;
-
-    case 161: /* selection  */
-#line 529 "../SqlParser.ypp" /* yacc.c:1257  */
->>>>>>> c456c0b4
+#line 2219 "SqlParser_gen.cpp" /* yacc.c:1257  */
+        break;
+
+    case 164: /* selection  */
+#line 549 "../SqlParser.ypp" /* yacc.c:1257  */
       {
   if (((*yyvaluep).selection_) != nullptr) {
     delete ((*yyvaluep).selection_);
   }
 }
-<<<<<<< HEAD
-#line 2169 "SqlParser_gen.cpp" /* yacc.c:1257  */
-        break;
-
-    case 158: /* selection_item_commalist  */
-#line 535 "../SqlParser.ypp" /* yacc.c:1257  */
-=======
-#line 2210 "SqlParser_gen.cpp" /* yacc.c:1257  */
-        break;
-
-    case 162: /* selection_item_commalist  */
-#line 529 "../SqlParser.ypp" /* yacc.c:1257  */
->>>>>>> c456c0b4
+#line 2229 "SqlParser_gen.cpp" /* yacc.c:1257  */
+        break;
+
+    case 165: /* selection_item_commalist  */
+#line 549 "../SqlParser.ypp" /* yacc.c:1257  */
       {
   if (((*yyvaluep).selection_list_) != nullptr) {
     delete ((*yyvaluep).selection_list_);
   }
 }
-<<<<<<< HEAD
-#line 2179 "SqlParser_gen.cpp" /* yacc.c:1257  */
-        break;
-
-    case 159: /* selection_item  */
-#line 535 "../SqlParser.ypp" /* yacc.c:1257  */
-=======
-#line 2220 "SqlParser_gen.cpp" /* yacc.c:1257  */
-        break;
-
-    case 163: /* selection_item  */
-#line 529 "../SqlParser.ypp" /* yacc.c:1257  */
->>>>>>> c456c0b4
+#line 2239 "SqlParser_gen.cpp" /* yacc.c:1257  */
+        break;
+
+    case 166: /* selection_item  */
+#line 549 "../SqlParser.ypp" /* yacc.c:1257  */
       {
   if (((*yyvaluep).selection_item_) != nullptr) {
     delete ((*yyvaluep).selection_item_);
   }
 }
-<<<<<<< HEAD
-#line 2189 "SqlParser_gen.cpp" /* yacc.c:1257  */
-        break;
-
-    case 160: /* from_clause  */
-#line 535 "../SqlParser.ypp" /* yacc.c:1257  */
-=======
-#line 2230 "SqlParser_gen.cpp" /* yacc.c:1257  */
-        break;
-
-    case 164: /* from_clause  */
-#line 529 "../SqlParser.ypp" /* yacc.c:1257  */
->>>>>>> c456c0b4
+#line 2249 "SqlParser_gen.cpp" /* yacc.c:1257  */
+        break;
+
+    case 167: /* from_clause  */
+#line 549 "../SqlParser.ypp" /* yacc.c:1257  */
       {
   if (((*yyvaluep).table_reference_list_) != nullptr) {
     delete ((*yyvaluep).table_reference_list_);
   }
 }
-<<<<<<< HEAD
-#line 2199 "SqlParser_gen.cpp" /* yacc.c:1257  */
-        break;
-
-    case 164: /* subquery_expression  */
-#line 535 "../SqlParser.ypp" /* yacc.c:1257  */
-=======
-#line 2240 "SqlParser_gen.cpp" /* yacc.c:1257  */
-        break;
-
-    case 168: /* subquery_expression  */
-#line 529 "../SqlParser.ypp" /* yacc.c:1257  */
->>>>>>> c456c0b4
+#line 2259 "SqlParser_gen.cpp" /* yacc.c:1257  */
+        break;
+
+    case 171: /* subquery_expression  */
+#line 549 "../SqlParser.ypp" /* yacc.c:1257  */
       {
   if (((*yyvaluep).subquery_expression_) != nullptr) {
     delete ((*yyvaluep).subquery_expression_);
   }
 }
-<<<<<<< HEAD
-#line 2209 "SqlParser_gen.cpp" /* yacc.c:1257  */
-        break;
-
-    case 165: /* opt_sample_clause  */
-#line 535 "../SqlParser.ypp" /* yacc.c:1257  */
-=======
-#line 2250 "SqlParser_gen.cpp" /* yacc.c:1257  */
-        break;
-
-    case 169: /* opt_sample_clause  */
-#line 529 "../SqlParser.ypp" /* yacc.c:1257  */
->>>>>>> c456c0b4
+#line 2269 "SqlParser_gen.cpp" /* yacc.c:1257  */
+        break;
+
+    case 172: /* opt_sample_clause  */
+#line 549 "../SqlParser.ypp" /* yacc.c:1257  */
       {
   if (((*yyvaluep).opt_sample_clause_) != nullptr) {
     delete ((*yyvaluep).opt_sample_clause_);
   }
 }
-<<<<<<< HEAD
-#line 2219 "SqlParser_gen.cpp" /* yacc.c:1257  */
-        break;
-
-    case 166: /* table_reference  */
-#line 535 "../SqlParser.ypp" /* yacc.c:1257  */
-=======
-#line 2260 "SqlParser_gen.cpp" /* yacc.c:1257  */
-        break;
-
-    case 170: /* table_reference  */
-#line 529 "../SqlParser.ypp" /* yacc.c:1257  */
->>>>>>> c456c0b4
+#line 2279 "SqlParser_gen.cpp" /* yacc.c:1257  */
+        break;
+
+    case 173: /* table_reference  */
+#line 549 "../SqlParser.ypp" /* yacc.c:1257  */
       {
   if (((*yyvaluep).table_reference_) != nullptr) {
     delete ((*yyvaluep).table_reference_);
   }
 }
-<<<<<<< HEAD
-#line 2229 "SqlParser_gen.cpp" /* yacc.c:1257  */
-        break;
-
-    case 167: /* table_reference_signature  */
-#line 535 "../SqlParser.ypp" /* yacc.c:1257  */
-=======
-#line 2270 "SqlParser_gen.cpp" /* yacc.c:1257  */
-        break;
-
-    case 171: /* table_reference_signature  */
-#line 529 "../SqlParser.ypp" /* yacc.c:1257  */
->>>>>>> c456c0b4
+#line 2289 "SqlParser_gen.cpp" /* yacc.c:1257  */
+        break;
+
+    case 174: /* table_reference_signature  */
+#line 549 "../SqlParser.ypp" /* yacc.c:1257  */
       {
   if (((*yyvaluep).table_reference_signature_) != nullptr) {
     delete ((*yyvaluep).table_reference_signature_);
   }
 }
-<<<<<<< HEAD
-#line 2239 "SqlParser_gen.cpp" /* yacc.c:1257  */
-        break;
-
-    case 168: /* table_reference_signature_primary  */
-#line 535 "../SqlParser.ypp" /* yacc.c:1257  */
-=======
-#line 2280 "SqlParser_gen.cpp" /* yacc.c:1257  */
-        break;
-
-    case 172: /* table_reference_signature_primary  */
-#line 529 "../SqlParser.ypp" /* yacc.c:1257  */
->>>>>>> c456c0b4
+#line 2299 "SqlParser_gen.cpp" /* yacc.c:1257  */
+        break;
+
+    case 175: /* table_reference_signature_primary  */
+#line 549 "../SqlParser.ypp" /* yacc.c:1257  */
       {
   if (((*yyvaluep).table_reference_signature_) != nullptr) {
     delete ((*yyvaluep).table_reference_signature_);
   }
 }
-<<<<<<< HEAD
-#line 2249 "SqlParser_gen.cpp" /* yacc.c:1257  */
-        break;
-
-    case 169: /* table_reference_commalist  */
-#line 535 "../SqlParser.ypp" /* yacc.c:1257  */
-=======
-#line 2290 "SqlParser_gen.cpp" /* yacc.c:1257  */
-        break;
-
-    case 173: /* table_reference_commalist  */
-#line 529 "../SqlParser.ypp" /* yacc.c:1257  */
->>>>>>> c456c0b4
+#line 2309 "SqlParser_gen.cpp" /* yacc.c:1257  */
+        break;
+
+    case 176: /* table_reference_commalist  */
+#line 549 "../SqlParser.ypp" /* yacc.c:1257  */
       {
   if (((*yyvaluep).table_reference_list_) != nullptr) {
     delete ((*yyvaluep).table_reference_list_);
   }
 }
-<<<<<<< HEAD
-#line 2259 "SqlParser_gen.cpp" /* yacc.c:1257  */
-        break;
-
-    case 170: /* opt_group_by_clause  */
-#line 535 "../SqlParser.ypp" /* yacc.c:1257  */
-=======
-#line 2300 "SqlParser_gen.cpp" /* yacc.c:1257  */
-        break;
-
-    case 174: /* opt_group_by_clause  */
-#line 529 "../SqlParser.ypp" /* yacc.c:1257  */
->>>>>>> c456c0b4
+#line 2319 "SqlParser_gen.cpp" /* yacc.c:1257  */
+        break;
+
+    case 177: /* opt_group_by_clause  */
+#line 549 "../SqlParser.ypp" /* yacc.c:1257  */
       {
   if (((*yyvaluep).opt_group_by_clause_) != nullptr) {
     delete ((*yyvaluep).opt_group_by_clause_);
   }
 }
-<<<<<<< HEAD
-#line 2269 "SqlParser_gen.cpp" /* yacc.c:1257  */
-        break;
-
-    case 171: /* opt_having_clause  */
-#line 535 "../SqlParser.ypp" /* yacc.c:1257  */
-=======
-#line 2310 "SqlParser_gen.cpp" /* yacc.c:1257  */
-        break;
-
-    case 175: /* opt_having_clause  */
-#line 529 "../SqlParser.ypp" /* yacc.c:1257  */
->>>>>>> c456c0b4
+#line 2329 "SqlParser_gen.cpp" /* yacc.c:1257  */
+        break;
+
+    case 178: /* opt_having_clause  */
+#line 549 "../SqlParser.ypp" /* yacc.c:1257  */
       {
   if (((*yyvaluep).opt_having_clause_) != nullptr) {
     delete ((*yyvaluep).opt_having_clause_);
   }
 }
-<<<<<<< HEAD
-#line 2279 "SqlParser_gen.cpp" /* yacc.c:1257  */
-        break;
-
-    case 172: /* opt_order_by_clause  */
-#line 535 "../SqlParser.ypp" /* yacc.c:1257  */
-=======
-#line 2320 "SqlParser_gen.cpp" /* yacc.c:1257  */
-        break;
-
-    case 176: /* opt_order_by_clause  */
-#line 529 "../SqlParser.ypp" /* yacc.c:1257  */
->>>>>>> c456c0b4
+#line 2339 "SqlParser_gen.cpp" /* yacc.c:1257  */
+        break;
+
+    case 179: /* opt_order_by_clause  */
+#line 549 "../SqlParser.ypp" /* yacc.c:1257  */
       {
   if (((*yyvaluep).opt_order_by_clause_) != nullptr) {
     delete ((*yyvaluep).opt_order_by_clause_);
   }
 }
-<<<<<<< HEAD
-#line 2289 "SqlParser_gen.cpp" /* yacc.c:1257  */
-        break;
-
-    case 173: /* opt_limit_clause  */
-#line 535 "../SqlParser.ypp" /* yacc.c:1257  */
-=======
-#line 2330 "SqlParser_gen.cpp" /* yacc.c:1257  */
-        break;
-
-    case 177: /* opt_limit_clause  */
-#line 529 "../SqlParser.ypp" /* yacc.c:1257  */
->>>>>>> c456c0b4
+#line 2349 "SqlParser_gen.cpp" /* yacc.c:1257  */
+        break;
+
+    case 180: /* opt_limit_clause  */
+#line 549 "../SqlParser.ypp" /* yacc.c:1257  */
       {
   if (((*yyvaluep).opt_limit_clause_) != nullptr) {
     delete ((*yyvaluep).opt_limit_clause_);
   }
 }
-<<<<<<< HEAD
-#line 2299 "SqlParser_gen.cpp" /* yacc.c:1257  */
-        break;
-
-    case 174: /* opt_window_clause  */
-#line 535 "../SqlParser.ypp" /* yacc.c:1257  */
+#line 2359 "SqlParser_gen.cpp" /* yacc.c:1257  */
+        break;
+
+    case 181: /* opt_window_clause  */
+#line 549 "../SqlParser.ypp" /* yacc.c:1257  */
       {
   if (((*yyvaluep).opt_window_clause_) != nullptr) {
     delete ((*yyvaluep).opt_window_clause_);
   }
 }
-#line 2309 "SqlParser_gen.cpp" /* yacc.c:1257  */
-        break;
-
-    case 175: /* window_duration  */
-#line 535 "../SqlParser.ypp" /* yacc.c:1257  */
+#line 2369 "SqlParser_gen.cpp" /* yacc.c:1257  */
+        break;
+
+    case 182: /* window_duration  */
+#line 549 "../SqlParser.ypp" /* yacc.c:1257  */
       {
   if (((*yyvaluep).literal_value_) != nullptr) {
     delete ((*yyvaluep).literal_value_);
   }
 }
-#line 2319 "SqlParser_gen.cpp" /* yacc.c:1257  */
-        break;
-
-    case 176: /* window_attribute  */
-#line 535 "../SqlParser.ypp" /* yacc.c:1257  */
+#line 2379 "SqlParser_gen.cpp" /* yacc.c:1257  */
+        break;
+
+    case 183: /* window_attribute  */
+#line 549 "../SqlParser.ypp" /* yacc.c:1257  */
       {
   if (((*yyvaluep).attribute_) != nullptr) {
     delete ((*yyvaluep).attribute_);
   }
 }
-#line 2329 "SqlParser_gen.cpp" /* yacc.c:1257  */
-        break;
-
-    case 177: /* opt_window_partition  */
-#line 535 "../SqlParser.ypp" /* yacc.c:1257  */
+#line 2389 "SqlParser_gen.cpp" /* yacc.c:1257  */
+        break;
+
+    case 184: /* opt_window_partition  */
+#line 549 "../SqlParser.ypp" /* yacc.c:1257  */
       {
   if (((*yyvaluep).window_partition_by_list_) != nullptr) {
     delete ((*yyvaluep).window_partition_by_list_);
   }
 }
-#line 2339 "SqlParser_gen.cpp" /* yacc.c:1257  */
-        break;
-
-    case 178: /* emit_duration  */
-#line 535 "../SqlParser.ypp" /* yacc.c:1257  */
+#line 2399 "SqlParser_gen.cpp" /* yacc.c:1257  */
+        break;
+
+    case 185: /* emit_duration  */
+#line 549 "../SqlParser.ypp" /* yacc.c:1257  */
       {
   if (((*yyvaluep).literal_value_) != nullptr) {
     delete ((*yyvaluep).literal_value_);
   }
 }
-#line 2349 "SqlParser_gen.cpp" /* yacc.c:1257  */
-        break;
-
-    case 179: /* age_duration  */
-#line 535 "../SqlParser.ypp" /* yacc.c:1257  */
+#line 2409 "SqlParser_gen.cpp" /* yacc.c:1257  */
+        break;
+
+    case 186: /* age_duration  */
+#line 549 "../SqlParser.ypp" /* yacc.c:1257  */
       {
   if (((*yyvaluep).literal_value_) != nullptr) {
     delete ((*yyvaluep).literal_value_);
   }
 }
-#line 2359 "SqlParser_gen.cpp" /* yacc.c:1257  */
-        break;
-
-    case 180: /* order_commalist  */
-#line 535 "../SqlParser.ypp" /* yacc.c:1257  */
-=======
-#line 2340 "SqlParser_gen.cpp" /* yacc.c:1257  */
-        break;
-
-    case 178: /* order_commalist  */
-#line 529 "../SqlParser.ypp" /* yacc.c:1257  */
->>>>>>> c456c0b4
+#line 2419 "SqlParser_gen.cpp" /* yacc.c:1257  */
+        break;
+
+    case 187: /* order_commalist  */
+#line 549 "../SqlParser.ypp" /* yacc.c:1257  */
       {
   if (((*yyvaluep).order_commalist_) != nullptr) {
     delete ((*yyvaluep).order_commalist_);
   }
 }
-<<<<<<< HEAD
-#line 2369 "SqlParser_gen.cpp" /* yacc.c:1257  */
-        break;
-
-    case 181: /* order_item  */
-#line 535 "../SqlParser.ypp" /* yacc.c:1257  */
-=======
-#line 2350 "SqlParser_gen.cpp" /* yacc.c:1257  */
-        break;
-
-    case 179: /* order_item  */
-#line 529 "../SqlParser.ypp" /* yacc.c:1257  */
->>>>>>> c456c0b4
+#line 2429 "SqlParser_gen.cpp" /* yacc.c:1257  */
+        break;
+
+    case 188: /* order_item  */
+#line 549 "../SqlParser.ypp" /* yacc.c:1257  */
       {
   if (((*yyvaluep).order_item_) != nullptr) {
     delete ((*yyvaluep).order_item_);
   }
 }
-<<<<<<< HEAD
-#line 2379 "SqlParser_gen.cpp" /* yacc.c:1257  */
-        break;
-
-    case 182: /* opt_order_direction  */
-#line 535 "../SqlParser.ypp" /* yacc.c:1257  */
-=======
-#line 2360 "SqlParser_gen.cpp" /* yacc.c:1257  */
-        break;
-
-    case 180: /* opt_order_direction  */
-#line 529 "../SqlParser.ypp" /* yacc.c:1257  */
->>>>>>> c456c0b4
+#line 2439 "SqlParser_gen.cpp" /* yacc.c:1257  */
+        break;
+
+    case 189: /* opt_order_direction  */
+#line 549 "../SqlParser.ypp" /* yacc.c:1257  */
       {
   if (((*yyvaluep).order_direction_) != nullptr) {
     delete ((*yyvaluep).order_direction_);
   }
 }
-<<<<<<< HEAD
-#line 2389 "SqlParser_gen.cpp" /* yacc.c:1257  */
-        break;
-
-    case 183: /* opt_nulls_first  */
-#line 535 "../SqlParser.ypp" /* yacc.c:1257  */
-=======
-#line 2370 "SqlParser_gen.cpp" /* yacc.c:1257  */
-        break;
-
-    case 181: /* opt_nulls_first  */
-#line 529 "../SqlParser.ypp" /* yacc.c:1257  */
->>>>>>> c456c0b4
+#line 2449 "SqlParser_gen.cpp" /* yacc.c:1257  */
+        break;
+
+    case 190: /* opt_nulls_first  */
+#line 549 "../SqlParser.ypp" /* yacc.c:1257  */
       {
   if (((*yyvaluep).order_direction_) != nullptr) {
     delete ((*yyvaluep).order_direction_);
   }
 }
-<<<<<<< HEAD
-#line 2399 "SqlParser_gen.cpp" /* yacc.c:1257  */
-        break;
-
-    case 184: /* opt_where_clause  */
-#line 535 "../SqlParser.ypp" /* yacc.c:1257  */
-=======
-#line 2380 "SqlParser_gen.cpp" /* yacc.c:1257  */
-        break;
-
-    case 182: /* opt_where_clause  */
-#line 529 "../SqlParser.ypp" /* yacc.c:1257  */
->>>>>>> c456c0b4
+#line 2459 "SqlParser_gen.cpp" /* yacc.c:1257  */
+        break;
+
+    case 191: /* opt_where_clause  */
+#line 549 "../SqlParser.ypp" /* yacc.c:1257  */
       {
   if (((*yyvaluep).predicate_) != nullptr) {
     delete ((*yyvaluep).predicate_);
   }
 }
-<<<<<<< HEAD
-#line 2409 "SqlParser_gen.cpp" /* yacc.c:1257  */
-        break;
-
-    case 185: /* where_clause  */
-#line 535 "../SqlParser.ypp" /* yacc.c:1257  */
-=======
-#line 2390 "SqlParser_gen.cpp" /* yacc.c:1257  */
-        break;
-
-    case 183: /* where_clause  */
-#line 529 "../SqlParser.ypp" /* yacc.c:1257  */
->>>>>>> c456c0b4
+#line 2469 "SqlParser_gen.cpp" /* yacc.c:1257  */
+        break;
+
+    case 192: /* where_clause  */
+#line 549 "../SqlParser.ypp" /* yacc.c:1257  */
       {
   if (((*yyvaluep).predicate_) != nullptr) {
     delete ((*yyvaluep).predicate_);
   }
 }
-<<<<<<< HEAD
-#line 2419 "SqlParser_gen.cpp" /* yacc.c:1257  */
-        break;
-
-    case 186: /* or_expression  */
-#line 535 "../SqlParser.ypp" /* yacc.c:1257  */
-=======
-#line 2400 "SqlParser_gen.cpp" /* yacc.c:1257  */
-        break;
-
-    case 184: /* or_expression  */
-#line 529 "../SqlParser.ypp" /* yacc.c:1257  */
->>>>>>> c456c0b4
+#line 2479 "SqlParser_gen.cpp" /* yacc.c:1257  */
+        break;
+
+    case 193: /* or_expression  */
+#line 549 "../SqlParser.ypp" /* yacc.c:1257  */
       {
   if (((*yyvaluep).predicate_) != nullptr) {
     delete ((*yyvaluep).predicate_);
   }
 }
-<<<<<<< HEAD
-#line 2429 "SqlParser_gen.cpp" /* yacc.c:1257  */
-        break;
-
-    case 187: /* and_expression  */
-#line 535 "../SqlParser.ypp" /* yacc.c:1257  */
-=======
-#line 2410 "SqlParser_gen.cpp" /* yacc.c:1257  */
-        break;
-
-    case 185: /* and_expression  */
-#line 529 "../SqlParser.ypp" /* yacc.c:1257  */
->>>>>>> c456c0b4
+#line 2489 "SqlParser_gen.cpp" /* yacc.c:1257  */
+        break;
+
+    case 194: /* and_expression  */
+#line 549 "../SqlParser.ypp" /* yacc.c:1257  */
       {
   if (((*yyvaluep).predicate_) != nullptr) {
     delete ((*yyvaluep).predicate_);
   }
 }
-<<<<<<< HEAD
-#line 2439 "SqlParser_gen.cpp" /* yacc.c:1257  */
-        break;
-
-    case 188: /* not_expression  */
-#line 535 "../SqlParser.ypp" /* yacc.c:1257  */
-=======
-#line 2420 "SqlParser_gen.cpp" /* yacc.c:1257  */
-        break;
-
-    case 186: /* not_expression  */
-#line 529 "../SqlParser.ypp" /* yacc.c:1257  */
->>>>>>> c456c0b4
+#line 2499 "SqlParser_gen.cpp" /* yacc.c:1257  */
+        break;
+
+    case 195: /* not_expression  */
+#line 549 "../SqlParser.ypp" /* yacc.c:1257  */
       {
   if (((*yyvaluep).predicate_) != nullptr) {
     delete ((*yyvaluep).predicate_);
   }
 }
-<<<<<<< HEAD
-#line 2449 "SqlParser_gen.cpp" /* yacc.c:1257  */
-        break;
-
-    case 189: /* predicate_expression_base  */
-#line 535 "../SqlParser.ypp" /* yacc.c:1257  */
-=======
-#line 2430 "SqlParser_gen.cpp" /* yacc.c:1257  */
-        break;
-
-    case 187: /* predicate_expression_base  */
-#line 529 "../SqlParser.ypp" /* yacc.c:1257  */
->>>>>>> c456c0b4
+#line 2509 "SqlParser_gen.cpp" /* yacc.c:1257  */
+        break;
+
+    case 196: /* predicate_expression_base  */
+#line 549 "../SqlParser.ypp" /* yacc.c:1257  */
       {
   if (((*yyvaluep).predicate_) != nullptr) {
     delete ((*yyvaluep).predicate_);
   }
 }
-<<<<<<< HEAD
-#line 2459 "SqlParser_gen.cpp" /* yacc.c:1257  */
-        break;
-
-    case 190: /* add_expression  */
-#line 535 "../SqlParser.ypp" /* yacc.c:1257  */
-=======
-#line 2440 "SqlParser_gen.cpp" /* yacc.c:1257  */
-        break;
-
-    case 188: /* add_expression  */
-#line 529 "../SqlParser.ypp" /* yacc.c:1257  */
->>>>>>> c456c0b4
+#line 2519 "SqlParser_gen.cpp" /* yacc.c:1257  */
+        break;
+
+    case 197: /* add_expression  */
+#line 549 "../SqlParser.ypp" /* yacc.c:1257  */
       {
   if (((*yyvaluep).expression_) != nullptr) {
     delete ((*yyvaluep).expression_);
   }
 }
-<<<<<<< HEAD
-#line 2469 "SqlParser_gen.cpp" /* yacc.c:1257  */
-        break;
-
-    case 191: /* multiply_expression  */
-#line 535 "../SqlParser.ypp" /* yacc.c:1257  */
-=======
-#line 2450 "SqlParser_gen.cpp" /* yacc.c:1257  */
-        break;
-
-    case 189: /* multiply_expression  */
-#line 529 "../SqlParser.ypp" /* yacc.c:1257  */
->>>>>>> c456c0b4
+#line 2529 "SqlParser_gen.cpp" /* yacc.c:1257  */
+        break;
+
+    case 198: /* multiply_expression  */
+#line 549 "../SqlParser.ypp" /* yacc.c:1257  */
       {
   if (((*yyvaluep).expression_) != nullptr) {
     delete ((*yyvaluep).expression_);
   }
 }
-<<<<<<< HEAD
-#line 2479 "SqlParser_gen.cpp" /* yacc.c:1257  */
-        break;
-
-    case 192: /* unary_expression  */
-#line 535 "../SqlParser.ypp" /* yacc.c:1257  */
-=======
-#line 2460 "SqlParser_gen.cpp" /* yacc.c:1257  */
-        break;
-
-    case 190: /* unary_expression  */
-#line 529 "../SqlParser.ypp" /* yacc.c:1257  */
->>>>>>> c456c0b4
+#line 2539 "SqlParser_gen.cpp" /* yacc.c:1257  */
+        break;
+
+    case 199: /* unary_expression  */
+#line 549 "../SqlParser.ypp" /* yacc.c:1257  */
       {
   if (((*yyvaluep).expression_) != nullptr) {
     delete ((*yyvaluep).expression_);
   }
 }
-<<<<<<< HEAD
-#line 2489 "SqlParser_gen.cpp" /* yacc.c:1257  */
-        break;
-
-    case 193: /* expression_base  */
-#line 535 "../SqlParser.ypp" /* yacc.c:1257  */
-=======
-#line 2470 "SqlParser_gen.cpp" /* yacc.c:1257  */
-        break;
-
-    case 191: /* expression_base  */
-#line 529 "../SqlParser.ypp" /* yacc.c:1257  */
->>>>>>> c456c0b4
+#line 2549 "SqlParser_gen.cpp" /* yacc.c:1257  */
+        break;
+
+    case 200: /* expression_base  */
+#line 549 "../SqlParser.ypp" /* yacc.c:1257  */
       {
   if (((*yyvaluep).expression_) != nullptr) {
     delete ((*yyvaluep).expression_);
   }
 }
-<<<<<<< HEAD
-#line 2499 "SqlParser_gen.cpp" /* yacc.c:1257  */
-        break;
-
-    case 194: /* function_call  */
-#line 535 "../SqlParser.ypp" /* yacc.c:1257  */
-=======
-#line 2480 "SqlParser_gen.cpp" /* yacc.c:1257  */
-        break;
-
-    case 192: /* function_call  */
-#line 529 "../SqlParser.ypp" /* yacc.c:1257  */
->>>>>>> c456c0b4
+#line 2559 "SqlParser_gen.cpp" /* yacc.c:1257  */
+        break;
+
+    case 201: /* function_call  */
+#line 549 "../SqlParser.ypp" /* yacc.c:1257  */
       {
   if (((*yyvaluep).function_call_) != nullptr) {
     delete ((*yyvaluep).function_call_);
   }
 }
-<<<<<<< HEAD
-#line 2509 "SqlParser_gen.cpp" /* yacc.c:1257  */
-        break;
-
-    case 195: /* expression_list  */
-#line 535 "../SqlParser.ypp" /* yacc.c:1257  */
-=======
-#line 2490 "SqlParser_gen.cpp" /* yacc.c:1257  */
-        break;
-
-    case 193: /* extract_function  */
-#line 529 "../SqlParser.ypp" /* yacc.c:1257  */
+#line 2569 "SqlParser_gen.cpp" /* yacc.c:1257  */
+        break;
+
+    case 202: /* extract_function  */
+#line 549 "../SqlParser.ypp" /* yacc.c:1257  */
       {
   if (((*yyvaluep).expression_) != nullptr) {
     delete ((*yyvaluep).expression_);
   }
 }
-#line 2500 "SqlParser_gen.cpp" /* yacc.c:1257  */
-        break;
-
-    case 194: /* expression_list  */
-#line 529 "../SqlParser.ypp" /* yacc.c:1257  */
->>>>>>> c456c0b4
+#line 2579 "SqlParser_gen.cpp" /* yacc.c:1257  */
+        break;
+
+    case 203: /* expression_list  */
+#line 549 "../SqlParser.ypp" /* yacc.c:1257  */
       {
   if (((*yyvaluep).expression_list_) != nullptr) {
     delete ((*yyvaluep).expression_list_);
   }
 }
-<<<<<<< HEAD
-#line 2519 "SqlParser_gen.cpp" /* yacc.c:1257  */
-        break;
-
-    case 196: /* literal_value  */
-#line 535 "../SqlParser.ypp" /* yacc.c:1257  */
-=======
-#line 2510 "SqlParser_gen.cpp" /* yacc.c:1257  */
-        break;
-
-    case 195: /* literal_value  */
-#line 529 "../SqlParser.ypp" /* yacc.c:1257  */
->>>>>>> c456c0b4
+#line 2589 "SqlParser_gen.cpp" /* yacc.c:1257  */
+        break;
+
+    case 204: /* literal_value  */
+#line 549 "../SqlParser.ypp" /* yacc.c:1257  */
       {
   if (((*yyvaluep).literal_value_) != nullptr) {
     delete ((*yyvaluep).literal_value_);
   }
 }
-<<<<<<< HEAD
-#line 2529 "SqlParser_gen.cpp" /* yacc.c:1257  */
-        break;
-
-    case 197: /* literal_value_commalist  */
-#line 535 "../SqlParser.ypp" /* yacc.c:1257  */
-=======
-#line 2520 "SqlParser_gen.cpp" /* yacc.c:1257  */
-        break;
-
-    case 196: /* literal_value_commalist  */
-#line 529 "../SqlParser.ypp" /* yacc.c:1257  */
->>>>>>> c456c0b4
+#line 2599 "SqlParser_gen.cpp" /* yacc.c:1257  */
+        break;
+
+    case 205: /* literal_value_commalist  */
+#line 549 "../SqlParser.ypp" /* yacc.c:1257  */
       {
   if (((*yyvaluep).literal_value_list_) != nullptr) {
     delete ((*yyvaluep).literal_value_list_);
   }
 }
-<<<<<<< HEAD
-#line 2539 "SqlParser_gen.cpp" /* yacc.c:1257  */
-        break;
-
-    case 198: /* attribute_ref  */
-#line 535 "../SqlParser.ypp" /* yacc.c:1257  */
-=======
-#line 2530 "SqlParser_gen.cpp" /* yacc.c:1257  */
-        break;
-
-    case 197: /* attribute_ref  */
-#line 529 "../SqlParser.ypp" /* yacc.c:1257  */
->>>>>>> c456c0b4
+#line 2609 "SqlParser_gen.cpp" /* yacc.c:1257  */
+        break;
+
+    case 206: /* attribute_ref  */
+#line 549 "../SqlParser.ypp" /* yacc.c:1257  */
       {
   if (((*yyvaluep).attribute_) != nullptr) {
     delete ((*yyvaluep).attribute_);
   }
 }
-<<<<<<< HEAD
-#line 2549 "SqlParser_gen.cpp" /* yacc.c:1257  */
-        break;
-
-    case 199: /* attribute_ref_list  */
-#line 535 "../SqlParser.ypp" /* yacc.c:1257  */
-=======
-#line 2540 "SqlParser_gen.cpp" /* yacc.c:1257  */
-        break;
-
-    case 198: /* attribute_ref_list  */
-#line 529 "../SqlParser.ypp" /* yacc.c:1257  */
->>>>>>> c456c0b4
+#line 2619 "SqlParser_gen.cpp" /* yacc.c:1257  */
+        break;
+
+    case 207: /* attribute_ref_list  */
+#line 549 "../SqlParser.ypp" /* yacc.c:1257  */
       {
   if (((*yyvaluep).attribute_list_) != nullptr) {
     delete ((*yyvaluep).attribute_list_);
   }
 }
-<<<<<<< HEAD
-#line 2559 "SqlParser_gen.cpp" /* yacc.c:1257  */
-        break;
-
-    case 200: /* comparison_operation  */
-#line 531 "../SqlParser.ypp" /* yacc.c:1257  */
+#line 2629 "SqlParser_gen.cpp" /* yacc.c:1257  */
+        break;
+
+    case 208: /* comparison_operation  */
+#line 545 "../SqlParser.ypp" /* yacc.c:1257  */
       { }
-#line 2565 "SqlParser_gen.cpp" /* yacc.c:1257  */
-        break;
-
-    case 201: /* unary_operation  */
-#line 532 "../SqlParser.ypp" /* yacc.c:1257  */
+#line 2635 "SqlParser_gen.cpp" /* yacc.c:1257  */
+        break;
+
+    case 209: /* unary_operation  */
+#line 546 "../SqlParser.ypp" /* yacc.c:1257  */
       { }
-#line 2571 "SqlParser_gen.cpp" /* yacc.c:1257  */
-        break;
-
-    case 202: /* add_operation  */
-#line 533 "../SqlParser.ypp" /* yacc.c:1257  */
+#line 2641 "SqlParser_gen.cpp" /* yacc.c:1257  */
+        break;
+
+    case 210: /* add_operation  */
+#line 547 "../SqlParser.ypp" /* yacc.c:1257  */
       { }
-#line 2577 "SqlParser_gen.cpp" /* yacc.c:1257  */
-        break;
-
-    case 203: /* multiply_operation  */
-#line 533 "../SqlParser.ypp" /* yacc.c:1257  */
+#line 2647 "SqlParser_gen.cpp" /* yacc.c:1257  */
+        break;
+
+    case 211: /* multiply_operation  */
+#line 547 "../SqlParser.ypp" /* yacc.c:1257  */
       { }
-#line 2583 "SqlParser_gen.cpp" /* yacc.c:1257  */
-        break;
-
-    case 204: /* name_commalist  */
-#line 535 "../SqlParser.ypp" /* yacc.c:1257  */
-=======
-#line 2550 "SqlParser_gen.cpp" /* yacc.c:1257  */
-        break;
-
-    case 199: /* comparison_operation  */
-#line 525 "../SqlParser.ypp" /* yacc.c:1257  */
-      { }
-#line 2556 "SqlParser_gen.cpp" /* yacc.c:1257  */
-        break;
-
-    case 200: /* unary_operation  */
-#line 526 "../SqlParser.ypp" /* yacc.c:1257  */
-      { }
-#line 2562 "SqlParser_gen.cpp" /* yacc.c:1257  */
-        break;
-
-    case 201: /* add_operation  */
-#line 527 "../SqlParser.ypp" /* yacc.c:1257  */
-      { }
-#line 2568 "SqlParser_gen.cpp" /* yacc.c:1257  */
-        break;
-
-    case 202: /* multiply_operation  */
-#line 527 "../SqlParser.ypp" /* yacc.c:1257  */
-      { }
-#line 2574 "SqlParser_gen.cpp" /* yacc.c:1257  */
-        break;
-
-    case 203: /* name_commalist  */
-#line 529 "../SqlParser.ypp" /* yacc.c:1257  */
->>>>>>> c456c0b4
+#line 2653 "SqlParser_gen.cpp" /* yacc.c:1257  */
+        break;
+
+    case 212: /* name_commalist  */
+#line 549 "../SqlParser.ypp" /* yacc.c:1257  */
       {
   if (((*yyvaluep).string_list_) != nullptr) {
     delete ((*yyvaluep).string_list_);
   }
 }
-<<<<<<< HEAD
-#line 2593 "SqlParser_gen.cpp" /* yacc.c:1257  */
-        break;
-
-    case 205: /* any_name  */
-#line 535 "../SqlParser.ypp" /* yacc.c:1257  */
-=======
-#line 2584 "SqlParser_gen.cpp" /* yacc.c:1257  */
-        break;
-
-    case 204: /* any_name  */
-#line 529 "../SqlParser.ypp" /* yacc.c:1257  */
->>>>>>> c456c0b4
+#line 2663 "SqlParser_gen.cpp" /* yacc.c:1257  */
+        break;
+
+    case 213: /* any_name  */
+#line 549 "../SqlParser.ypp" /* yacc.c:1257  */
       {
   if (((*yyvaluep).string_value_) != nullptr) {
     delete ((*yyvaluep).string_value_);
   }
 }
-<<<<<<< HEAD
-#line 2603 "SqlParser_gen.cpp" /* yacc.c:1257  */
-        break;
-
-    case 206: /* boolean_value  */
-#line 530 "../SqlParser.ypp" /* yacc.c:1257  */
+#line 2673 "SqlParser_gen.cpp" /* yacc.c:1257  */
+        break;
+
+    case 214: /* boolean_value  */
+#line 544 "../SqlParser.ypp" /* yacc.c:1257  */
       { }
-#line 2609 "SqlParser_gen.cpp" /* yacc.c:1257  */
-        break;
-
-    case 207: /* command  */
-#line 535 "../SqlParser.ypp" /* yacc.c:1257  */
-=======
-#line 2594 "SqlParser_gen.cpp" /* yacc.c:1257  */
-        break;
-
-    case 205: /* boolean_value  */
-#line 524 "../SqlParser.ypp" /* yacc.c:1257  */
-      { }
-#line 2600 "SqlParser_gen.cpp" /* yacc.c:1257  */
-        break;
-
-    case 206: /* command  */
-#line 529 "../SqlParser.ypp" /* yacc.c:1257  */
->>>>>>> c456c0b4
+#line 2679 "SqlParser_gen.cpp" /* yacc.c:1257  */
+        break;
+
+    case 215: /* command  */
+#line 549 "../SqlParser.ypp" /* yacc.c:1257  */
       {
   if (((*yyvaluep).command_) != nullptr) {
     delete ((*yyvaluep).command_);
   }
 }
-<<<<<<< HEAD
-#line 2619 "SqlParser_gen.cpp" /* yacc.c:1257  */
-        break;
-
-    case 208: /* command_argument_list  */
-#line 535 "../SqlParser.ypp" /* yacc.c:1257  */
-=======
-#line 2610 "SqlParser_gen.cpp" /* yacc.c:1257  */
-        break;
-
-    case 207: /* command_argument_list  */
-#line 529 "../SqlParser.ypp" /* yacc.c:1257  */
->>>>>>> c456c0b4
+#line 2689 "SqlParser_gen.cpp" /* yacc.c:1257  */
+        break;
+
+    case 216: /* command_argument_list  */
+#line 549 "../SqlParser.ypp" /* yacc.c:1257  */
       {
   if (((*yyvaluep).command_argument_list_) != nullptr) {
     delete ((*yyvaluep).command_argument_list_);
   }
 }
-<<<<<<< HEAD
-#line 2629 "SqlParser_gen.cpp" /* yacc.c:1257  */
-=======
-#line 2620 "SqlParser_gen.cpp" /* yacc.c:1257  */
->>>>>>> c456c0b4
+#line 2699 "SqlParser_gen.cpp" /* yacc.c:1257  */
         break;
 
 
@@ -4217,288 +2987,148 @@
   switch (yyn)
     {
         case 2:
-<<<<<<< HEAD
-#line 544 "../SqlParser.ypp" /* yacc.c:1646  */
-=======
-#line 538 "../SqlParser.ypp" /* yacc.c:1661  */
->>>>>>> c456c0b4
+#line 558 "../SqlParser.ypp" /* yacc.c:1646  */
     {
     *parsedStatement = (yyvsp[-1].statement_);
     YYACCEPT;
   }
-<<<<<<< HEAD
-#line 2926 "SqlParser_gen.cpp" /* yacc.c:1646  */
+#line 2996 "SqlParser_gen.cpp" /* yacc.c:1646  */
     break;
 
   case 3:
-#line 548 "../SqlParser.ypp" /* yacc.c:1646  */
-=======
-#line 2917 "SqlParser_gen.cpp" /* yacc.c:1661  */
-    break;
-
-  case 3:
-#line 542 "../SqlParser.ypp" /* yacc.c:1661  */
->>>>>>> c456c0b4
+#line 562 "../SqlParser.ypp" /* yacc.c:1646  */
     {
     *parsedStatement = (yyvsp[-1].statement_);
     YYACCEPT;
   }
-<<<<<<< HEAD
-#line 2935 "SqlParser_gen.cpp" /* yacc.c:1646  */
+#line 3005 "SqlParser_gen.cpp" /* yacc.c:1646  */
     break;
 
   case 4:
-#line 552 "../SqlParser.ypp" /* yacc.c:1646  */
-=======
-#line 2926 "SqlParser_gen.cpp" /* yacc.c:1661  */
-    break;
-
-  case 4:
-#line 546 "../SqlParser.ypp" /* yacc.c:1661  */
->>>>>>> c456c0b4
+#line 566 "../SqlParser.ypp" /* yacc.c:1646  */
     {
     *parsedStatement = (yyvsp[-1].command_);
     YYACCEPT;
   }
-<<<<<<< HEAD
-#line 2944 "SqlParser_gen.cpp" /* yacc.c:1646  */
+#line 3014 "SqlParser_gen.cpp" /* yacc.c:1646  */
     break;
 
   case 5:
-#line 556 "../SqlParser.ypp" /* yacc.c:1646  */
-=======
-#line 2935 "SqlParser_gen.cpp" /* yacc.c:1661  */
-    break;
-
-  case 5:
-#line 550 "../SqlParser.ypp" /* yacc.c:1661  */
->>>>>>> c456c0b4
+#line 570 "../SqlParser.ypp" /* yacc.c:1646  */
     {
     *parsedStatement = (yyvsp[-1].command_);
     YYACCEPT;
   }
-<<<<<<< HEAD
-#line 2953 "SqlParser_gen.cpp" /* yacc.c:1646  */
+#line 3023 "SqlParser_gen.cpp" /* yacc.c:1646  */
     break;
 
   case 6:
-#line 560 "../SqlParser.ypp" /* yacc.c:1646  */
+#line 574 "../SqlParser.ypp" /* yacc.c:1646  */
     {
     YYABORT;
   }
-#line 2961 "SqlParser_gen.cpp" /* yacc.c:1646  */
+#line 3031 "SqlParser_gen.cpp" /* yacc.c:1646  */
     break;
 
   case 7:
-#line 563 "../SqlParser.ypp" /* yacc.c:1646  */
-=======
-#line 2944 "SqlParser_gen.cpp" /* yacc.c:1661  */
-    break;
-
-  case 6:
-#line 554 "../SqlParser.ypp" /* yacc.c:1661  */
-    {
-    YYABORT;
-  }
-#line 2952 "SqlParser_gen.cpp" /* yacc.c:1661  */
-    break;
-
-  case 7:
-#line 557 "../SqlParser.ypp" /* yacc.c:1661  */
->>>>>>> c456c0b4
+#line 577 "../SqlParser.ypp" /* yacc.c:1646  */
     {
     // Regular yyparse() return codes are non-negative, so use a negative one here.
     return -1;
   }
-<<<<<<< HEAD
-#line 2970 "SqlParser_gen.cpp" /* yacc.c:1646  */
+#line 3040 "SqlParser_gen.cpp" /* yacc.c:1646  */
     break;
 
   case 8:
-#line 570 "../SqlParser.ypp" /* yacc.c:1646  */
+#line 584 "../SqlParser.ypp" /* yacc.c:1646  */
     {
     (yyval.statement_) = (yyvsp[0].statement_);
   }
-#line 2978 "SqlParser_gen.cpp" /* yacc.c:1646  */
+#line 3048 "SqlParser_gen.cpp" /* yacc.c:1646  */
     break;
 
   case 9:
-#line 573 "../SqlParser.ypp" /* yacc.c:1646  */
+#line 587 "../SqlParser.ypp" /* yacc.c:1646  */
     {
     (yyval.statement_) = (yyvsp[0].copy_from_statement_);
   }
-#line 2986 "SqlParser_gen.cpp" /* yacc.c:1646  */
+#line 3056 "SqlParser_gen.cpp" /* yacc.c:1646  */
     break;
 
   case 10:
-#line 576 "../SqlParser.ypp" /* yacc.c:1646  */
+#line 590 "../SqlParser.ypp" /* yacc.c:1646  */
     {
     (yyval.statement_) = (yyvsp[0].create_table_statement_);
   }
-#line 2994 "SqlParser_gen.cpp" /* yacc.c:1646  */
+#line 3064 "SqlParser_gen.cpp" /* yacc.c:1646  */
     break;
 
   case 11:
-#line 579 "../SqlParser.ypp" /* yacc.c:1646  */
+#line 593 "../SqlParser.ypp" /* yacc.c:1646  */
     {
     (yyval.statement_) = (yyvsp[0].statement_);
   }
-#line 3002 "SqlParser_gen.cpp" /* yacc.c:1646  */
+#line 3072 "SqlParser_gen.cpp" /* yacc.c:1646  */
     break;
 
   case 12:
-#line 582 "../SqlParser.ypp" /* yacc.c:1646  */
+#line 596 "../SqlParser.ypp" /* yacc.c:1646  */
     {
     (yyval.statement_) = (yyvsp[0].delete_statement_);
   }
-#line 3010 "SqlParser_gen.cpp" /* yacc.c:1646  */
+#line 3080 "SqlParser_gen.cpp" /* yacc.c:1646  */
     break;
 
   case 13:
-#line 585 "../SqlParser.ypp" /* yacc.c:1646  */
+#line 599 "../SqlParser.ypp" /* yacc.c:1646  */
     {
     (yyval.statement_) = (yyvsp[0].drop_table_statement_);
   }
-#line 3018 "SqlParser_gen.cpp" /* yacc.c:1646  */
+#line 3088 "SqlParser_gen.cpp" /* yacc.c:1646  */
     break;
 
   case 14:
-#line 588 "../SqlParser.ypp" /* yacc.c:1646  */
+#line 602 "../SqlParser.ypp" /* yacc.c:1646  */
     {
     (yyval.statement_) = (yyvsp[0].insert_statement_);
   }
-#line 3026 "SqlParser_gen.cpp" /* yacc.c:1646  */
+#line 3096 "SqlParser_gen.cpp" /* yacc.c:1646  */
     break;
 
   case 15:
-#line 591 "../SqlParser.ypp" /* yacc.c:1646  */
+#line 605 "../SqlParser.ypp" /* yacc.c:1646  */
     {
     (yyval.statement_) = (yyvsp[0].quit_statement_);
   }
-#line 3034 "SqlParser_gen.cpp" /* yacc.c:1646  */
+#line 3104 "SqlParser_gen.cpp" /* yacc.c:1646  */
     break;
 
   case 16:
-#line 594 "../SqlParser.ypp" /* yacc.c:1646  */
+#line 608 "../SqlParser.ypp" /* yacc.c:1646  */
     {
     (yyval.statement_) = (yyvsp[0].select_statement_);
   }
-#line 3042 "SqlParser_gen.cpp" /* yacc.c:1646  */
+#line 3112 "SqlParser_gen.cpp" /* yacc.c:1646  */
     break;
 
   case 17:
-#line 597 "../SqlParser.ypp" /* yacc.c:1646  */
+#line 611 "../SqlParser.ypp" /* yacc.c:1646  */
     {
     (yyval.statement_) = (yyvsp[0].update_statement_);
   }
-#line 3050 "SqlParser_gen.cpp" /* yacc.c:1646  */
+#line 3120 "SqlParser_gen.cpp" /* yacc.c:1646  */
     break;
 
   case 18:
-#line 603 "../SqlParser.ypp" /* yacc.c:1646  */
+#line 617 "../SqlParser.ypp" /* yacc.c:1646  */
     {
     (yyval.quit_statement_) = new quickstep::ParseStatementQuit((yylsp[0]).first_line, (yylsp[0]).first_column);
   }
-#line 3058 "SqlParser_gen.cpp" /* yacc.c:1646  */
+#line 3128 "SqlParser_gen.cpp" /* yacc.c:1646  */
     break;
 
   case 19:
-#line 609 "../SqlParser.ypp" /* yacc.c:1646  */
-=======
-#line 2961 "SqlParser_gen.cpp" /* yacc.c:1661  */
-    break;
-
-  case 8:
-#line 564 "../SqlParser.ypp" /* yacc.c:1661  */
-    {
-    (yyval.statement_) = (yyvsp[0].statement_);
-  }
-#line 2969 "SqlParser_gen.cpp" /* yacc.c:1661  */
-    break;
-
-  case 9:
-#line 567 "../SqlParser.ypp" /* yacc.c:1661  */
-    {
-    (yyval.statement_) = (yyvsp[0].copy_from_statement_);
-  }
-#line 2977 "SqlParser_gen.cpp" /* yacc.c:1661  */
-    break;
-
-  case 10:
-#line 570 "../SqlParser.ypp" /* yacc.c:1661  */
-    {
-    (yyval.statement_) = (yyvsp[0].create_table_statement_);
-  }
-#line 2985 "SqlParser_gen.cpp" /* yacc.c:1661  */
-    break;
-
-  case 11:
-#line 573 "../SqlParser.ypp" /* yacc.c:1661  */
-    {
-    (yyval.statement_) = (yyvsp[0].statement_);
-  }
-#line 2993 "SqlParser_gen.cpp" /* yacc.c:1661  */
-    break;
-
-  case 12:
-#line 576 "../SqlParser.ypp" /* yacc.c:1661  */
-    {
-    (yyval.statement_) = (yyvsp[0].delete_statement_);
-  }
-#line 3001 "SqlParser_gen.cpp" /* yacc.c:1661  */
-    break;
-
-  case 13:
-#line 579 "../SqlParser.ypp" /* yacc.c:1661  */
-    {
-    (yyval.statement_) = (yyvsp[0].drop_table_statement_);
-  }
-#line 3009 "SqlParser_gen.cpp" /* yacc.c:1661  */
-    break;
-
-  case 14:
-#line 582 "../SqlParser.ypp" /* yacc.c:1661  */
-    {
-    (yyval.statement_) = (yyvsp[0].insert_statement_);
-  }
-#line 3017 "SqlParser_gen.cpp" /* yacc.c:1661  */
-    break;
-
-  case 15:
-#line 585 "../SqlParser.ypp" /* yacc.c:1661  */
-    {
-    (yyval.statement_) = (yyvsp[0].quit_statement_);
-  }
-#line 3025 "SqlParser_gen.cpp" /* yacc.c:1661  */
-    break;
-
-  case 16:
-#line 588 "../SqlParser.ypp" /* yacc.c:1661  */
-    {
-    (yyval.statement_) = (yyvsp[0].select_statement_);
-  }
-#line 3033 "SqlParser_gen.cpp" /* yacc.c:1661  */
-    break;
-
-  case 17:
-#line 591 "../SqlParser.ypp" /* yacc.c:1661  */
-    {
-    (yyval.statement_) = (yyvsp[0].update_statement_);
-  }
-#line 3041 "SqlParser_gen.cpp" /* yacc.c:1661  */
-    break;
-
-  case 18:
-#line 597 "../SqlParser.ypp" /* yacc.c:1661  */
-    {
-    (yyval.quit_statement_) = new quickstep::ParseStatementQuit((yylsp[0]).first_line, (yylsp[0]).first_column);
-  }
-#line 3049 "SqlParser_gen.cpp" /* yacc.c:1661  */
-    break;
-
-  case 19:
-#line 603 "../SqlParser.ypp" /* yacc.c:1661  */
->>>>>>> c456c0b4
+#line 623 "../SqlParser.ypp" /* yacc.c:1646  */
     {
     delete (yyvsp[-3].string_value_);
     delete (yyvsp[0].attribute_definition_);
@@ -4506,38 +3136,22 @@
     NotSupported(&(yylsp[-5]), yyscanner, "ALTER statements");
     YYERROR;
   }
-<<<<<<< HEAD
-#line 3070 "SqlParser_gen.cpp" /* yacc.c:1646  */
+#line 3140 "SqlParser_gen.cpp" /* yacc.c:1646  */
     break;
 
   case 20:
-#line 616 "../SqlParser.ypp" /* yacc.c:1646  */
-=======
-#line 3061 "SqlParser_gen.cpp" /* yacc.c:1661  */
-    break;
-
-  case 20:
-#line 610 "../SqlParser.ypp" /* yacc.c:1661  */
->>>>>>> c456c0b4
+#line 630 "../SqlParser.ypp" /* yacc.c:1646  */
     {
     delete (yyvsp[-3].string_value_);
     (yyval.statement_) = nullptr;
     NotSupported(&(yylsp[-5]), yyscanner, "ALTER statements");
     YYERROR;
   }
-<<<<<<< HEAD
-#line 3081 "SqlParser_gen.cpp" /* yacc.c:1646  */
+#line 3151 "SqlParser_gen.cpp" /* yacc.c:1646  */
     break;
 
   case 21:
-#line 622 "../SqlParser.ypp" /* yacc.c:1646  */
-=======
-#line 3072 "SqlParser_gen.cpp" /* yacc.c:1661  */
-    break;
-
-  case 21:
-#line 616 "../SqlParser.ypp" /* yacc.c:1661  */
->>>>>>> c456c0b4
+#line 636 "../SqlParser.ypp" /* yacc.c:1646  */
     {
     delete (yyvsp[-3].string_value_);
     delete (yyvsp[0].string_value_);
@@ -4545,19 +3159,11 @@
     NotSupported(&(yylsp[-5]), yyscanner, "ALTER statements");
     YYERROR;
   }
-<<<<<<< HEAD
-#line 3093 "SqlParser_gen.cpp" /* yacc.c:1646  */
+#line 3163 "SqlParser_gen.cpp" /* yacc.c:1646  */
     break;
 
   case 22:
-#line 629 "../SqlParser.ypp" /* yacc.c:1646  */
-=======
-#line 3084 "SqlParser_gen.cpp" /* yacc.c:1661  */
-    break;
-
-  case 22:
-#line 623 "../SqlParser.ypp" /* yacc.c:1661  */
->>>>>>> c456c0b4
+#line 643 "../SqlParser.ypp" /* yacc.c:1646  */
     {
     delete (yyvsp[-3].string_value_);
     delete (yyvsp[0].string_value_);
@@ -4565,35 +3171,19 @@
     NotSupported(&(yylsp[-5]), yyscanner, "ALTER statements");
     YYERROR;
   }
-<<<<<<< HEAD
-#line 3105 "SqlParser_gen.cpp" /* yacc.c:1646  */
+#line 3175 "SqlParser_gen.cpp" /* yacc.c:1646  */
     break;
 
   case 23:
-#line 638 "../SqlParser.ypp" /* yacc.c:1646  */
-=======
-#line 3096 "SqlParser_gen.cpp" /* yacc.c:1661  */
-    break;
-
-  case 23:
-#line 632 "../SqlParser.ypp" /* yacc.c:1661  */
->>>>>>> c456c0b4
+#line 652 "../SqlParser.ypp" /* yacc.c:1646  */
     {
     (yyval.create_table_statement_) = new quickstep::ParseStatementCreateTable((yylsp[-8]).first_line, (yylsp[-8]).first_column, (yyvsp[-6].string_value_), (yyvsp[-4].attribute_definition_list_), (yyvsp[-1].block_properties_), (yyvsp[0].partition_clause_));
   }
-<<<<<<< HEAD
-#line 3113 "SqlParser_gen.cpp" /* yacc.c:1646  */
+#line 3183 "SqlParser_gen.cpp" /* yacc.c:1646  */
     break;
 
   case 24:
-#line 643 "../SqlParser.ypp" /* yacc.c:1646  */
-=======
-#line 3104 "SqlParser_gen.cpp" /* yacc.c:1661  */
-    break;
-
-  case 24:
-#line 637 "../SqlParser.ypp" /* yacc.c:1661  */
->>>>>>> c456c0b4
+#line 657 "../SqlParser.ypp" /* yacc.c:1646  */
     {
     if ((yyvsp[0].key_value_list_)) {
       (yyval.statement_) = new quickstep::ParseStatementCreateIndex((yylsp[-8]).first_line, (yylsp[-8]).first_column, (yyvsp[-6].string_value_), (yyvsp[-4].string_value_), (yyvsp[-3].attribute_list_), (yyvsp[-1].string_value_), (yylsp[0]).first_line, (yylsp[0]).first_column, (yyvsp[0].key_value_list_));
@@ -4601,297 +3191,153 @@
       (yyval.statement_) = new quickstep::ParseStatementCreateIndex((yylsp[-8]).first_line, (yylsp[-8]).first_column, (yyvsp[-6].string_value_), (yyvsp[-4].string_value_), (yyvsp[-3].attribute_list_), (yyvsp[-1].string_value_));
     }
   }
-<<<<<<< HEAD
-#line 3125 "SqlParser_gen.cpp" /* yacc.c:1646  */
+#line 3195 "SqlParser_gen.cpp" /* yacc.c:1646  */
     break;
 
   case 25:
-#line 652 "../SqlParser.ypp" /* yacc.c:1646  */
+#line 666 "../SqlParser.ypp" /* yacc.c:1646  */
     {
     (yyval.drop_table_statement_) = new quickstep::ParseStatementDropTable((yylsp[-2]).first_line, (yylsp[-2]).first_column, (yyvsp[0].string_value_));
   }
-#line 3133 "SqlParser_gen.cpp" /* yacc.c:1646  */
+#line 3203 "SqlParser_gen.cpp" /* yacc.c:1646  */
     break;
 
   case 26:
-#line 657 "../SqlParser.ypp" /* yacc.c:1646  */
+#line 671 "../SqlParser.ypp" /* yacc.c:1646  */
     {
     (yyval.attribute_definition_) = new quickstep::ParseAttributeDefinition((yylsp[-2]).first_line, (yylsp[-2]).first_column, (yyvsp[-2].string_value_), (yyvsp[-1].data_type_), (yyvsp[0].column_constraint_list_));
   }
-#line 3141 "SqlParser_gen.cpp" /* yacc.c:1646  */
+#line 3211 "SqlParser_gen.cpp" /* yacc.c:1646  */
     break;
 
   case 27:
-#line 662 "../SqlParser.ypp" /* yacc.c:1646  */
-=======
-#line 3116 "SqlParser_gen.cpp" /* yacc.c:1661  */
-    break;
-
-  case 25:
-#line 646 "../SqlParser.ypp" /* yacc.c:1661  */
-    {
-    (yyval.drop_table_statement_) = new quickstep::ParseStatementDropTable((yylsp[-2]).first_line, (yylsp[-2]).first_column, (yyvsp[0].string_value_));
-  }
-#line 3124 "SqlParser_gen.cpp" /* yacc.c:1661  */
-    break;
-
-  case 26:
-#line 651 "../SqlParser.ypp" /* yacc.c:1661  */
-    {
-    (yyval.attribute_definition_) = new quickstep::ParseAttributeDefinition((yylsp[-2]).first_line, (yylsp[-2]).first_column, (yyvsp[-2].string_value_), (yyvsp[-1].data_type_), (yyvsp[0].column_constraint_list_));
-  }
-#line 3132 "SqlParser_gen.cpp" /* yacc.c:1661  */
-    break;
-
-  case 27:
-#line 656 "../SqlParser.ypp" /* yacc.c:1661  */
->>>>>>> c456c0b4
+#line 676 "../SqlParser.ypp" /* yacc.c:1646  */
     {
     (yyval.attribute_definition_list_) = new quickstep::PtrList<quickstep::ParseAttributeDefinition>();
     (yyval.attribute_definition_list_)->push_back((yyvsp[0].attribute_definition_));
   }
-<<<<<<< HEAD
-#line 3150 "SqlParser_gen.cpp" /* yacc.c:1646  */
+#line 3220 "SqlParser_gen.cpp" /* yacc.c:1646  */
     break;
 
   case 28:
-#line 666 "../SqlParser.ypp" /* yacc.c:1646  */
-=======
-#line 3141 "SqlParser_gen.cpp" /* yacc.c:1661  */
-    break;
-
-  case 28:
-#line 660 "../SqlParser.ypp" /* yacc.c:1661  */
->>>>>>> c456c0b4
+#line 680 "../SqlParser.ypp" /* yacc.c:1646  */
     {
     (yyval.attribute_definition_list_) = (yyvsp[-2].attribute_definition_list_);
     (yyval.attribute_definition_list_)->push_back((yyvsp[0].attribute_definition_));
   }
-<<<<<<< HEAD
-#line 3159 "SqlParser_gen.cpp" /* yacc.c:1646  */
+#line 3229 "SqlParser_gen.cpp" /* yacc.c:1646  */
     break;
 
   case 29:
-#line 672 "../SqlParser.ypp" /* yacc.c:1646  */
-=======
-#line 3150 "SqlParser_gen.cpp" /* yacc.c:1661  */
-    break;
-
-  case 29:
-#line 666 "../SqlParser.ypp" /* yacc.c:1661  */
->>>>>>> c456c0b4
+#line 686 "../SqlParser.ypp" /* yacc.c:1646  */
     {
     (yyval.data_type_) = nullptr;
     NotSupported(&(yylsp[0]), yyscanner, "BIT data type");
     YYERROR;
   }
-<<<<<<< HEAD
-#line 3169 "SqlParser_gen.cpp" /* yacc.c:1646  */
+#line 3239 "SqlParser_gen.cpp" /* yacc.c:1646  */
     break;
 
   case 30:
-#line 677 "../SqlParser.ypp" /* yacc.c:1646  */
+#line 691 "../SqlParser.ypp" /* yacc.c:1646  */
     {
     (yyval.data_type_) = new quickstep::ParseDataType(quickstep::TypeFactory::GetType(quickstep::kDatetime));
   }
-#line 3177 "SqlParser_gen.cpp" /* yacc.c:1646  */
+#line 3247 "SqlParser_gen.cpp" /* yacc.c:1646  */
     break;
 
   case 31:
-#line 680 "../SqlParser.ypp" /* yacc.c:1646  */
+#line 694 "../SqlParser.ypp" /* yacc.c:1646  */
     {
     (yyval.data_type_) = new quickstep::ParseDataType(quickstep::TypeFactory::GetType(quickstep::kDatetime));
   }
-#line 3185 "SqlParser_gen.cpp" /* yacc.c:1646  */
+#line 3255 "SqlParser_gen.cpp" /* yacc.c:1646  */
     break;
 
   case 32:
-#line 683 "../SqlParser.ypp" /* yacc.c:1646  */
-=======
-#line 3160 "SqlParser_gen.cpp" /* yacc.c:1661  */
-    break;
-
-  case 30:
-#line 671 "../SqlParser.ypp" /* yacc.c:1661  */
-    {
-    (yyval.data_type_) = new quickstep::ParseDataType(quickstep::TypeFactory::GetType(quickstep::kDatetime));
-  }
-#line 3168 "SqlParser_gen.cpp" /* yacc.c:1661  */
-    break;
-
-  case 31:
-#line 674 "../SqlParser.ypp" /* yacc.c:1661  */
-    {
-    (yyval.data_type_) = new quickstep::ParseDataType(quickstep::TypeFactory::GetType(quickstep::kDatetime));
-  }
-#line 3176 "SqlParser_gen.cpp" /* yacc.c:1661  */
-    break;
-
-  case 32:
-#line 677 "../SqlParser.ypp" /* yacc.c:1661  */
->>>>>>> c456c0b4
+#line 697 "../SqlParser.ypp" /* yacc.c:1646  */
     {
     (yyval.data_type_) = nullptr;
     NotSupported(&(yylsp[0]), yyscanner, "TIME data type");
     YYERROR;
   }
-<<<<<<< HEAD
-#line 3195 "SqlParser_gen.cpp" /* yacc.c:1646  */
+#line 3265 "SqlParser_gen.cpp" /* yacc.c:1646  */
     break;
 
   case 33:
-#line 688 "../SqlParser.ypp" /* yacc.c:1646  */
+#line 702 "../SqlParser.ypp" /* yacc.c:1646  */
     {
     (yyval.data_type_) = new quickstep::ParseDataType(quickstep::TypeFactory::GetType(quickstep::kDatetime));
   }
-#line 3203 "SqlParser_gen.cpp" /* yacc.c:1646  */
+#line 3273 "SqlParser_gen.cpp" /* yacc.c:1646  */
     break;
 
   case 34:
-#line 691 "../SqlParser.ypp" /* yacc.c:1646  */
+#line 705 "../SqlParser.ypp" /* yacc.c:1646  */
     {
     (yyval.data_type_) = new quickstep::ParseDataType(quickstep::TypeFactory::GetType(quickstep::kDouble));
   }
-#line 3211 "SqlParser_gen.cpp" /* yacc.c:1646  */
+#line 3281 "SqlParser_gen.cpp" /* yacc.c:1646  */
     break;
 
   case 35:
-#line 694 "../SqlParser.ypp" /* yacc.c:1646  */
+#line 708 "../SqlParser.ypp" /* yacc.c:1646  */
     {
     (yyval.data_type_) = new quickstep::ParseDataType(quickstep::TypeFactory::GetType(quickstep::kDouble));
   }
-#line 3219 "SqlParser_gen.cpp" /* yacc.c:1646  */
+#line 3289 "SqlParser_gen.cpp" /* yacc.c:1646  */
     break;
 
   case 36:
-#line 697 "../SqlParser.ypp" /* yacc.c:1646  */
+#line 711 "../SqlParser.ypp" /* yacc.c:1646  */
     {
     (yyval.data_type_) = new quickstep::ParseDataType(quickstep::TypeFactory::GetType(quickstep::kDouble));
   }
-#line 3227 "SqlParser_gen.cpp" /* yacc.c:1646  */
+#line 3297 "SqlParser_gen.cpp" /* yacc.c:1646  */
     break;
 
   case 37:
-#line 700 "../SqlParser.ypp" /* yacc.c:1646  */
+#line 714 "../SqlParser.ypp" /* yacc.c:1646  */
     {
     (yyval.data_type_) = new quickstep::ParseDataType(quickstep::TypeFactory::GetType(quickstep::kFloat));
   }
-#line 3235 "SqlParser_gen.cpp" /* yacc.c:1646  */
+#line 3305 "SqlParser_gen.cpp" /* yacc.c:1646  */
     break;
 
   case 38:
-#line 703 "../SqlParser.ypp" /* yacc.c:1646  */
+#line 717 "../SqlParser.ypp" /* yacc.c:1646  */
     {
     (yyval.data_type_) = new quickstep::ParseDataType(quickstep::TypeFactory::GetType(quickstep::kInt));
   }
-#line 3243 "SqlParser_gen.cpp" /* yacc.c:1646  */
+#line 3313 "SqlParser_gen.cpp" /* yacc.c:1646  */
     break;
 
   case 39:
-#line 706 "../SqlParser.ypp" /* yacc.c:1646  */
+#line 720 "../SqlParser.ypp" /* yacc.c:1646  */
     {
     (yyval.data_type_) = new quickstep::ParseDataType(quickstep::TypeFactory::GetType(quickstep::kInt));
   }
-#line 3251 "SqlParser_gen.cpp" /* yacc.c:1646  */
+#line 3321 "SqlParser_gen.cpp" /* yacc.c:1646  */
     break;
 
   case 40:
-#line 709 "../SqlParser.ypp" /* yacc.c:1646  */
+#line 723 "../SqlParser.ypp" /* yacc.c:1646  */
     {
     (yyval.data_type_) = new quickstep::ParseDataType(quickstep::TypeFactory::GetType(quickstep::kLong));
   }
-#line 3259 "SqlParser_gen.cpp" /* yacc.c:1646  */
+#line 3329 "SqlParser_gen.cpp" /* yacc.c:1646  */
     break;
 
   case 41:
-#line 712 "../SqlParser.ypp" /* yacc.c:1646  */
+#line 726 "../SqlParser.ypp" /* yacc.c:1646  */
     {
     (yyval.data_type_) = new quickstep::ParseDataType(quickstep::TypeFactory::GetType(quickstep::kLong));
   }
-#line 3267 "SqlParser_gen.cpp" /* yacc.c:1646  */
+#line 3337 "SqlParser_gen.cpp" /* yacc.c:1646  */
     break;
 
   case 42:
-#line 715 "../SqlParser.ypp" /* yacc.c:1646  */
-=======
-#line 3186 "SqlParser_gen.cpp" /* yacc.c:1661  */
-    break;
-
-  case 33:
-#line 682 "../SqlParser.ypp" /* yacc.c:1661  */
-    {
-    (yyval.data_type_) = new quickstep::ParseDataType(quickstep::TypeFactory::GetType(quickstep::kDatetime));
-  }
-#line 3194 "SqlParser_gen.cpp" /* yacc.c:1661  */
-    break;
-
-  case 34:
-#line 685 "../SqlParser.ypp" /* yacc.c:1661  */
-    {
-    (yyval.data_type_) = new quickstep::ParseDataType(quickstep::TypeFactory::GetType(quickstep::kDouble));
-  }
-#line 3202 "SqlParser_gen.cpp" /* yacc.c:1661  */
-    break;
-
-  case 35:
-#line 688 "../SqlParser.ypp" /* yacc.c:1661  */
-    {
-    (yyval.data_type_) = new quickstep::ParseDataType(quickstep::TypeFactory::GetType(quickstep::kDouble));
-  }
-#line 3210 "SqlParser_gen.cpp" /* yacc.c:1661  */
-    break;
-
-  case 36:
-#line 691 "../SqlParser.ypp" /* yacc.c:1661  */
-    {
-    (yyval.data_type_) = new quickstep::ParseDataType(quickstep::TypeFactory::GetType(quickstep::kDouble));
-  }
-#line 3218 "SqlParser_gen.cpp" /* yacc.c:1661  */
-    break;
-
-  case 37:
-#line 694 "../SqlParser.ypp" /* yacc.c:1661  */
-    {
-    (yyval.data_type_) = new quickstep::ParseDataType(quickstep::TypeFactory::GetType(quickstep::kFloat));
-  }
-#line 3226 "SqlParser_gen.cpp" /* yacc.c:1661  */
-    break;
-
-  case 38:
-#line 697 "../SqlParser.ypp" /* yacc.c:1661  */
-    {
-    (yyval.data_type_) = new quickstep::ParseDataType(quickstep::TypeFactory::GetType(quickstep::kInt));
-  }
-#line 3234 "SqlParser_gen.cpp" /* yacc.c:1661  */
-    break;
-
-  case 39:
-#line 700 "../SqlParser.ypp" /* yacc.c:1661  */
-    {
-    (yyval.data_type_) = new quickstep::ParseDataType(quickstep::TypeFactory::GetType(quickstep::kInt));
-  }
-#line 3242 "SqlParser_gen.cpp" /* yacc.c:1661  */
-    break;
-
-  case 40:
-#line 703 "../SqlParser.ypp" /* yacc.c:1661  */
-    {
-    (yyval.data_type_) = new quickstep::ParseDataType(quickstep::TypeFactory::GetType(quickstep::kLong));
-  }
-#line 3250 "SqlParser_gen.cpp" /* yacc.c:1661  */
-    break;
-
-  case 41:
-#line 706 "../SqlParser.ypp" /* yacc.c:1661  */
-    {
-    (yyval.data_type_) = new quickstep::ParseDataType(quickstep::TypeFactory::GetType(quickstep::kLong));
-  }
-#line 3258 "SqlParser_gen.cpp" /* yacc.c:1661  */
-    break;
-
-  case 42:
-#line 709 "../SqlParser.ypp" /* yacc.c:1661  */
->>>>>>> c456c0b4
+#line 729 "../SqlParser.ypp" /* yacc.c:1646  */
     {
     /**
      * NOTE(chasseur): This pattern exhibits a shift/reduce conflict with the
@@ -4904,51 +3350,27 @@
         "or YEARMONTH INTERVAL");
     YYERROR;
   }
-<<<<<<< HEAD
-#line 3284 "SqlParser_gen.cpp" /* yacc.c:1646  */
+#line 3354 "SqlParser_gen.cpp" /* yacc.c:1646  */
     break;
 
   case 43:
-#line 727 "../SqlParser.ypp" /* yacc.c:1646  */
+#line 741 "../SqlParser.ypp" /* yacc.c:1646  */
     {
     (yyval.data_type_) = new quickstep::ParseDataType(quickstep::TypeFactory::GetType(quickstep::kDatetimeInterval));
   }
-#line 3292 "SqlParser_gen.cpp" /* yacc.c:1646  */
+#line 3362 "SqlParser_gen.cpp" /* yacc.c:1646  */
     break;
 
   case 44:
-#line 730 "../SqlParser.ypp" /* yacc.c:1646  */
+#line 744 "../SqlParser.ypp" /* yacc.c:1646  */
     {
     (yyval.data_type_) = new quickstep::ParseDataType(quickstep::TypeFactory::GetType(quickstep::kYearMonthInterval));
   }
-#line 3300 "SqlParser_gen.cpp" /* yacc.c:1646  */
+#line 3370 "SqlParser_gen.cpp" /* yacc.c:1646  */
     break;
 
   case 45:
-#line 733 "../SqlParser.ypp" /* yacc.c:1646  */
-=======
-#line 3275 "SqlParser_gen.cpp" /* yacc.c:1661  */
-    break;
-
-  case 43:
-#line 721 "../SqlParser.ypp" /* yacc.c:1661  */
-    {
-    (yyval.data_type_) = new quickstep::ParseDataType(quickstep::TypeFactory::GetType(quickstep::kDatetimeInterval));
-  }
-#line 3283 "SqlParser_gen.cpp" /* yacc.c:1661  */
-    break;
-
-  case 44:
-#line 724 "../SqlParser.ypp" /* yacc.c:1661  */
-    {
-    (yyval.data_type_) = new quickstep::ParseDataType(quickstep::TypeFactory::GetType(quickstep::kYearMonthInterval));
-  }
-#line 3291 "SqlParser_gen.cpp" /* yacc.c:1661  */
-    break;
-
-  case 45:
-#line 727 "../SqlParser.ypp" /* yacc.c:1661  */
->>>>>>> c456c0b4
+#line 747 "../SqlParser.ypp" /* yacc.c:1646  */
     {
     if ((yyvsp[-1].numeric_literal_value_)->float_like()) {
       delete (yyvsp[-1].numeric_literal_value_);
@@ -4967,19 +3389,11 @@
       }
     }
   }
-<<<<<<< HEAD
-#line 3323 "SqlParser_gen.cpp" /* yacc.c:1646  */
+#line 3393 "SqlParser_gen.cpp" /* yacc.c:1646  */
     break;
 
   case 46:
-#line 751 "../SqlParser.ypp" /* yacc.c:1646  */
-=======
-#line 3314 "SqlParser_gen.cpp" /* yacc.c:1661  */
-    break;
-
-  case 46:
-#line 745 "../SqlParser.ypp" /* yacc.c:1661  */
->>>>>>> c456c0b4
+#line 765 "../SqlParser.ypp" /* yacc.c:1646  */
     {
     if ((yyvsp[-1].numeric_literal_value_)->float_like()) {
       delete (yyvsp[-1].numeric_literal_value_);
@@ -4998,125 +3412,69 @@
       }
     }
   }
-<<<<<<< HEAD
-#line 3346 "SqlParser_gen.cpp" /* yacc.c:1646  */
+#line 3416 "SqlParser_gen.cpp" /* yacc.c:1646  */
     break;
 
   case 47:
-#line 771 "../SqlParser.ypp" /* yacc.c:1646  */
+#line 785 "../SqlParser.ypp" /* yacc.c:1646  */
     {
     (yyval.column_constraint_) = new quickstep::ParseColumnConstraintNull((yylsp[0]).first_line, (yylsp[0]).first_column);
   }
-#line 3354 "SqlParser_gen.cpp" /* yacc.c:1646  */
+#line 3424 "SqlParser_gen.cpp" /* yacc.c:1646  */
     break;
 
   case 48:
-#line 774 "../SqlParser.ypp" /* yacc.c:1646  */
+#line 788 "../SqlParser.ypp" /* yacc.c:1646  */
     {
     (yyval.column_constraint_) = new quickstep::ParseColumnConstraintNotNull((yylsp[-1]).first_line, (yylsp[-1]).first_column);
   }
-#line 3362 "SqlParser_gen.cpp" /* yacc.c:1646  */
+#line 3432 "SqlParser_gen.cpp" /* yacc.c:1646  */
     break;
 
   case 49:
-#line 777 "../SqlParser.ypp" /* yacc.c:1646  */
-=======
-#line 3337 "SqlParser_gen.cpp" /* yacc.c:1661  */
-    break;
-
-  case 47:
-#line 765 "../SqlParser.ypp" /* yacc.c:1661  */
-    {
-    (yyval.column_constraint_) = new quickstep::ParseColumnConstraintNull((yylsp[0]).first_line, (yylsp[0]).first_column);
-  }
-#line 3345 "SqlParser_gen.cpp" /* yacc.c:1661  */
-    break;
-
-  case 48:
-#line 768 "../SqlParser.ypp" /* yacc.c:1661  */
-    {
-    (yyval.column_constraint_) = new quickstep::ParseColumnConstraintNotNull((yylsp[-1]).first_line, (yylsp[-1]).first_column);
-  }
-#line 3353 "SqlParser_gen.cpp" /* yacc.c:1661  */
-    break;
-
-  case 49:
-#line 771 "../SqlParser.ypp" /* yacc.c:1661  */
->>>>>>> c456c0b4
+#line 791 "../SqlParser.ypp" /* yacc.c:1646  */
     {
     (yyval.column_constraint_) = nullptr;
     NotSupported(&(yylsp[0]), yyscanner, "Column Constraints (UNIQUE)");
     YYERROR;
   }
-<<<<<<< HEAD
-#line 3372 "SqlParser_gen.cpp" /* yacc.c:1646  */
+#line 3442 "SqlParser_gen.cpp" /* yacc.c:1646  */
     break;
 
   case 50:
-#line 782 "../SqlParser.ypp" /* yacc.c:1646  */
-=======
-#line 3363 "SqlParser_gen.cpp" /* yacc.c:1661  */
-    break;
-
-  case 50:
-#line 776 "../SqlParser.ypp" /* yacc.c:1661  */
->>>>>>> c456c0b4
+#line 796 "../SqlParser.ypp" /* yacc.c:1646  */
     {
     (yyval.column_constraint_) = nullptr;
     NotSupported(&(yylsp[-1]), yyscanner, "Column Constraints (PRIMARY KEY)");
     YYERROR;
   }
-<<<<<<< HEAD
-#line 3382 "SqlParser_gen.cpp" /* yacc.c:1646  */
+#line 3452 "SqlParser_gen.cpp" /* yacc.c:1646  */
     break;
 
   case 51:
-#line 787 "../SqlParser.ypp" /* yacc.c:1646  */
-=======
-#line 3373 "SqlParser_gen.cpp" /* yacc.c:1661  */
-    break;
-
-  case 51:
-#line 781 "../SqlParser.ypp" /* yacc.c:1661  */
->>>>>>> c456c0b4
+#line 801 "../SqlParser.ypp" /* yacc.c:1646  */
     {
     (yyval.column_constraint_) = nullptr;
     delete (yyvsp[0].literal_value_);
     NotSupported(&(yylsp[-1]), yyscanner, "Column Constraints (DEFAULT)");
     YYERROR;
   }
-<<<<<<< HEAD
-#line 3393 "SqlParser_gen.cpp" /* yacc.c:1646  */
+#line 3463 "SqlParser_gen.cpp" /* yacc.c:1646  */
     break;
 
   case 52:
-#line 793 "../SqlParser.ypp" /* yacc.c:1646  */
-=======
-#line 3384 "SqlParser_gen.cpp" /* yacc.c:1661  */
-    break;
-
-  case 52:
-#line 787 "../SqlParser.ypp" /* yacc.c:1661  */
->>>>>>> c456c0b4
+#line 807 "../SqlParser.ypp" /* yacc.c:1646  */
     {
     (yyval.column_constraint_) = nullptr;
     delete (yyvsp[-1].predicate_);
     NotSupported(&(yylsp[-3]), yyscanner, "Column Constraints (CHECK)");
     YYERROR;
   }
-<<<<<<< HEAD
-#line 3404 "SqlParser_gen.cpp" /* yacc.c:1646  */
+#line 3474 "SqlParser_gen.cpp" /* yacc.c:1646  */
     break;
 
   case 53:
-#line 799 "../SqlParser.ypp" /* yacc.c:1646  */
-=======
-#line 3395 "SqlParser_gen.cpp" /* yacc.c:1661  */
-    break;
-
-  case 53:
-#line 793 "../SqlParser.ypp" /* yacc.c:1661  */
->>>>>>> c456c0b4
+#line 813 "../SqlParser.ypp" /* yacc.c:1646  */
     {
     (yyval.column_constraint_) = nullptr;
     delete (yyvsp[-3].string_value_);
@@ -5124,121 +3482,65 @@
     NotSupported(&(yylsp[-4]), yyscanner, "Foreign Keys");
     YYERROR;
   }
-<<<<<<< HEAD
-#line 3416 "SqlParser_gen.cpp" /* yacc.c:1646  */
+#line 3486 "SqlParser_gen.cpp" /* yacc.c:1646  */
     break;
 
   case 54:
-#line 808 "../SqlParser.ypp" /* yacc.c:1646  */
-=======
-#line 3407 "SqlParser_gen.cpp" /* yacc.c:1661  */
-    break;
-
-  case 54:
-#line 802 "../SqlParser.ypp" /* yacc.c:1661  */
->>>>>>> c456c0b4
+#line 822 "../SqlParser.ypp" /* yacc.c:1646  */
     {
     (yyval.column_constraint_list_) = (yyvsp[-1].column_constraint_list_);
     (yyval.column_constraint_list_)->push_back((yyvsp[0].column_constraint_));
   }
-<<<<<<< HEAD
-#line 3425 "SqlParser_gen.cpp" /* yacc.c:1646  */
+#line 3495 "SqlParser_gen.cpp" /* yacc.c:1646  */
     break;
 
   case 55:
-#line 812 "../SqlParser.ypp" /* yacc.c:1646  */
-=======
-#line 3416 "SqlParser_gen.cpp" /* yacc.c:1661  */
-    break;
-
-  case 55:
-#line 806 "../SqlParser.ypp" /* yacc.c:1661  */
->>>>>>> c456c0b4
+#line 826 "../SqlParser.ypp" /* yacc.c:1646  */
     {
     (yyval.column_constraint_list_) = new quickstep::PtrList<quickstep::ParseColumnConstraint>();
     (yyval.column_constraint_list_)->push_back((yyvsp[0].column_constraint_));
   }
-<<<<<<< HEAD
-#line 3434 "SqlParser_gen.cpp" /* yacc.c:1646  */
+#line 3504 "SqlParser_gen.cpp" /* yacc.c:1646  */
     break;
 
   case 56:
-#line 818 "../SqlParser.ypp" /* yacc.c:1646  */
+#line 832 "../SqlParser.ypp" /* yacc.c:1646  */
     {
     (yyval.column_constraint_list_) = nullptr;
   }
-#line 3442 "SqlParser_gen.cpp" /* yacc.c:1646  */
+#line 3512 "SqlParser_gen.cpp" /* yacc.c:1646  */
     break;
 
   case 57:
-#line 821 "../SqlParser.ypp" /* yacc.c:1646  */
+#line 835 "../SqlParser.ypp" /* yacc.c:1646  */
     {
     (yyval.column_constraint_list_) = (yyvsp[0].column_constraint_list_);
   }
-#line 3450 "SqlParser_gen.cpp" /* yacc.c:1646  */
+#line 3520 "SqlParser_gen.cpp" /* yacc.c:1646  */
     break;
 
   case 58:
-#line 826 "../SqlParser.ypp" /* yacc.c:1646  */
-=======
-#line 3425 "SqlParser_gen.cpp" /* yacc.c:1661  */
-    break;
-
-  case 56:
-#line 812 "../SqlParser.ypp" /* yacc.c:1661  */
-    {
-    (yyval.column_constraint_list_) = nullptr;
-  }
-#line 3433 "SqlParser_gen.cpp" /* yacc.c:1661  */
-    break;
-
-  case 57:
-#line 815 "../SqlParser.ypp" /* yacc.c:1661  */
-    {
-    (yyval.column_constraint_list_) = (yyvsp[0].column_constraint_list_);
-  }
-#line 3441 "SqlParser_gen.cpp" /* yacc.c:1661  */
-    break;
-
-  case 58:
-#line 820 "../SqlParser.ypp" /* yacc.c:1661  */
->>>>>>> c456c0b4
+#line 840 "../SqlParser.ypp" /* yacc.c:1646  */
     {
     delete (yyvsp[-1].string_list_);
     NotSupported(&(yylsp[-3]), yyscanner, "Table Constraints (UNIQUE)");
     YYERROR;
   }
-<<<<<<< HEAD
-#line 3460 "SqlParser_gen.cpp" /* yacc.c:1646  */
+#line 3530 "SqlParser_gen.cpp" /* yacc.c:1646  */
     break;
 
   case 59:
-#line 831 "../SqlParser.ypp" /* yacc.c:1646  */
-=======
-#line 3451 "SqlParser_gen.cpp" /* yacc.c:1661  */
-    break;
-
-  case 59:
-#line 825 "../SqlParser.ypp" /* yacc.c:1661  */
->>>>>>> c456c0b4
+#line 845 "../SqlParser.ypp" /* yacc.c:1646  */
     {
     delete (yyvsp[-1].string_list_);
     NotSupported(&(yylsp[-4]), yyscanner, "Table Constraints (PRIMARY KEY)");
     YYERROR;
   }
-<<<<<<< HEAD
-#line 3470 "SqlParser_gen.cpp" /* yacc.c:1646  */
+#line 3540 "SqlParser_gen.cpp" /* yacc.c:1646  */
     break;
 
   case 60:
-#line 836 "../SqlParser.ypp" /* yacc.c:1646  */
-=======
-#line 3461 "SqlParser_gen.cpp" /* yacc.c:1661  */
-    break;
-
-  case 60:
-#line 830 "../SqlParser.ypp" /* yacc.c:1661  */
->>>>>>> c456c0b4
+#line 850 "../SqlParser.ypp" /* yacc.c:1646  */
     {
     delete (yyvsp[-6].string_list_);
     delete (yyvsp[-3].string_value_);
@@ -5246,174 +3548,95 @@
     NotSupported(&(yylsp[-9]), yyscanner, "Table Constraints (FOREIGN KEY)");
     YYERROR;
   }
-<<<<<<< HEAD
-#line 3482 "SqlParser_gen.cpp" /* yacc.c:1646  */
+#line 3552 "SqlParser_gen.cpp" /* yacc.c:1646  */
     break;
 
   case 61:
-#line 843 "../SqlParser.ypp" /* yacc.c:1646  */
-=======
-#line 3473 "SqlParser_gen.cpp" /* yacc.c:1661  */
-    break;
-
-  case 61:
-#line 837 "../SqlParser.ypp" /* yacc.c:1661  */
->>>>>>> c456c0b4
+#line 857 "../SqlParser.ypp" /* yacc.c:1646  */
     {
     delete (yyvsp[-1].predicate_);
     NotSupported(&(yylsp[-3]), yyscanner, "Table Constraints (CHECK)");
     YYERROR;
   }
-<<<<<<< HEAD
-#line 3492 "SqlParser_gen.cpp" /* yacc.c:1646  */
+#line 3562 "SqlParser_gen.cpp" /* yacc.c:1646  */
     break;
 
   case 62:
-#line 850 "../SqlParser.ypp" /* yacc.c:1646  */
-=======
-#line 3483 "SqlParser_gen.cpp" /* yacc.c:1661  */
-    break;
-
-  case 62:
-#line 844 "../SqlParser.ypp" /* yacc.c:1661  */
->>>>>>> c456c0b4
+#line 864 "../SqlParser.ypp" /* yacc.c:1646  */
     {
     NotSupported(&(yylsp[-2]), yyscanner, "Table Constraints");
     YYERROR;
   }
-<<<<<<< HEAD
-#line 3501 "SqlParser_gen.cpp" /* yacc.c:1646  */
+#line 3571 "SqlParser_gen.cpp" /* yacc.c:1646  */
     break;
 
   case 63:
-#line 854 "../SqlParser.ypp" /* yacc.c:1646  */
-=======
-#line 3492 "SqlParser_gen.cpp" /* yacc.c:1661  */
-    break;
-
-  case 63:
-#line 848 "../SqlParser.ypp" /* yacc.c:1661  */
->>>>>>> c456c0b4
+#line 868 "../SqlParser.ypp" /* yacc.c:1646  */
     {
     NotSupported(&(yylsp[0]), yyscanner, "Table Constraints");
     YYERROR;
   }
-<<<<<<< HEAD
-#line 3510 "SqlParser_gen.cpp" /* yacc.c:1646  */
+#line 3580 "SqlParser_gen.cpp" /* yacc.c:1646  */
     break;
 
   case 64:
-#line 860 "../SqlParser.ypp" /* yacc.c:1646  */
+#line 874 "../SqlParser.ypp" /* yacc.c:1646  */
     {
     /* $$ = nullptr; */
   }
-#line 3518 "SqlParser_gen.cpp" /* yacc.c:1646  */
+#line 3588 "SqlParser_gen.cpp" /* yacc.c:1646  */
     break;
 
   case 65:
-#line 863 "../SqlParser.ypp" /* yacc.c:1646  */
+#line 877 "../SqlParser.ypp" /* yacc.c:1646  */
     {
     /* $$ = $1; */
   }
-#line 3526 "SqlParser_gen.cpp" /* yacc.c:1646  */
+#line 3596 "SqlParser_gen.cpp" /* yacc.c:1646  */
     break;
 
   case 66:
-#line 868 "../SqlParser.ypp" /* yacc.c:1646  */
+#line 882 "../SqlParser.ypp" /* yacc.c:1646  */
     {
     (yyval.attribute_list_) = nullptr;
   }
-#line 3534 "SqlParser_gen.cpp" /* yacc.c:1646  */
+#line 3604 "SqlParser_gen.cpp" /* yacc.c:1646  */
     break;
 
   case 67:
-#line 871 "../SqlParser.ypp" /* yacc.c:1646  */
+#line 885 "../SqlParser.ypp" /* yacc.c:1646  */
     {
     (yyval.attribute_list_) = (yyvsp[-1].attribute_list_);
   }
-#line 3542 "SqlParser_gen.cpp" /* yacc.c:1646  */
+#line 3612 "SqlParser_gen.cpp" /* yacc.c:1646  */
     break;
 
   case 68:
-#line 876 "../SqlParser.ypp" /* yacc.c:1646  */
+#line 890 "../SqlParser.ypp" /* yacc.c:1646  */
     {
     (yyval.block_properties_) = nullptr;
   }
-#line 3550 "SqlParser_gen.cpp" /* yacc.c:1646  */
+#line 3620 "SqlParser_gen.cpp" /* yacc.c:1646  */
     break;
 
   case 69:
-#line 879 "../SqlParser.ypp" /* yacc.c:1646  */
+#line 893 "../SqlParser.ypp" /* yacc.c:1646  */
     {
     (yyval.block_properties_) = new quickstep::ParseBlockProperties((yylsp[-3]).first_line, (yylsp[-3]).first_column, (yyvsp[-1].key_value_list_));
   }
-#line 3558 "SqlParser_gen.cpp" /* yacc.c:1646  */
+#line 3628 "SqlParser_gen.cpp" /* yacc.c:1646  */
     break;
 
   case 70:
-#line 884 "../SqlParser.ypp" /* yacc.c:1646  */
-=======
-#line 3501 "SqlParser_gen.cpp" /* yacc.c:1661  */
-    break;
-
-  case 64:
-#line 854 "../SqlParser.ypp" /* yacc.c:1661  */
-    {
-    /* $$ = nullptr; */
-  }
-#line 3509 "SqlParser_gen.cpp" /* yacc.c:1661  */
-    break;
-
-  case 65:
-#line 857 "../SqlParser.ypp" /* yacc.c:1661  */
-    {
-    /* $$ = $1; */
-  }
-#line 3517 "SqlParser_gen.cpp" /* yacc.c:1661  */
-    break;
-
-  case 66:
-#line 862 "../SqlParser.ypp" /* yacc.c:1661  */
-    {
-    (yyval.attribute_list_) = nullptr;
-  }
-#line 3525 "SqlParser_gen.cpp" /* yacc.c:1661  */
-    break;
-
-  case 67:
-#line 865 "../SqlParser.ypp" /* yacc.c:1661  */
-    {
-    (yyval.attribute_list_) = (yyvsp[-1].attribute_list_);
-  }
-#line 3533 "SqlParser_gen.cpp" /* yacc.c:1661  */
-    break;
-
-  case 68:
-#line 870 "../SqlParser.ypp" /* yacc.c:1661  */
-    {
-    (yyval.block_properties_) = nullptr;
-  }
-#line 3541 "SqlParser_gen.cpp" /* yacc.c:1661  */
-    break;
-
-  case 69:
-#line 873 "../SqlParser.ypp" /* yacc.c:1661  */
-    {
-    (yyval.block_properties_) = new quickstep::ParseBlockProperties((yylsp[-3]).first_line, (yylsp[-3]).first_column, (yyvsp[-1].key_value_list_));
-  }
-#line 3549 "SqlParser_gen.cpp" /* yacc.c:1661  */
-    break;
-
-  case 70:
-#line 878 "../SqlParser.ypp" /* yacc.c:1661  */
+#line 898 "../SqlParser.ypp" /* yacc.c:1646  */
     {
     (yyval.partition_clause_) = nullptr;
   }
-#line 3557 "SqlParser_gen.cpp" /* yacc.c:1661  */
+#line 3636 "SqlParser_gen.cpp" /* yacc.c:1646  */
     break;
 
   case 71:
-#line 881 "../SqlParser.ypp" /* yacc.c:1661  */
+#line 901 "../SqlParser.ypp" /* yacc.c:1646  */
     {
     if ((yyvsp[0].numeric_literal_value_)->float_like()) {
       delete (yyvsp[0].numeric_literal_value_);
@@ -5431,162 +3654,97 @@
       }
     }
   }
-#line 3579 "SqlParser_gen.cpp" /* yacc.c:1661  */
+#line 3658 "SqlParser_gen.cpp" /* yacc.c:1646  */
     break;
 
   case 72:
-#line 900 "../SqlParser.ypp" /* yacc.c:1661  */
+#line 920 "../SqlParser.ypp" /* yacc.c:1646  */
     {
     (yyval.string_value_) = new quickstep::ParseString((yylsp[0]).first_line, (yylsp[0]).first_column,
            std::to_string(quickstep::PartitionSchemeHeader::PartitionType::kHash));
   }
-#line 3588 "SqlParser_gen.cpp" /* yacc.c:1661  */
+#line 3667 "SqlParser_gen.cpp" /* yacc.c:1646  */
     break;
 
   case 73:
-#line 904 "../SqlParser.ypp" /* yacc.c:1661  */
+#line 924 "../SqlParser.ypp" /* yacc.c:1646  */
     {
     (yyval.string_value_) = new quickstep::ParseString((yylsp[0]).first_line, (yylsp[0]).first_column,
            std::to_string(quickstep::PartitionSchemeHeader::PartitionType::kRange));
   }
-#line 3597 "SqlParser_gen.cpp" /* yacc.c:1661  */
+#line 3676 "SqlParser_gen.cpp" /* yacc.c:1646  */
     break;
 
   case 74:
-#line 910 "../SqlParser.ypp" /* yacc.c:1661  */
->>>>>>> c456c0b4
+#line 930 "../SqlParser.ypp" /* yacc.c:1646  */
     {
     (yyval.key_value_list_) = new quickstep::PtrList<quickstep::ParseKeyValue>();
     (yyval.key_value_list_)->push_back((yyvsp[0].key_value_));
   }
-<<<<<<< HEAD
-#line 3567 "SqlParser_gen.cpp" /* yacc.c:1646  */
-    break;
-
-  case 71:
-#line 888 "../SqlParser.ypp" /* yacc.c:1646  */
-=======
-#line 3606 "SqlParser_gen.cpp" /* yacc.c:1661  */
+#line 3685 "SqlParser_gen.cpp" /* yacc.c:1646  */
     break;
 
   case 75:
-#line 914 "../SqlParser.ypp" /* yacc.c:1661  */
->>>>>>> c456c0b4
+#line 934 "../SqlParser.ypp" /* yacc.c:1646  */
     {
     (yyval.key_value_list_) = (yyvsp[-2].key_value_list_);
     (yyval.key_value_list_)->push_back((yyvsp[0].key_value_));
   }
-<<<<<<< HEAD
-#line 3576 "SqlParser_gen.cpp" /* yacc.c:1646  */
-    break;
-
-  case 72:
-#line 894 "../SqlParser.ypp" /* yacc.c:1646  */
+#line 3694 "SqlParser_gen.cpp" /* yacc.c:1646  */
+    break;
+
+  case 76:
+#line 940 "../SqlParser.ypp" /* yacc.c:1646  */
     {
     (yyval.key_value_) = (yyvsp[0].key_string_value_);
   }
-#line 3584 "SqlParser_gen.cpp" /* yacc.c:1646  */
-    break;
-
-  case 73:
-#line 897 "../SqlParser.ypp" /* yacc.c:1646  */
+#line 3702 "SqlParser_gen.cpp" /* yacc.c:1646  */
+    break;
+
+  case 77:
+#line 943 "../SqlParser.ypp" /* yacc.c:1646  */
     {
     (yyval.key_value_) = (yyvsp[0].key_string_list_);
   }
-#line 3592 "SqlParser_gen.cpp" /* yacc.c:1646  */
-    break;
-
-  case 74:
-#line 900 "../SqlParser.ypp" /* yacc.c:1646  */
+#line 3710 "SqlParser_gen.cpp" /* yacc.c:1646  */
+    break;
+
+  case 78:
+#line 946 "../SqlParser.ypp" /* yacc.c:1646  */
     {
     (yyval.key_value_) = (yyvsp[0].key_integer_value_);
   }
-#line 3600 "SqlParser_gen.cpp" /* yacc.c:1646  */
-    break;
-
-  case 75:
-#line 905 "../SqlParser.ypp" /* yacc.c:1646  */
+#line 3718 "SqlParser_gen.cpp" /* yacc.c:1646  */
+    break;
+
+  case 79:
+#line 951 "../SqlParser.ypp" /* yacc.c:1646  */
     {
     (yyval.key_string_value_) = new quickstep::ParseKeyStringValue((yylsp[-1]).first_line, (yylsp[-1]).first_column, (yyvsp[-1].string_value_), (yyvsp[0].string_value_));
   }
-#line 3608 "SqlParser_gen.cpp" /* yacc.c:1646  */
-    break;
-
-  case 76:
-#line 908 "../SqlParser.ypp" /* yacc.c:1646  */
-=======
-#line 3615 "SqlParser_gen.cpp" /* yacc.c:1661  */
-    break;
-
-  case 76:
-#line 920 "../SqlParser.ypp" /* yacc.c:1661  */
-    {
-    (yyval.key_value_) = (yyvsp[0].key_string_value_);
-  }
-#line 3623 "SqlParser_gen.cpp" /* yacc.c:1661  */
-    break;
-
-  case 77:
-#line 923 "../SqlParser.ypp" /* yacc.c:1661  */
-    {
-    (yyval.key_value_) = (yyvsp[0].key_string_list_);
-  }
-#line 3631 "SqlParser_gen.cpp" /* yacc.c:1661  */
-    break;
-
-  case 78:
-#line 926 "../SqlParser.ypp" /* yacc.c:1661  */
-    {
-    (yyval.key_value_) = (yyvsp[0].key_integer_value_);
-  }
-#line 3639 "SqlParser_gen.cpp" /* yacc.c:1661  */
-    break;
-
-  case 79:
-#line 931 "../SqlParser.ypp" /* yacc.c:1661  */
-    {
-    (yyval.key_string_value_) = new quickstep::ParseKeyStringValue((yylsp[-1]).first_line, (yylsp[-1]).first_column, (yyvsp[-1].string_value_), (yyvsp[0].string_value_));
-  }
-#line 3647 "SqlParser_gen.cpp" /* yacc.c:1661  */
+#line 3726 "SqlParser_gen.cpp" /* yacc.c:1646  */
     break;
 
   case 80:
-#line 934 "../SqlParser.ypp" /* yacc.c:1661  */
->>>>>>> c456c0b4
+#line 954 "../SqlParser.ypp" /* yacc.c:1646  */
     {
     // This is a special case to handle the COMPRESS ALL option of the BLOCK PROPERTIES.
     (yyval.key_string_value_) = new quickstep::ParseKeyStringValue((yylsp[-1]).first_line, (yylsp[-1]).first_column, (yyvsp[-1].string_value_),
         new quickstep::ParseString((yylsp[0]).first_line, (yylsp[0]).first_column, "ALL"));
   }
-<<<<<<< HEAD
-#line 3618 "SqlParser_gen.cpp" /* yacc.c:1646  */
-    break;
-
-  case 77:
-#line 915 "../SqlParser.ypp" /* yacc.c:1646  */
+#line 3736 "SqlParser_gen.cpp" /* yacc.c:1646  */
+    break;
+
+  case 81:
+#line 961 "../SqlParser.ypp" /* yacc.c:1646  */
     {
     (yyval.key_string_list_) = new quickstep::ParseKeyStringList((yylsp[-3]).first_line, (yylsp[-3]).first_column, (yyvsp[-3].string_value_), (yyvsp[-1].string_list_));
   }
-#line 3626 "SqlParser_gen.cpp" /* yacc.c:1646  */
-    break;
-
-  case 78:
-#line 920 "../SqlParser.ypp" /* yacc.c:1646  */
-=======
-#line 3657 "SqlParser_gen.cpp" /* yacc.c:1661  */
-    break;
-
-  case 81:
-#line 941 "../SqlParser.ypp" /* yacc.c:1661  */
-    {
-    (yyval.key_string_list_) = new quickstep::ParseKeyStringList((yylsp[-3]).first_line, (yylsp[-3]).first_column, (yyvsp[-3].string_value_), (yyvsp[-1].string_list_));
-  }
-#line 3665 "SqlParser_gen.cpp" /* yacc.c:1661  */
+#line 3744 "SqlParser_gen.cpp" /* yacc.c:1646  */
     break;
 
   case 82:
-#line 946 "../SqlParser.ypp" /* yacc.c:1661  */
->>>>>>> c456c0b4
+#line 966 "../SqlParser.ypp" /* yacc.c:1646  */
     {
     if ((yyvsp[0].numeric_literal_value_)->float_like()) {
       delete (yyvsp[0].numeric_literal_value_);
@@ -5596,85 +3754,45 @@
     }
     (yyval.key_integer_value_) = new quickstep::ParseKeyIntegerValue((yylsp[-1]).first_line, (yylsp[-1]).first_column, (yyvsp[-1].string_value_), (yyvsp[0].numeric_literal_value_));
   }
-<<<<<<< HEAD
-#line 3640 "SqlParser_gen.cpp" /* yacc.c:1646  */
-    break;
-
-  case 79:
-#line 931 "../SqlParser.ypp" /* yacc.c:1646  */
-=======
-#line 3679 "SqlParser_gen.cpp" /* yacc.c:1661  */
+#line 3758 "SqlParser_gen.cpp" /* yacc.c:1646  */
     break;
 
   case 83:
-#line 957 "../SqlParser.ypp" /* yacc.c:1661  */
->>>>>>> c456c0b4
+#line 977 "../SqlParser.ypp" /* yacc.c:1646  */
     {
     (yyval.string_value_) = new quickstep::ParseString((yylsp[0]).first_line, (yylsp[0]).first_column,
            std::to_string(quickstep::IndexSubBlockType::kBloomFilter));
   }
-<<<<<<< HEAD
-#line 3649 "SqlParser_gen.cpp" /* yacc.c:1646  */
-    break;
-
-  case 80:
-#line 935 "../SqlParser.ypp" /* yacc.c:1646  */
-=======
-#line 3688 "SqlParser_gen.cpp" /* yacc.c:1661  */
+#line 3767 "SqlParser_gen.cpp" /* yacc.c:1646  */
     break;
 
   case 84:
-#line 961 "../SqlParser.ypp" /* yacc.c:1661  */
->>>>>>> c456c0b4
+#line 981 "../SqlParser.ypp" /* yacc.c:1646  */
     {
     (yyval.string_value_) = new quickstep::ParseString((yylsp[0]).first_line, (yylsp[0]).first_column,
            std::to_string(quickstep::IndexSubBlockType::kCSBTree));
   }
-<<<<<<< HEAD
-#line 3658 "SqlParser_gen.cpp" /* yacc.c:1646  */
-    break;
-
-  case 81:
-#line 941 "../SqlParser.ypp" /* yacc.c:1646  */
+#line 3776 "SqlParser_gen.cpp" /* yacc.c:1646  */
+    break;
+
+  case 85:
+#line 987 "../SqlParser.ypp" /* yacc.c:1646  */
     {
     (yyval.key_value_list_) = nullptr;
   }
-#line 3666 "SqlParser_gen.cpp" /* yacc.c:1646  */
-    break;
-
-  case 82:
-#line 944 "../SqlParser.ypp" /* yacc.c:1646  */
+#line 3784 "SqlParser_gen.cpp" /* yacc.c:1646  */
+    break;
+
+  case 86:
+#line 990 "../SqlParser.ypp" /* yacc.c:1646  */
     {
     (yyval.key_value_list_) = (yyvsp[-1].key_value_list_);
   }
-#line 3674 "SqlParser_gen.cpp" /* yacc.c:1646  */
-    break;
-
-  case 83:
-#line 950 "../SqlParser.ypp" /* yacc.c:1646  */
-=======
-#line 3697 "SqlParser_gen.cpp" /* yacc.c:1661  */
-    break;
-
-  case 85:
-#line 967 "../SqlParser.ypp" /* yacc.c:1661  */
-    {
-    (yyval.key_value_list_) = nullptr;
-  }
-#line 3705 "SqlParser_gen.cpp" /* yacc.c:1661  */
-    break;
-
-  case 86:
-#line 970 "../SqlParser.ypp" /* yacc.c:1661  */
-    {
-    (yyval.key_value_list_) = (yyvsp[-1].key_value_list_);
-  }
-#line 3713 "SqlParser_gen.cpp" /* yacc.c:1661  */
+#line 3792 "SqlParser_gen.cpp" /* yacc.c:1646  */
     break;
 
   case 87:
-#line 976 "../SqlParser.ypp" /* yacc.c:1661  */
->>>>>>> c456c0b4
+#line 996 "../SqlParser.ypp" /* yacc.c:1646  */
     {
     delete (yyvsp[-7].string_value_);
     delete (yyvsp[-5].string_list_);
@@ -5683,1120 +3801,592 @@
     NotSupported(&(yylsp[-6]), yyscanner, "list of column names in INSERT statement");
     YYERROR;
   }
-<<<<<<< HEAD
-#line 3687 "SqlParser_gen.cpp" /* yacc.c:1646  */
-    break;
-
-  case 84:
-#line 958 "../SqlParser.ypp" /* yacc.c:1646  */
-=======
-#line 3726 "SqlParser_gen.cpp" /* yacc.c:1661  */
+#line 3805 "SqlParser_gen.cpp" /* yacc.c:1646  */
     break;
 
   case 88:
-#line 984 "../SqlParser.ypp" /* yacc.c:1661  */
->>>>>>> c456c0b4
+#line 1004 "../SqlParser.ypp" /* yacc.c:1646  */
     {
     (yyval.insert_statement_) = new quickstep::ParseStatementInsertTuple((yylsp[-6]).first_line, (yylsp[-6]).first_column, (yyvsp[-4].string_value_), (yyvsp[-1].literal_value_list_));
   }
-<<<<<<< HEAD
-#line 3695 "SqlParser_gen.cpp" /* yacc.c:1646  */
-    break;
-
-  case 85:
-#line 963 "../SqlParser.ypp" /* yacc.c:1646  */
+#line 3813 "SqlParser_gen.cpp" /* yacc.c:1646  */
+    break;
+
+  case 89:
+#line 1007 "../SqlParser.ypp" /* yacc.c:1646  */
+    {
+    (yyval.insert_statement_) = new quickstep::ParseStatementInsertSelection((yylsp[-3]).first_line, (yylsp[-2]).first_column, (yyvsp[-1].string_value_), (yyvsp[0].select_query_), nullptr);
+  }
+#line 3821 "SqlParser_gen.cpp" /* yacc.c:1646  */
+    break;
+
+  case 90:
+#line 1010 "../SqlParser.ypp" /* yacc.c:1646  */
+    {
+    (yyval.insert_statement_) = new quickstep::ParseStatementInsertSelection((yylsp[-4]).first_line, (yylsp[-3]).first_column, (yyvsp[-1].string_value_), (yyvsp[0].select_query_), (yyvsp[-4].with_list_));
+  }
+#line 3829 "SqlParser_gen.cpp" /* yacc.c:1646  */
+    break;
+
+  case 91:
+#line 1016 "../SqlParser.ypp" /* yacc.c:1646  */
     {
     (yyval.copy_from_statement_) = new quickstep::ParseStatementCopyFrom((yylsp[-4]).first_line, (yylsp[-4]).first_column, (yyvsp[-3].string_value_), (yyvsp[-1].string_value_), (yyvsp[0].copy_from_params_));
   }
-#line 3703 "SqlParser_gen.cpp" /* yacc.c:1646  */
-    break;
-
-  case 86:
-#line 968 "../SqlParser.ypp" /* yacc.c:1646  */
+#line 3837 "SqlParser_gen.cpp" /* yacc.c:1646  */
+    break;
+
+  case 92:
+#line 1021 "../SqlParser.ypp" /* yacc.c:1646  */
     {
     (yyval.copy_from_params_) = nullptr;
   }
-#line 3711 "SqlParser_gen.cpp" /* yacc.c:1646  */
-    break;
-
-  case 87:
-#line 971 "../SqlParser.ypp" /* yacc.c:1646  */
+#line 3845 "SqlParser_gen.cpp" /* yacc.c:1646  */
+    break;
+
+  case 93:
+#line 1024 "../SqlParser.ypp" /* yacc.c:1646  */
     {
     (yyval.copy_from_params_) = (yyvsp[-1].copy_from_params_);
   }
-#line 3719 "SqlParser_gen.cpp" /* yacc.c:1646  */
-    break;
-
-  case 88:
-#line 976 "../SqlParser.ypp" /* yacc.c:1646  */
-=======
-#line 3734 "SqlParser_gen.cpp" /* yacc.c:1661  */
-    break;
-
-  case 89:
-#line 987 "../SqlParser.ypp" /* yacc.c:1661  */
-    {
-    (yyval.insert_statement_) = new quickstep::ParseStatementInsertSelection((yylsp[-3]).first_line, (yylsp[-2]).first_column, (yyvsp[-1].string_value_), (yyvsp[0].select_query_), nullptr);
-  }
-#line 3742 "SqlParser_gen.cpp" /* yacc.c:1661  */
-    break;
-
-  case 90:
-#line 990 "../SqlParser.ypp" /* yacc.c:1661  */
-    {
-    (yyval.insert_statement_) = new quickstep::ParseStatementInsertSelection((yylsp[-4]).first_line, (yylsp[-3]).first_column, (yyvsp[-1].string_value_), (yyvsp[0].select_query_), (yyvsp[-4].with_list_));
-  }
-#line 3750 "SqlParser_gen.cpp" /* yacc.c:1661  */
-    break;
-
-  case 91:
-#line 996 "../SqlParser.ypp" /* yacc.c:1661  */
-    {
-    (yyval.copy_from_statement_) = new quickstep::ParseStatementCopyFrom((yylsp[-4]).first_line, (yylsp[-4]).first_column, (yyvsp[-3].string_value_), (yyvsp[-1].string_value_), (yyvsp[0].copy_from_params_));
-  }
-#line 3758 "SqlParser_gen.cpp" /* yacc.c:1661  */
-    break;
-
-  case 92:
-#line 1001 "../SqlParser.ypp" /* yacc.c:1661  */
-    {
-    (yyval.copy_from_params_) = nullptr;
-  }
-#line 3766 "SqlParser_gen.cpp" /* yacc.c:1661  */
-    break;
-
-  case 93:
-#line 1004 "../SqlParser.ypp" /* yacc.c:1661  */
-    {
-    (yyval.copy_from_params_) = (yyvsp[-1].copy_from_params_);
-  }
-#line 3774 "SqlParser_gen.cpp" /* yacc.c:1661  */
+#line 3853 "SqlParser_gen.cpp" /* yacc.c:1646  */
     break;
 
   case 94:
-#line 1009 "../SqlParser.ypp" /* yacc.c:1661  */
->>>>>>> c456c0b4
+#line 1029 "../SqlParser.ypp" /* yacc.c:1646  */
     {
     (yyval.copy_from_params_) = new quickstep::ParseCopyFromParams((yylsp[-1]).first_line, (yylsp[-1]).first_column);
     (yyval.copy_from_params_)->set_delimiter((yyvsp[0].string_value_));
   }
-<<<<<<< HEAD
-#line 3728 "SqlParser_gen.cpp" /* yacc.c:1646  */
-    break;
-
-  case 89:
-#line 980 "../SqlParser.ypp" /* yacc.c:1646  */
-=======
-#line 3783 "SqlParser_gen.cpp" /* yacc.c:1661  */
+#line 3862 "SqlParser_gen.cpp" /* yacc.c:1646  */
     break;
 
   case 95:
-#line 1013 "../SqlParser.ypp" /* yacc.c:1661  */
->>>>>>> c456c0b4
+#line 1033 "../SqlParser.ypp" /* yacc.c:1646  */
     {
     (yyval.copy_from_params_) = new quickstep::ParseCopyFromParams((yylsp[-1]).first_line, (yylsp[-1]).first_column);
     (yyval.copy_from_params_)->escape_strings = (yyvsp[0].boolean_value_);
   }
-<<<<<<< HEAD
-#line 3737 "SqlParser_gen.cpp" /* yacc.c:1646  */
-    break;
-
-  case 90:
-#line 984 "../SqlParser.ypp" /* yacc.c:1646  */
-=======
-#line 3792 "SqlParser_gen.cpp" /* yacc.c:1661  */
+#line 3871 "SqlParser_gen.cpp" /* yacc.c:1646  */
     break;
 
   case 96:
-#line 1017 "../SqlParser.ypp" /* yacc.c:1661  */
->>>>>>> c456c0b4
+#line 1037 "../SqlParser.ypp" /* yacc.c:1646  */
     {
     (yyval.copy_from_params_) = (yyvsp[-3].copy_from_params_);
     (yyval.copy_from_params_)->set_delimiter((yyvsp[0].string_value_));
   }
-<<<<<<< HEAD
-#line 3746 "SqlParser_gen.cpp" /* yacc.c:1646  */
-    break;
-
-  case 91:
-#line 988 "../SqlParser.ypp" /* yacc.c:1646  */
-=======
-#line 3801 "SqlParser_gen.cpp" /* yacc.c:1661  */
+#line 3880 "SqlParser_gen.cpp" /* yacc.c:1646  */
     break;
 
   case 97:
-#line 1021 "../SqlParser.ypp" /* yacc.c:1661  */
->>>>>>> c456c0b4
+#line 1041 "../SqlParser.ypp" /* yacc.c:1646  */
     {
     (yyval.copy_from_params_) = (yyvsp[-3].copy_from_params_);
     (yyval.copy_from_params_)->escape_strings = (yyvsp[0].boolean_value_);
   }
-<<<<<<< HEAD
-#line 3755 "SqlParser_gen.cpp" /* yacc.c:1646  */
-    break;
-
-  case 92:
-#line 994 "../SqlParser.ypp" /* yacc.c:1646  */
+#line 3889 "SqlParser_gen.cpp" /* yacc.c:1646  */
+    break;
+
+  case 98:
+#line 1047 "../SqlParser.ypp" /* yacc.c:1646  */
     {
     (yyval.update_statement_) = new quickstep::ParseStatementUpdate((yylsp[-4]).first_line, (yylsp[-4]).first_column, (yyvsp[-3].string_value_), (yyvsp[-1].assignment_list_), (yyvsp[0].predicate_));
   }
-#line 3763 "SqlParser_gen.cpp" /* yacc.c:1646  */
-    break;
-
-  case 93:
-#line 999 "../SqlParser.ypp" /* yacc.c:1646  */
+#line 3897 "SqlParser_gen.cpp" /* yacc.c:1646  */
+    break;
+
+  case 99:
+#line 1052 "../SqlParser.ypp" /* yacc.c:1646  */
     {
     (yyval.delete_statement_) = new quickstep::ParseStatementDelete((yylsp[-3]).first_line, (yylsp[-3]).first_column, (yyvsp[-1].string_value_), (yyvsp[0].predicate_));
   }
-#line 3771 "SqlParser_gen.cpp" /* yacc.c:1646  */
-    break;
-
-  case 94:
-#line 1004 "../SqlParser.ypp" /* yacc.c:1646  */
-=======
-#line 3810 "SqlParser_gen.cpp" /* yacc.c:1661  */
-    break;
-
-  case 98:
-#line 1027 "../SqlParser.ypp" /* yacc.c:1661  */
-    {
-    (yyval.update_statement_) = new quickstep::ParseStatementUpdate((yylsp[-4]).first_line, (yylsp[-4]).first_column, (yyvsp[-3].string_value_), (yyvsp[-1].assignment_list_), (yyvsp[0].predicate_));
-  }
-#line 3818 "SqlParser_gen.cpp" /* yacc.c:1661  */
-    break;
-
-  case 99:
-#line 1032 "../SqlParser.ypp" /* yacc.c:1661  */
-    {
-    (yyval.delete_statement_) = new quickstep::ParseStatementDelete((yylsp[-3]).first_line, (yylsp[-3]).first_column, (yyvsp[-1].string_value_), (yyvsp[0].predicate_));
-  }
-#line 3826 "SqlParser_gen.cpp" /* yacc.c:1661  */
+#line 3905 "SqlParser_gen.cpp" /* yacc.c:1646  */
     break;
 
   case 100:
-#line 1037 "../SqlParser.ypp" /* yacc.c:1661  */
->>>>>>> c456c0b4
+#line 1057 "../SqlParser.ypp" /* yacc.c:1646  */
     {
     (yyval.assignment_list_) = (yyvsp[-2].assignment_list_);
     (yyval.assignment_list_)->push_back((yyvsp[0].assignment_));
   }
-<<<<<<< HEAD
-#line 3780 "SqlParser_gen.cpp" /* yacc.c:1646  */
-    break;
-
-  case 95:
-#line 1008 "../SqlParser.ypp" /* yacc.c:1646  */
-=======
-#line 3835 "SqlParser_gen.cpp" /* yacc.c:1661  */
+#line 3914 "SqlParser_gen.cpp" /* yacc.c:1646  */
     break;
 
   case 101:
-#line 1041 "../SqlParser.ypp" /* yacc.c:1661  */
->>>>>>> c456c0b4
+#line 1061 "../SqlParser.ypp" /* yacc.c:1646  */
     {
     (yyval.assignment_list_) = new quickstep::PtrList<quickstep::ParseAssignment>();
     (yyval.assignment_list_)->push_back((yyvsp[0].assignment_));
   }
-<<<<<<< HEAD
-#line 3789 "SqlParser_gen.cpp" /* yacc.c:1646  */
-    break;
-
-  case 96:
-#line 1014 "../SqlParser.ypp" /* yacc.c:1646  */
+#line 3923 "SqlParser_gen.cpp" /* yacc.c:1646  */
+    break;
+
+  case 102:
+#line 1067 "../SqlParser.ypp" /* yacc.c:1646  */
     {
     (yyval.assignment_) = new quickstep::ParseAssignment((yylsp[-2]).first_line, (yylsp[-2]).first_column, (yyvsp[-2].string_value_), (yyvsp[0].expression_));
   }
-#line 3797 "SqlParser_gen.cpp" /* yacc.c:1646  */
-    break;
-
-  case 97:
-#line 1020 "../SqlParser.ypp" /* yacc.c:1646  */
-=======
-#line 3844 "SqlParser_gen.cpp" /* yacc.c:1661  */
-    break;
-
-  case 102:
-#line 1047 "../SqlParser.ypp" /* yacc.c:1661  */
-    {
-    (yyval.assignment_) = new quickstep::ParseAssignment((yylsp[-2]).first_line, (yylsp[-2]).first_column, (yyvsp[-2].string_value_), (yyvsp[0].expression_));
-  }
-#line 3852 "SqlParser_gen.cpp" /* yacc.c:1661  */
+#line 3931 "SqlParser_gen.cpp" /* yacc.c:1646  */
     break;
 
   case 103:
-#line 1053 "../SqlParser.ypp" /* yacc.c:1661  */
->>>>>>> c456c0b4
+#line 1073 "../SqlParser.ypp" /* yacc.c:1646  */
     {
     (yyval.select_statement_) = new quickstep::ParseStatementSelect((yylsp[0]).first_line, (yylsp[0]).first_column, (yyvsp[0].select_query_), nullptr);
   }
-<<<<<<< HEAD
-#line 3805 "SqlParser_gen.cpp" /* yacc.c:1646  */
-    break;
-
-  case 98:
-#line 1025 "../SqlParser.ypp" /* yacc.c:1646  */
-=======
-#line 3860 "SqlParser_gen.cpp" /* yacc.c:1661  */
+#line 3939 "SqlParser_gen.cpp" /* yacc.c:1646  */
     break;
 
   case 104:
-#line 1056 "../SqlParser.ypp" /* yacc.c:1661  */
->>>>>>> c456c0b4
+#line 1076 "../SqlParser.ypp" /* yacc.c:1646  */
     {
     (yyval.select_statement_) = new quickstep::ParseStatementSelect((yylsp[-1]).first_line, (yylsp[-1]).first_column, (yyvsp[0].select_query_), (yyvsp[-1].with_list_));
   }
-<<<<<<< HEAD
-#line 3813 "SqlParser_gen.cpp" /* yacc.c:1646  */
-    break;
-
-  case 99:
-#line 1028 "../SqlParser.ypp" /* yacc.c:1646  */
+#line 3947 "SqlParser_gen.cpp" /* yacc.c:1646  */
+    break;
+
+  case 105:
+#line 1081 "../SqlParser.ypp" /* yacc.c:1646  */
     {
     (yyval.with_list_) = (yyvsp[0].with_list_);
   }
-#line 3821 "SqlParser_gen.cpp" /* yacc.c:1646  */
-    break;
-
-  case 100:
-#line 1033 "../SqlParser.ypp" /* yacc.c:1646  */
-=======
-#line 3868 "SqlParser_gen.cpp" /* yacc.c:1661  */
-    break;
-
-  case 105:
-#line 1061 "../SqlParser.ypp" /* yacc.c:1661  */
-    {
-    (yyval.with_list_) = (yyvsp[0].with_list_);
-  }
-#line 3876 "SqlParser_gen.cpp" /* yacc.c:1661  */
+#line 3955 "SqlParser_gen.cpp" /* yacc.c:1646  */
     break;
 
   case 106:
-#line 1066 "../SqlParser.ypp" /* yacc.c:1661  */
->>>>>>> c456c0b4
+#line 1086 "../SqlParser.ypp" /* yacc.c:1646  */
     {
     (yyval.with_list_) = new quickstep::PtrVector<quickstep::ParseSubqueryTableReference>();
     (yyval.with_list_)->push_back((yyvsp[0].with_list_element_));
   }
-<<<<<<< HEAD
-#line 3830 "SqlParser_gen.cpp" /* yacc.c:1646  */
-    break;
-
-  case 101:
-#line 1037 "../SqlParser.ypp" /* yacc.c:1646  */
-=======
-#line 3885 "SqlParser_gen.cpp" /* yacc.c:1661  */
+#line 3964 "SqlParser_gen.cpp" /* yacc.c:1646  */
     break;
 
   case 107:
-#line 1070 "../SqlParser.ypp" /* yacc.c:1661  */
->>>>>>> c456c0b4
+#line 1090 "../SqlParser.ypp" /* yacc.c:1646  */
     {
     (yyval.with_list_) = (yyvsp[-2].with_list_);
     (yyval.with_list_)->push_back((yyvsp[0].with_list_element_));
   }
-<<<<<<< HEAD
-#line 3839 "SqlParser_gen.cpp" /* yacc.c:1646  */
-    break;
-
-  case 102:
-#line 1043 "../SqlParser.ypp" /* yacc.c:1646  */
-=======
-#line 3894 "SqlParser_gen.cpp" /* yacc.c:1661  */
+#line 3973 "SqlParser_gen.cpp" /* yacc.c:1646  */
     break;
 
   case 108:
-#line 1076 "../SqlParser.ypp" /* yacc.c:1661  */
->>>>>>> c456c0b4
+#line 1096 "../SqlParser.ypp" /* yacc.c:1646  */
     {
     (yyval.with_list_element_) = new quickstep::ParseSubqueryTableReference((yylsp[-2]).first_line, (yylsp[-2]).first_column, (yyvsp[0].subquery_expression_));
     (yyval.with_list_element_)->set_table_reference_signature((yyvsp[-2].table_reference_signature_));
   }
-<<<<<<< HEAD
-#line 3848 "SqlParser_gen.cpp" /* yacc.c:1646  */
-    break;
-
-  case 103:
-#line 1050 "../SqlParser.ypp" /* yacc.c:1646  */
-=======
-#line 3903 "SqlParser_gen.cpp" /* yacc.c:1661  */
+#line 3982 "SqlParser_gen.cpp" /* yacc.c:1646  */
     break;
 
   case 109:
-#line 1083 "../SqlParser.ypp" /* yacc.c:1661  */
->>>>>>> c456c0b4
+#line 1103 "../SqlParser.ypp" /* yacc.c:1646  */
     {
     (yyval.select_query_) = new quickstep::ParseSelect((yylsp[-9]).first_line, (yylsp[-9]).first_column, (yyvsp[-7].selection_), (yyvsp[-6].table_reference_list_), (yyvsp[-5].predicate_), (yyvsp[-4].opt_group_by_clause_), (yyvsp[-3].opt_having_clause_), (yyvsp[-2].opt_order_by_clause_), (yyvsp[-1].opt_limit_clause_), (yyvsp[0].opt_window_clause_));
   }
-<<<<<<< HEAD
-#line 3856 "SqlParser_gen.cpp" /* yacc.c:1646  */
-    break;
-
-  case 104:
-#line 1055 "../SqlParser.ypp" /* yacc.c:1646  */
+#line 3990 "SqlParser_gen.cpp" /* yacc.c:1646  */
+    break;
+
+  case 110:
+#line 1108 "../SqlParser.ypp" /* yacc.c:1646  */
     {
     /* $$ = nullptr; */
   }
-#line 3864 "SqlParser_gen.cpp" /* yacc.c:1646  */
-    break;
-
-  case 105:
-#line 1058 "../SqlParser.ypp" /* yacc.c:1646  */
-=======
-#line 3911 "SqlParser_gen.cpp" /* yacc.c:1661  */
-    break;
-
-  case 110:
-#line 1088 "../SqlParser.ypp" /* yacc.c:1661  */
-    {
-    /* $$ = nullptr; */
-  }
-#line 3919 "SqlParser_gen.cpp" /* yacc.c:1661  */
+#line 3998 "SqlParser_gen.cpp" /* yacc.c:1646  */
     break;
 
   case 111:
-#line 1091 "../SqlParser.ypp" /* yacc.c:1661  */
->>>>>>> c456c0b4
+#line 1111 "../SqlParser.ypp" /* yacc.c:1646  */
     {
     NotSupported(&(yylsp[0]), yyscanner, "ALL in selection");
     YYERROR;
   }
-<<<<<<< HEAD
-#line 3873 "SqlParser_gen.cpp" /* yacc.c:1646  */
-    break;
-
-  case 106:
-#line 1062 "../SqlParser.ypp" /* yacc.c:1646  */
-=======
-#line 3928 "SqlParser_gen.cpp" /* yacc.c:1661  */
+#line 4007 "SqlParser_gen.cpp" /* yacc.c:1646  */
     break;
 
   case 112:
-#line 1095 "../SqlParser.ypp" /* yacc.c:1661  */
->>>>>>> c456c0b4
+#line 1115 "../SqlParser.ypp" /* yacc.c:1646  */
     {
     NotSupported(&(yylsp[0]), yyscanner, "DISTINCT in selection");
     YYERROR;
   }
-<<<<<<< HEAD
-#line 3882 "SqlParser_gen.cpp" /* yacc.c:1646  */
-    break;
-
-  case 107:
-#line 1068 "../SqlParser.ypp" /* yacc.c:1646  */
+#line 4016 "SqlParser_gen.cpp" /* yacc.c:1646  */
+    break;
+
+  case 113:
+#line 1121 "../SqlParser.ypp" /* yacc.c:1646  */
     {
     (yyval.selection_) = new quickstep::ParseSelectionStar((yylsp[0]).first_line, (yylsp[0]).first_column);
   }
-#line 3890 "SqlParser_gen.cpp" /* yacc.c:1646  */
-    break;
-
-  case 108:
-#line 1071 "../SqlParser.ypp" /* yacc.c:1646  */
+#line 4024 "SqlParser_gen.cpp" /* yacc.c:1646  */
+    break;
+
+  case 114:
+#line 1124 "../SqlParser.ypp" /* yacc.c:1646  */
     {
     (yyval.selection_) = (yyvsp[0].selection_list_);
   }
-#line 3898 "SqlParser_gen.cpp" /* yacc.c:1646  */
-    break;
-
-  case 109:
-#line 1076 "../SqlParser.ypp" /* yacc.c:1646  */
-=======
-#line 3937 "SqlParser_gen.cpp" /* yacc.c:1661  */
-    break;
-
-  case 113:
-#line 1101 "../SqlParser.ypp" /* yacc.c:1661  */
-    {
-    (yyval.selection_) = new quickstep::ParseSelectionStar((yylsp[0]).first_line, (yylsp[0]).first_column);
-  }
-#line 3945 "SqlParser_gen.cpp" /* yacc.c:1661  */
-    break;
-
-  case 114:
-#line 1104 "../SqlParser.ypp" /* yacc.c:1661  */
-    {
-    (yyval.selection_) = (yyvsp[0].selection_list_);
-  }
-#line 3953 "SqlParser_gen.cpp" /* yacc.c:1661  */
+#line 4032 "SqlParser_gen.cpp" /* yacc.c:1646  */
     break;
 
   case 115:
-#line 1109 "../SqlParser.ypp" /* yacc.c:1661  */
->>>>>>> c456c0b4
+#line 1129 "../SqlParser.ypp" /* yacc.c:1646  */
     {
     (yyval.selection_list_) = new quickstep::ParseSelectionList((yylsp[0]).first_line, (yylsp[0]).first_column);
     (yyval.selection_list_)->add((yyvsp[0].selection_item_));
   }
-<<<<<<< HEAD
-#line 3907 "SqlParser_gen.cpp" /* yacc.c:1646  */
-    break;
-
-  case 110:
-#line 1080 "../SqlParser.ypp" /* yacc.c:1646  */
-=======
-#line 3962 "SqlParser_gen.cpp" /* yacc.c:1661  */
+#line 4041 "SqlParser_gen.cpp" /* yacc.c:1646  */
     break;
 
   case 116:
-#line 1113 "../SqlParser.ypp" /* yacc.c:1661  */
->>>>>>> c456c0b4
+#line 1133 "../SqlParser.ypp" /* yacc.c:1646  */
     {
     (yyval.selection_list_) = (yyvsp[-2].selection_list_);
     (yyval.selection_list_)->add((yyvsp[0].selection_item_));
   }
-<<<<<<< HEAD
-#line 3916 "SqlParser_gen.cpp" /* yacc.c:1646  */
-    break;
-
-  case 111:
-#line 1086 "../SqlParser.ypp" /* yacc.c:1646  */
+#line 4050 "SqlParser_gen.cpp" /* yacc.c:1646  */
+    break;
+
+  case 117:
+#line 1139 "../SqlParser.ypp" /* yacc.c:1646  */
     {
     (yyval.selection_item_) = new quickstep::ParseSelectionItem((yylsp[-2]).first_line, (yylsp[-2]).first_column, (yyvsp[-2].expression_), (yyvsp[0].string_value_));
   }
-#line 3924 "SqlParser_gen.cpp" /* yacc.c:1646  */
-    break;
-
-  case 112:
-#line 1089 "../SqlParser.ypp" /* yacc.c:1646  */
+#line 4058 "SqlParser_gen.cpp" /* yacc.c:1646  */
+    break;
+
+  case 118:
+#line 1142 "../SqlParser.ypp" /* yacc.c:1646  */
     {
     (yyval.selection_item_) = new quickstep::ParseSelectionItem((yylsp[-1]).first_line, (yylsp[-1]).first_column, (yyvsp[-1].expression_), (yyvsp[0].string_value_));
   }
-#line 3932 "SqlParser_gen.cpp" /* yacc.c:1646  */
-    break;
-
-  case 113:
-#line 1092 "../SqlParser.ypp" /* yacc.c:1646  */
+#line 4066 "SqlParser_gen.cpp" /* yacc.c:1646  */
+    break;
+
+  case 119:
+#line 1145 "../SqlParser.ypp" /* yacc.c:1646  */
     {
     (yyval.selection_item_) = new quickstep::ParseSelectionItem((yylsp[0]).first_line, (yylsp[0]).first_column, (yyvsp[0].expression_));
   }
-#line 3940 "SqlParser_gen.cpp" /* yacc.c:1646  */
-    break;
-
-  case 114:
-#line 1097 "../SqlParser.ypp" /* yacc.c:1646  */
+#line 4074 "SqlParser_gen.cpp" /* yacc.c:1646  */
+    break;
+
+  case 120:
+#line 1150 "../SqlParser.ypp" /* yacc.c:1646  */
     {
     (yyval.table_reference_list_) = (yyvsp[-1].table_reference_list_);
   }
-#line 3948 "SqlParser_gen.cpp" /* yacc.c:1646  */
-    break;
-
-  case 115:
-#line 1102 "../SqlParser.ypp" /* yacc.c:1646  */
+#line 4082 "SqlParser_gen.cpp" /* yacc.c:1646  */
+    break;
+
+  case 121:
+#line 1155 "../SqlParser.ypp" /* yacc.c:1646  */
     {
     /* $$ = nullptr; */
   }
-#line 3956 "SqlParser_gen.cpp" /* yacc.c:1646  */
-    break;
-
-  case 116:
-#line 1105 "../SqlParser.ypp" /* yacc.c:1646  */
-=======
-#line 3971 "SqlParser_gen.cpp" /* yacc.c:1661  */
-    break;
-
-  case 117:
-#line 1119 "../SqlParser.ypp" /* yacc.c:1661  */
-    {
-    (yyval.selection_item_) = new quickstep::ParseSelectionItem((yylsp[-2]).first_line, (yylsp[-2]).first_column, (yyvsp[-2].expression_), (yyvsp[0].string_value_));
-  }
-#line 3979 "SqlParser_gen.cpp" /* yacc.c:1661  */
-    break;
-
-  case 118:
-#line 1122 "../SqlParser.ypp" /* yacc.c:1661  */
-    {
-    (yyval.selection_item_) = new quickstep::ParseSelectionItem((yylsp[-1]).first_line, (yylsp[-1]).first_column, (yyvsp[-1].expression_), (yyvsp[0].string_value_));
-  }
-#line 3987 "SqlParser_gen.cpp" /* yacc.c:1661  */
-    break;
-
-  case 119:
-#line 1125 "../SqlParser.ypp" /* yacc.c:1661  */
-    {
-    (yyval.selection_item_) = new quickstep::ParseSelectionItem((yylsp[0]).first_line, (yylsp[0]).first_column, (yyvsp[0].expression_));
-  }
-#line 3995 "SqlParser_gen.cpp" /* yacc.c:1661  */
-    break;
-
-  case 120:
-#line 1130 "../SqlParser.ypp" /* yacc.c:1661  */
-    {
-    (yyval.table_reference_list_) = (yyvsp[-1].table_reference_list_);
-  }
-#line 4003 "SqlParser_gen.cpp" /* yacc.c:1661  */
-    break;
-
-  case 121:
-#line 1135 "../SqlParser.ypp" /* yacc.c:1661  */
-    {
-    /* $$ = nullptr; */
-  }
-#line 4011 "SqlParser_gen.cpp" /* yacc.c:1661  */
+#line 4090 "SqlParser_gen.cpp" /* yacc.c:1646  */
     break;
 
   case 122:
-#line 1138 "../SqlParser.ypp" /* yacc.c:1661  */
->>>>>>> c456c0b4
+#line 1158 "../SqlParser.ypp" /* yacc.c:1646  */
     {
     NotSupported(&(yylsp[0]), yyscanner, "alternate JOIN syntax (specify in WHERE clause instead)");
     YYERROR;
   }
-<<<<<<< HEAD
-#line 3965 "SqlParser_gen.cpp" /* yacc.c:1646  */
-    break;
-
-  case 117:
-#line 1111 "../SqlParser.ypp" /* yacc.c:1646  */
-=======
-#line 4020 "SqlParser_gen.cpp" /* yacc.c:1661  */
+#line 4099 "SqlParser_gen.cpp" /* yacc.c:1646  */
     break;
 
   case 123:
-#line 1144 "../SqlParser.ypp" /* yacc.c:1661  */
->>>>>>> c456c0b4
+#line 1164 "../SqlParser.ypp" /* yacc.c:1646  */
     {
     NotSupported(&(yylsp[-1]), yyscanner, "alternate JOIN syntax (specify in WHERE clause instead)");
     YYERROR;
   }
-<<<<<<< HEAD
-#line 3974 "SqlParser_gen.cpp" /* yacc.c:1646  */
-    break;
-
-  case 118:
-#line 1115 "../SqlParser.ypp" /* yacc.c:1646  */
-=======
-#line 4029 "SqlParser_gen.cpp" /* yacc.c:1661  */
+#line 4108 "SqlParser_gen.cpp" /* yacc.c:1646  */
     break;
 
   case 124:
-#line 1148 "../SqlParser.ypp" /* yacc.c:1661  */
->>>>>>> c456c0b4
+#line 1168 "../SqlParser.ypp" /* yacc.c:1646  */
     {
     NotSupported(&(yylsp[0]), yyscanner, "alternate JOIN syntax (specify in WHERE clause instead)");
     YYERROR;
   }
-<<<<<<< HEAD
-#line 3983 "SqlParser_gen.cpp" /* yacc.c:1646  */
-    break;
-
-  case 119:
-#line 1121 "../SqlParser.ypp" /* yacc.c:1646  */
-=======
-#line 4038 "SqlParser_gen.cpp" /* yacc.c:1661  */
+#line 4117 "SqlParser_gen.cpp" /* yacc.c:1646  */
     break;
 
   case 125:
-#line 1154 "../SqlParser.ypp" /* yacc.c:1661  */
->>>>>>> c456c0b4
+#line 1174 "../SqlParser.ypp" /* yacc.c:1646  */
     {
     delete (yyvsp[-2].string_list_);
     delete (yyvsp[0].predicate_);
     NotSupported(&(yylsp[-4]), yyscanner, "alternate JOIN syntax (specify in WHERE clause instead)");
     YYERROR;
   }
-<<<<<<< HEAD
-#line 3994 "SqlParser_gen.cpp" /* yacc.c:1646  */
-    break;
-
-  case 120:
-#line 1127 "../SqlParser.ypp" /* yacc.c:1646  */
-=======
-#line 4049 "SqlParser_gen.cpp" /* yacc.c:1661  */
+#line 4128 "SqlParser_gen.cpp" /* yacc.c:1646  */
     break;
 
   case 126:
-#line 1160 "../SqlParser.ypp" /* yacc.c:1661  */
->>>>>>> c456c0b4
+#line 1180 "../SqlParser.ypp" /* yacc.c:1646  */
     {
     delete (yyvsp[-2].string_list_);
     delete (yyvsp[0].predicate_);
     NotSupported(&(yylsp[-3]), yyscanner, "alternate JOIN syntax (specify in WHERE clause instead)");
     YYERROR;
   }
-<<<<<<< HEAD
-#line 4005 "SqlParser_gen.cpp" /* yacc.c:1646  */
-    break;
-
-  case 121:
-#line 1133 "../SqlParser.ypp" /* yacc.c:1646  */
-=======
-#line 4060 "SqlParser_gen.cpp" /* yacc.c:1661  */
+#line 4139 "SqlParser_gen.cpp" /* yacc.c:1646  */
     break;
 
   case 127:
-#line 1166 "../SqlParser.ypp" /* yacc.c:1661  */
->>>>>>> c456c0b4
+#line 1186 "../SqlParser.ypp" /* yacc.c:1646  */
     {
     delete (yyvsp[-2].string_list_);
     delete (yyvsp[0].predicate_);
     NotSupported(&(yylsp[-5]), yyscanner, "OUTER JOIN");
     YYERROR;
   }
-<<<<<<< HEAD
-#line 4016 "SqlParser_gen.cpp" /* yacc.c:1646  */
-    break;
-
-  case 122:
-#line 1139 "../SqlParser.ypp" /* yacc.c:1646  */
-=======
-#line 4071 "SqlParser_gen.cpp" /* yacc.c:1661  */
+#line 4150 "SqlParser_gen.cpp" /* yacc.c:1646  */
     break;
 
   case 128:
-#line 1172 "../SqlParser.ypp" /* yacc.c:1661  */
->>>>>>> c456c0b4
+#line 1192 "../SqlParser.ypp" /* yacc.c:1646  */
     {
     delete (yyvsp[-2].string_list_);
     delete (yyvsp[0].predicate_);
     NotSupported(&(yylsp[-4]), yyscanner, "OUTER JOIN");
     YYERROR;
   }
-<<<<<<< HEAD
-#line 4027 "SqlParser_gen.cpp" /* yacc.c:1646  */
-    break;
-
-  case 123:
-#line 1145 "../SqlParser.ypp" /* yacc.c:1646  */
-=======
-#line 4082 "SqlParser_gen.cpp" /* yacc.c:1661  */
+#line 4161 "SqlParser_gen.cpp" /* yacc.c:1646  */
     break;
 
   case 129:
-#line 1178 "../SqlParser.ypp" /* yacc.c:1661  */
->>>>>>> c456c0b4
+#line 1198 "../SqlParser.ypp" /* yacc.c:1646  */
     {
     delete (yyvsp[-2].string_list_);
     delete (yyvsp[0].predicate_);
     NotSupported(&(yylsp[-5]), yyscanner, "OUTER JOIN");
     YYERROR;
   }
-<<<<<<< HEAD
-#line 4038 "SqlParser_gen.cpp" /* yacc.c:1646  */
-    break;
-
-  case 124:
-#line 1151 "../SqlParser.ypp" /* yacc.c:1646  */
-=======
-#line 4093 "SqlParser_gen.cpp" /* yacc.c:1661  */
+#line 4172 "SqlParser_gen.cpp" /* yacc.c:1646  */
     break;
 
   case 130:
-#line 1184 "../SqlParser.ypp" /* yacc.c:1661  */
->>>>>>> c456c0b4
+#line 1204 "../SqlParser.ypp" /* yacc.c:1646  */
     {
     delete (yyvsp[-2].string_list_);
     delete (yyvsp[0].predicate_);
     NotSupported(&(yylsp[-4]), yyscanner, "OUTER JOIN");
     YYERROR;
   }
-<<<<<<< HEAD
-#line 4049 "SqlParser_gen.cpp" /* yacc.c:1646  */
-    break;
-
-  case 125:
-#line 1157 "../SqlParser.ypp" /* yacc.c:1646  */
-=======
-#line 4104 "SqlParser_gen.cpp" /* yacc.c:1661  */
+#line 4183 "SqlParser_gen.cpp" /* yacc.c:1646  */
     break;
 
   case 131:
-#line 1190 "../SqlParser.ypp" /* yacc.c:1661  */
->>>>>>> c456c0b4
+#line 1210 "../SqlParser.ypp" /* yacc.c:1646  */
     {
     delete (yyvsp[-2].string_list_);
     delete (yyvsp[0].predicate_);
     NotSupported(&(yylsp[-5]), yyscanner, "OUTER JOIN");
     YYERROR;
   }
-<<<<<<< HEAD
-#line 4060 "SqlParser_gen.cpp" /* yacc.c:1646  */
-    break;
-
-  case 126:
-#line 1163 "../SqlParser.ypp" /* yacc.c:1646  */
-=======
-#line 4115 "SqlParser_gen.cpp" /* yacc.c:1661  */
+#line 4194 "SqlParser_gen.cpp" /* yacc.c:1646  */
     break;
 
   case 132:
-#line 1196 "../SqlParser.ypp" /* yacc.c:1661  */
->>>>>>> c456c0b4
+#line 1216 "../SqlParser.ypp" /* yacc.c:1646  */
     {
     delete (yyvsp[-2].string_list_);
     delete (yyvsp[0].predicate_);
     NotSupported(&(yylsp[-4]), yyscanner, "OUTER JOIN");
     YYERROR;
   }
-<<<<<<< HEAD
-#line 4071 "SqlParser_gen.cpp" /* yacc.c:1646  */
-    break;
-
-  case 127:
-#line 1171 "../SqlParser.ypp" /* yacc.c:1646  */
+#line 4205 "SqlParser_gen.cpp" /* yacc.c:1646  */
+    break;
+
+  case 133:
+#line 1224 "../SqlParser.ypp" /* yacc.c:1646  */
     {
     (yyval.subquery_expression_) = new quickstep::ParseSubqueryExpression((yylsp[-2]).first_line, (yylsp[-2]).first_column, (yyvsp[-1].select_query_));
   }
-#line 4079 "SqlParser_gen.cpp" /* yacc.c:1646  */
-    break;
-
-  case 128:
-#line 1176 "../SqlParser.ypp" /* yacc.c:1646  */
+#line 4213 "SqlParser_gen.cpp" /* yacc.c:1646  */
+    break;
+
+  case 134:
+#line 1229 "../SqlParser.ypp" /* yacc.c:1646  */
     {
     (yyval.opt_sample_clause_) = NULL;
   }
-#line 4087 "SqlParser_gen.cpp" /* yacc.c:1646  */
-    break;
-
-  case 129:
-#line 1179 "../SqlParser.ypp" /* yacc.c:1646  */
+#line 4221 "SqlParser_gen.cpp" /* yacc.c:1646  */
+    break;
+
+  case 135:
+#line 1232 "../SqlParser.ypp" /* yacc.c:1646  */
     {
     (yyval.opt_sample_clause_) = new quickstep::ParseSample((yylsp[-2]).first_line, (yylsp[-2]).first_column, true, (yyvsp[-1].numeric_literal_value_));
   }
-#line 4095 "SqlParser_gen.cpp" /* yacc.c:1646  */
-    break;
-
-  case 130:
-#line 1182 "../SqlParser.ypp" /* yacc.c:1646  */
+#line 4229 "SqlParser_gen.cpp" /* yacc.c:1646  */
+    break;
+
+  case 136:
+#line 1235 "../SqlParser.ypp" /* yacc.c:1646  */
     {
     (yyval.opt_sample_clause_) = new quickstep::ParseSample((yylsp[-2]).first_line, (yylsp[-2]).first_column, false, (yyvsp[-1].numeric_literal_value_));
   }
-#line 4103 "SqlParser_gen.cpp" /* yacc.c:1646  */
-    break;
-
-  case 131:
-#line 1187 "../SqlParser.ypp" /* yacc.c:1646  */
-=======
-#line 4126 "SqlParser_gen.cpp" /* yacc.c:1661  */
-    break;
-
-  case 133:
-#line 1204 "../SqlParser.ypp" /* yacc.c:1661  */
-    {
-    (yyval.subquery_expression_) = new quickstep::ParseSubqueryExpression((yylsp[-2]).first_line, (yylsp[-2]).first_column, (yyvsp[-1].select_query_));
-  }
-#line 4134 "SqlParser_gen.cpp" /* yacc.c:1661  */
-    break;
-
-  case 134:
-#line 1209 "../SqlParser.ypp" /* yacc.c:1661  */
-    {
-    (yyval.opt_sample_clause_) = NULL;
-  }
-#line 4142 "SqlParser_gen.cpp" /* yacc.c:1661  */
-    break;
-
-  case 135:
-#line 1212 "../SqlParser.ypp" /* yacc.c:1661  */
-    {
-    (yyval.opt_sample_clause_) = new quickstep::ParseSample((yylsp[-2]).first_line, (yylsp[-2]).first_column, true, (yyvsp[-1].numeric_literal_value_));
-  }
-#line 4150 "SqlParser_gen.cpp" /* yacc.c:1661  */
-    break;
-
-  case 136:
-#line 1215 "../SqlParser.ypp" /* yacc.c:1661  */
-    {
-    (yyval.opt_sample_clause_) = new quickstep::ParseSample((yylsp[-2]).first_line, (yylsp[-2]).first_column, false, (yyvsp[-1].numeric_literal_value_));
-  }
-#line 4158 "SqlParser_gen.cpp" /* yacc.c:1661  */
+#line 4237 "SqlParser_gen.cpp" /* yacc.c:1646  */
     break;
 
   case 137:
-#line 1220 "../SqlParser.ypp" /* yacc.c:1661  */
->>>>>>> c456c0b4
+#line 1240 "../SqlParser.ypp" /* yacc.c:1646  */
     {
     (yyval.table_reference_) = new quickstep::ParseSubqueryTableReference((yylsp[-1]).first_line, (yylsp[-1]).first_column, (yyvsp[-1].subquery_expression_));
     (yyval.table_reference_)->set_table_reference_signature((yyvsp[0].table_reference_signature_));
   }
-<<<<<<< HEAD
-#line 4112 "SqlParser_gen.cpp" /* yacc.c:1646  */
-    break;
-
-  case 132:
-#line 1191 "../SqlParser.ypp" /* yacc.c:1646  */
-=======
-#line 4167 "SqlParser_gen.cpp" /* yacc.c:1661  */
+#line 4246 "SqlParser_gen.cpp" /* yacc.c:1646  */
     break;
 
   case 138:
-#line 1224 "../SqlParser.ypp" /* yacc.c:1661  */
->>>>>>> c456c0b4
+#line 1244 "../SqlParser.ypp" /* yacc.c:1646  */
     {
     (yyval.table_reference_) = new quickstep::ParseSimpleTableReference((yylsp[-2]).first_line, (yylsp[-2]).first_column, (yyvsp[-2].string_value_), (yyvsp[-1].opt_sample_clause_));
     (yyval.table_reference_)->set_table_reference_signature((yyvsp[0].table_reference_signature_));
   }
-<<<<<<< HEAD
-#line 4121 "SqlParser_gen.cpp" /* yacc.c:1646  */
-    break;
-
-  case 133:
-#line 1195 "../SqlParser.ypp" /* yacc.c:1646  */
+#line 4255 "SqlParser_gen.cpp" /* yacc.c:1646  */
+    break;
+
+  case 139:
+#line 1248 "../SqlParser.ypp" /* yacc.c:1646  */
     {
     (yyval.table_reference_) = new quickstep::ParseSimpleTableReference((yylsp[-1]).first_line, (yylsp[-1]).first_column, (yyvsp[-1].string_value_), (yyvsp[0].opt_sample_clause_));
   }
-#line 4129 "SqlParser_gen.cpp" /* yacc.c:1646  */
-    break;
-
-  case 134:
-#line 1198 "../SqlParser.ypp" /* yacc.c:1646  */
-=======
-#line 4176 "SqlParser_gen.cpp" /* yacc.c:1661  */
-    break;
-
-  case 139:
-#line 1228 "../SqlParser.ypp" /* yacc.c:1661  */
-    {
-    (yyval.table_reference_) = new quickstep::ParseSimpleTableReference((yylsp[-1]).first_line, (yylsp[-1]).first_column, (yyvsp[-1].string_value_), (yyvsp[0].opt_sample_clause_));
-  }
-#line 4184 "SqlParser_gen.cpp" /* yacc.c:1661  */
+#line 4263 "SqlParser_gen.cpp" /* yacc.c:1646  */
     break;
 
   case 140:
-#line 1231 "../SqlParser.ypp" /* yacc.c:1661  */
->>>>>>> c456c0b4
+#line 1251 "../SqlParser.ypp" /* yacc.c:1646  */
     {
     (yyval.table_reference_) = new quickstep::ParseGeneratorTableReference((yylsp[-1]).first_line, (yylsp[-1]).first_column, (yyvsp[-1].function_call_));
     (yyval.table_reference_)->set_table_reference_signature((yyvsp[0].table_reference_signature_));
   }
-<<<<<<< HEAD
-#line 4138 "SqlParser_gen.cpp" /* yacc.c:1646  */
-    break;
-
-  case 135:
-#line 1202 "../SqlParser.ypp" /* yacc.c:1646  */
+#line 4272 "SqlParser_gen.cpp" /* yacc.c:1646  */
+    break;
+
+  case 141:
+#line 1255 "../SqlParser.ypp" /* yacc.c:1646  */
     {
     (yyval.table_reference_) = new quickstep::ParseGeneratorTableReference((yylsp[0]).first_line, (yylsp[0]).first_column, (yyvsp[0].function_call_));
   }
-#line 4146 "SqlParser_gen.cpp" /* yacc.c:1646  */
-    break;
-
-  case 136:
-#line 1207 "../SqlParser.ypp" /* yacc.c:1646  */
+#line 4280 "SqlParser_gen.cpp" /* yacc.c:1646  */
+    break;
+
+  case 142:
+#line 1260 "../SqlParser.ypp" /* yacc.c:1646  */
     {
     (yyval.table_reference_signature_) = (yyvsp[0].table_reference_signature_);
   }
-#line 4154 "SqlParser_gen.cpp" /* yacc.c:1646  */
-    break;
-
-  case 137:
-#line 1210 "../SqlParser.ypp" /* yacc.c:1646  */
+#line 4288 "SqlParser_gen.cpp" /* yacc.c:1646  */
+    break;
+
+  case 143:
+#line 1263 "../SqlParser.ypp" /* yacc.c:1646  */
     {
     (yyval.table_reference_signature_) = (yyvsp[0].table_reference_signature_);
   }
-#line 4162 "SqlParser_gen.cpp" /* yacc.c:1646  */
-    break;
-
-  case 138:
-#line 1215 "../SqlParser.ypp" /* yacc.c:1646  */
+#line 4296 "SqlParser_gen.cpp" /* yacc.c:1646  */
+    break;
+
+  case 144:
+#line 1268 "../SqlParser.ypp" /* yacc.c:1646  */
     {
     (yyval.table_reference_signature_) = new ::quickstep::ParseTableReferenceSignature((yylsp[0]).first_line, (yylsp[0]).first_column, (yyvsp[0].string_value_));
   }
-#line 4170 "SqlParser_gen.cpp" /* yacc.c:1646  */
-    break;
-
-  case 139:
-#line 1218 "../SqlParser.ypp" /* yacc.c:1646  */
+#line 4304 "SqlParser_gen.cpp" /* yacc.c:1646  */
+    break;
+
+  case 145:
+#line 1271 "../SqlParser.ypp" /* yacc.c:1646  */
     {
     (yyval.table_reference_signature_) = new ::quickstep::ParseTableReferenceSignature((yylsp[-3]).first_line, (yylsp[-3]).first_column, (yyvsp[-3].string_value_), (yyvsp[-1].string_list_));
   }
-#line 4178 "SqlParser_gen.cpp" /* yacc.c:1646  */
-    break;
-
-  case 140:
-#line 1223 "../SqlParser.ypp" /* yacc.c:1646  */
-=======
-#line 4193 "SqlParser_gen.cpp" /* yacc.c:1661  */
-    break;
-
-  case 141:
-#line 1235 "../SqlParser.ypp" /* yacc.c:1661  */
-    {
-    (yyval.table_reference_) = new quickstep::ParseGeneratorTableReference((yylsp[0]).first_line, (yylsp[0]).first_column, (yyvsp[0].function_call_));
-  }
-#line 4201 "SqlParser_gen.cpp" /* yacc.c:1661  */
-    break;
-
-  case 142:
-#line 1240 "../SqlParser.ypp" /* yacc.c:1661  */
-    {
-    (yyval.table_reference_signature_) = (yyvsp[0].table_reference_signature_);
-  }
-#line 4209 "SqlParser_gen.cpp" /* yacc.c:1661  */
-    break;
-
-  case 143:
-#line 1243 "../SqlParser.ypp" /* yacc.c:1661  */
-    {
-    (yyval.table_reference_signature_) = (yyvsp[0].table_reference_signature_);
-  }
-#line 4217 "SqlParser_gen.cpp" /* yacc.c:1661  */
-    break;
-
-  case 144:
-#line 1248 "../SqlParser.ypp" /* yacc.c:1661  */
-    {
-    (yyval.table_reference_signature_) = new ::quickstep::ParseTableReferenceSignature((yylsp[0]).first_line, (yylsp[0]).first_column, (yyvsp[0].string_value_));
-  }
-#line 4225 "SqlParser_gen.cpp" /* yacc.c:1661  */
-    break;
-
-  case 145:
-#line 1251 "../SqlParser.ypp" /* yacc.c:1661  */
-    {
-    (yyval.table_reference_signature_) = new ::quickstep::ParseTableReferenceSignature((yylsp[-3]).first_line, (yylsp[-3]).first_column, (yyvsp[-3].string_value_), (yyvsp[-1].string_list_));
-  }
-#line 4233 "SqlParser_gen.cpp" /* yacc.c:1661  */
+#line 4312 "SqlParser_gen.cpp" /* yacc.c:1646  */
     break;
 
   case 146:
-#line 1256 "../SqlParser.ypp" /* yacc.c:1661  */
->>>>>>> c456c0b4
+#line 1276 "../SqlParser.ypp" /* yacc.c:1646  */
     {
     (yyval.table_reference_list_) = new quickstep::PtrList<quickstep::ParseTableReference>();
     (yyval.table_reference_list_)->push_back((yyvsp[0].table_reference_));
   }
-<<<<<<< HEAD
-#line 4187 "SqlParser_gen.cpp" /* yacc.c:1646  */
-    break;
-
-  case 141:
-#line 1227 "../SqlParser.ypp" /* yacc.c:1646  */
-=======
-#line 4242 "SqlParser_gen.cpp" /* yacc.c:1661  */
+#line 4321 "SqlParser_gen.cpp" /* yacc.c:1646  */
     break;
 
   case 147:
-#line 1260 "../SqlParser.ypp" /* yacc.c:1661  */
->>>>>>> c456c0b4
+#line 1280 "../SqlParser.ypp" /* yacc.c:1646  */
     {
     (yyval.table_reference_list_) = (yyvsp[-2].table_reference_list_);
     (yyval.table_reference_list_)->push_back((yyvsp[0].table_reference_));
   }
-<<<<<<< HEAD
-#line 4196 "SqlParser_gen.cpp" /* yacc.c:1646  */
-    break;
-
-  case 142:
-#line 1233 "../SqlParser.ypp" /* yacc.c:1646  */
+#line 4330 "SqlParser_gen.cpp" /* yacc.c:1646  */
+    break;
+
+  case 148:
+#line 1286 "../SqlParser.ypp" /* yacc.c:1646  */
     {
     (yyval.opt_group_by_clause_) = nullptr;
   }
-#line 4204 "SqlParser_gen.cpp" /* yacc.c:1646  */
-    break;
-
-  case 143:
-#line 1236 "../SqlParser.ypp" /* yacc.c:1646  */
+#line 4338 "SqlParser_gen.cpp" /* yacc.c:1646  */
+    break;
+
+  case 149:
+#line 1289 "../SqlParser.ypp" /* yacc.c:1646  */
     {
     (yyval.opt_group_by_clause_) = new quickstep::ParseGroupBy((yylsp[-2]).first_line, (yylsp[-2]).first_column, (yyvsp[0].expression_list_));
   }
-#line 4212 "SqlParser_gen.cpp" /* yacc.c:1646  */
-    break;
-
-  case 144:
-#line 1241 "../SqlParser.ypp" /* yacc.c:1646  */
+#line 4346 "SqlParser_gen.cpp" /* yacc.c:1646  */
+    break;
+
+  case 150:
+#line 1294 "../SqlParser.ypp" /* yacc.c:1646  */
     {
     (yyval.opt_having_clause_) = nullptr;
   }
-#line 4220 "SqlParser_gen.cpp" /* yacc.c:1646  */
-    break;
-
-  case 145:
-#line 1244 "../SqlParser.ypp" /* yacc.c:1646  */
+#line 4354 "SqlParser_gen.cpp" /* yacc.c:1646  */
+    break;
+
+  case 151:
+#line 1297 "../SqlParser.ypp" /* yacc.c:1646  */
     {
     (yyval.opt_having_clause_) = new quickstep::ParseHaving((yylsp[-1]).first_line, (yylsp[-1]).first_column, (yyvsp[0].predicate_));
   }
-#line 4228 "SqlParser_gen.cpp" /* yacc.c:1646  */
-    break;
-
-  case 146:
-#line 1249 "../SqlParser.ypp" /* yacc.c:1646  */
+#line 4362 "SqlParser_gen.cpp" /* yacc.c:1646  */
+    break;
+
+  case 152:
+#line 1302 "../SqlParser.ypp" /* yacc.c:1646  */
     {
     (yyval.opt_order_by_clause_) = nullptr;
   }
-#line 4236 "SqlParser_gen.cpp" /* yacc.c:1646  */
-    break;
-
-  case 147:
-#line 1252 "../SqlParser.ypp" /* yacc.c:1646  */
+#line 4370 "SqlParser_gen.cpp" /* yacc.c:1646  */
+    break;
+
+  case 153:
+#line 1305 "../SqlParser.ypp" /* yacc.c:1646  */
     {
     (yyval.opt_order_by_clause_) = new quickstep::ParseOrderBy((yylsp[-2]).first_line, (yylsp[-2]).first_column, (yyvsp[0].order_commalist_));
   }
-#line 4244 "SqlParser_gen.cpp" /* yacc.c:1646  */
-    break;
-
-  case 148:
-#line 1257 "../SqlParser.ypp" /* yacc.c:1646  */
+#line 4378 "SqlParser_gen.cpp" /* yacc.c:1646  */
+    break;
+
+  case 154:
+#line 1310 "../SqlParser.ypp" /* yacc.c:1646  */
     {
     (yyval.opt_limit_clause_) = nullptr;
   }
-#line 4252 "SqlParser_gen.cpp" /* yacc.c:1646  */
-    break;
-
-  case 149:
-#line 1260 "../SqlParser.ypp" /* yacc.c:1646  */
-=======
-#line 4251 "SqlParser_gen.cpp" /* yacc.c:1661  */
-    break;
-
-  case 148:
-#line 1266 "../SqlParser.ypp" /* yacc.c:1661  */
-    {
-    (yyval.opt_group_by_clause_) = nullptr;
-  }
-#line 4259 "SqlParser_gen.cpp" /* yacc.c:1661  */
-    break;
-
-  case 149:
-#line 1269 "../SqlParser.ypp" /* yacc.c:1661  */
-    {
-    (yyval.opt_group_by_clause_) = new quickstep::ParseGroupBy((yylsp[-2]).first_line, (yylsp[-2]).first_column, (yyvsp[0].expression_list_));
-  }
-#line 4267 "SqlParser_gen.cpp" /* yacc.c:1661  */
-    break;
-
-  case 150:
-#line 1274 "../SqlParser.ypp" /* yacc.c:1661  */
-    {
-    (yyval.opt_having_clause_) = nullptr;
-  }
-#line 4275 "SqlParser_gen.cpp" /* yacc.c:1661  */
-    break;
-
-  case 151:
-#line 1277 "../SqlParser.ypp" /* yacc.c:1661  */
-    {
-    (yyval.opt_having_clause_) = new quickstep::ParseHaving((yylsp[-1]).first_line, (yylsp[-1]).first_column, (yyvsp[0].predicate_));
-  }
-#line 4283 "SqlParser_gen.cpp" /* yacc.c:1661  */
-    break;
-
-  case 152:
-#line 1282 "../SqlParser.ypp" /* yacc.c:1661  */
-    {
-    (yyval.opt_order_by_clause_) = nullptr;
-  }
-#line 4291 "SqlParser_gen.cpp" /* yacc.c:1661  */
-    break;
-
-  case 153:
-#line 1285 "../SqlParser.ypp" /* yacc.c:1661  */
-    {
-    (yyval.opt_order_by_clause_) = new quickstep::ParseOrderBy((yylsp[-2]).first_line, (yylsp[-2]).first_column, (yyvsp[0].order_commalist_));
-  }
-#line 4299 "SqlParser_gen.cpp" /* yacc.c:1661  */
-    break;
-
-  case 154:
-#line 1290 "../SqlParser.ypp" /* yacc.c:1661  */
-    {
-    (yyval.opt_limit_clause_) = nullptr;
-  }
-#line 4307 "SqlParser_gen.cpp" /* yacc.c:1661  */
+#line 4386 "SqlParser_gen.cpp" /* yacc.c:1646  */
     break;
 
   case 155:
-#line 1293 "../SqlParser.ypp" /* yacc.c:1661  */
->>>>>>> c456c0b4
+#line 1313 "../SqlParser.ypp" /* yacc.c:1646  */
     {
     if ((yyvsp[0].numeric_literal_value_)->float_like()) {
       delete (yyvsp[0].numeric_literal_value_);
@@ -6814,279 +4404,175 @@
       }
     }
   }
-<<<<<<< HEAD
-#line 4274 "SqlParser_gen.cpp" /* yacc.c:1646  */
-    break;
-
-  case 150:
-#line 1279 "../SqlParser.ypp" /* yacc.c:1646  */
+#line 4408 "SqlParser_gen.cpp" /* yacc.c:1646  */
+    break;
+
+  case 156:
+#line 1332 "../SqlParser.ypp" /* yacc.c:1646  */
     {
     (yyval.opt_window_clause_) = nullptr;
   }
-#line 4282 "SqlParser_gen.cpp" /* yacc.c:1646  */
-    break;
-
-  case 151:
-#line 1282 "../SqlParser.ypp" /* yacc.c:1646  */
+#line 4416 "SqlParser_gen.cpp" /* yacc.c:1646  */
+    break;
+
+  case 157:
+#line 1335 "../SqlParser.ypp" /* yacc.c:1646  */
     {
     (yyval.opt_window_clause_) = new quickstep::ParseWindow((yylsp[-4]).first_line, (yylsp[-4]).first_column, (yyvsp[-3].attribute_), (yyvsp[-2].window_partition_by_list_), (yyvsp[-4].literal_value_), (yyvsp[-1].literal_value_), (yyvsp[0].literal_value_));
   }
-#line 4290 "SqlParser_gen.cpp" /* yacc.c:1646  */
-    break;
-
-  case 152:
-#line 1287 "../SqlParser.ypp" /* yacc.c:1646  */
+#line 4424 "SqlParser_gen.cpp" /* yacc.c:1646  */
+    break;
+
+  case 158:
+#line 1340 "../SqlParser.ypp" /* yacc.c:1646  */
     {
     (yyval.literal_value_) = (yyvsp[0].literal_value_);
   }
-#line 4298 "SqlParser_gen.cpp" /* yacc.c:1646  */
-    break;
-
-  case 153:
-#line 1292 "../SqlParser.ypp" /* yacc.c:1646  */
+#line 4432 "SqlParser_gen.cpp" /* yacc.c:1646  */
+    break;
+
+  case 159:
+#line 1345 "../SqlParser.ypp" /* yacc.c:1646  */
     {
     (yyval.attribute_) = (yyvsp[0].attribute_);
   }
-#line 4306 "SqlParser_gen.cpp" /* yacc.c:1646  */
-    break;
-
-  case 154:
-#line 1297 "../SqlParser.ypp" /* yacc.c:1646  */
+#line 4440 "SqlParser_gen.cpp" /* yacc.c:1646  */
+    break;
+
+  case 160:
+#line 1350 "../SqlParser.ypp" /* yacc.c:1646  */
     {
     (yyval.window_partition_by_list_) = nullptr;
   }
-#line 4314 "SqlParser_gen.cpp" /* yacc.c:1646  */
-    break;
-
-  case 155:
-#line 1300 "../SqlParser.ypp" /* yacc.c:1646  */
+#line 4448 "SqlParser_gen.cpp" /* yacc.c:1646  */
+    break;
+
+  case 161:
+#line 1353 "../SqlParser.ypp" /* yacc.c:1646  */
     {
     (yyval.window_partition_by_list_) = (yyvsp[0].expression_list_);
   }
-#line 4322 "SqlParser_gen.cpp" /* yacc.c:1646  */
-    break;
-
-  case 156:
-#line 1305 "../SqlParser.ypp" /* yacc.c:1646  */
+#line 4456 "SqlParser_gen.cpp" /* yacc.c:1646  */
+    break;
+
+  case 162:
+#line 1358 "../SqlParser.ypp" /* yacc.c:1646  */
     {
     (yyval.literal_value_) = (yyvsp[0].literal_value_);
   }
-#line 4330 "SqlParser_gen.cpp" /* yacc.c:1646  */
-    break;
-
-  case 157:
-#line 1310 "../SqlParser.ypp" /* yacc.c:1646  */
+#line 4464 "SqlParser_gen.cpp" /* yacc.c:1646  */
+    break;
+
+  case 163:
+#line 1363 "../SqlParser.ypp" /* yacc.c:1646  */
     {
     (yyval.literal_value_) = (yyvsp[0].literal_value_);
   }
-#line 4338 "SqlParser_gen.cpp" /* yacc.c:1646  */
-    break;
-
-  case 158:
-#line 1315 "../SqlParser.ypp" /* yacc.c:1646  */
-=======
-#line 4329 "SqlParser_gen.cpp" /* yacc.c:1661  */
-    break;
-
-  case 156:
-#line 1312 "../SqlParser.ypp" /* yacc.c:1661  */
->>>>>>> c456c0b4
+#line 4472 "SqlParser_gen.cpp" /* yacc.c:1646  */
+    break;
+
+  case 164:
+#line 1368 "../SqlParser.ypp" /* yacc.c:1646  */
     {
     (yyval.order_commalist_) = new quickstep::PtrList<quickstep::ParseOrderByItem>();
     (yyval.order_commalist_)->push_back((yyvsp[0].order_item_));
   }
-<<<<<<< HEAD
-#line 4347 "SqlParser_gen.cpp" /* yacc.c:1646  */
-    break;
-
-  case 159:
-#line 1319 "../SqlParser.ypp" /* yacc.c:1646  */
-=======
-#line 4338 "SqlParser_gen.cpp" /* yacc.c:1661  */
-    break;
-
-  case 157:
-#line 1316 "../SqlParser.ypp" /* yacc.c:1661  */
->>>>>>> c456c0b4
+#line 4481 "SqlParser_gen.cpp" /* yacc.c:1646  */
+    break;
+
+  case 165:
+#line 1372 "../SqlParser.ypp" /* yacc.c:1646  */
     {
     (yyval.order_commalist_) = (yyvsp[-2].order_commalist_);
     (yyval.order_commalist_)->push_back((yyvsp[0].order_item_));
   }
-<<<<<<< HEAD
-#line 4356 "SqlParser_gen.cpp" /* yacc.c:1646  */
-    break;
-
-  case 160:
-#line 1325 "../SqlParser.ypp" /* yacc.c:1646  */
-=======
-#line 4347 "SqlParser_gen.cpp" /* yacc.c:1661  */
-    break;
-
-  case 158:
-#line 1322 "../SqlParser.ypp" /* yacc.c:1661  */
->>>>>>> c456c0b4
+#line 4490 "SqlParser_gen.cpp" /* yacc.c:1646  */
+    break;
+
+  case 166:
+#line 1378 "../SqlParser.ypp" /* yacc.c:1646  */
     {
     (yyval.order_item_) = new quickstep::ParseOrderByItem((yylsp[-2]).first_line, (yylsp[-2]).first_column, (yyvsp[-2].expression_), (yyvsp[-1].order_direction_), (yyvsp[0].order_direction_));
     delete (yyvsp[-1].order_direction_);
     delete (yyvsp[0].order_direction_);
   }
-<<<<<<< HEAD
-#line 4366 "SqlParser_gen.cpp" /* yacc.c:1646  */
-    break;
-
-  case 161:
-#line 1332 "../SqlParser.ypp" /* yacc.c:1646  */
+#line 4500 "SqlParser_gen.cpp" /* yacc.c:1646  */
+    break;
+
+  case 167:
+#line 1385 "../SqlParser.ypp" /* yacc.c:1646  */
     {
     (yyval.order_direction_) = nullptr;
   }
-#line 4374 "SqlParser_gen.cpp" /* yacc.c:1646  */
-    break;
-
-  case 162:
-#line 1335 "../SqlParser.ypp" /* yacc.c:1646  */
+#line 4508 "SqlParser_gen.cpp" /* yacc.c:1646  */
+    break;
+
+  case 168:
+#line 1388 "../SqlParser.ypp" /* yacc.c:1646  */
     {
     (yyval.order_direction_) = new bool(true);
   }
-#line 4382 "SqlParser_gen.cpp" /* yacc.c:1646  */
-    break;
-
-  case 163:
-#line 1338 "../SqlParser.ypp" /* yacc.c:1646  */
+#line 4516 "SqlParser_gen.cpp" /* yacc.c:1646  */
+    break;
+
+  case 169:
+#line 1391 "../SqlParser.ypp" /* yacc.c:1646  */
     {
     (yyval.order_direction_) = new bool(false);
   }
-#line 4390 "SqlParser_gen.cpp" /* yacc.c:1646  */
-    break;
-
-  case 164:
-#line 1343 "../SqlParser.ypp" /* yacc.c:1646  */
+#line 4524 "SqlParser_gen.cpp" /* yacc.c:1646  */
+    break;
+
+  case 170:
+#line 1396 "../SqlParser.ypp" /* yacc.c:1646  */
     {
     (yyval.order_direction_) = nullptr;
   }
-#line 4398 "SqlParser_gen.cpp" /* yacc.c:1646  */
-    break;
-
-  case 165:
-#line 1346 "../SqlParser.ypp" /* yacc.c:1646  */
+#line 4532 "SqlParser_gen.cpp" /* yacc.c:1646  */
+    break;
+
+  case 171:
+#line 1399 "../SqlParser.ypp" /* yacc.c:1646  */
     {
     (yyval.order_direction_) = new bool(true);
   }
-#line 4406 "SqlParser_gen.cpp" /* yacc.c:1646  */
-    break;
-
-  case 166:
-#line 1349 "../SqlParser.ypp" /* yacc.c:1646  */
+#line 4540 "SqlParser_gen.cpp" /* yacc.c:1646  */
+    break;
+
+  case 172:
+#line 1402 "../SqlParser.ypp" /* yacc.c:1646  */
     {
     (yyval.order_direction_) = new bool(false);
   }
-#line 4414 "SqlParser_gen.cpp" /* yacc.c:1646  */
-    break;
-
-  case 167:
-#line 1355 "../SqlParser.ypp" /* yacc.c:1646  */
+#line 4548 "SqlParser_gen.cpp" /* yacc.c:1646  */
+    break;
+
+  case 173:
+#line 1408 "../SqlParser.ypp" /* yacc.c:1646  */
     {
     (yyval.predicate_) = nullptr;
   }
-#line 4422 "SqlParser_gen.cpp" /* yacc.c:1646  */
-    break;
-
-  case 168:
-#line 1358 "../SqlParser.ypp" /* yacc.c:1646  */
+#line 4556 "SqlParser_gen.cpp" /* yacc.c:1646  */
+    break;
+
+  case 174:
+#line 1411 "../SqlParser.ypp" /* yacc.c:1646  */
     {
     (yyval.predicate_) = (yyvsp[0].predicate_);
   }
-#line 4430 "SqlParser_gen.cpp" /* yacc.c:1646  */
-    break;
-
-  case 169:
-#line 1363 "../SqlParser.ypp" /* yacc.c:1646  */
+#line 4564 "SqlParser_gen.cpp" /* yacc.c:1646  */
+    break;
+
+  case 175:
+#line 1416 "../SqlParser.ypp" /* yacc.c:1646  */
     {
     (yyval.predicate_) = (yyvsp[0].predicate_);
   }
-#line 4438 "SqlParser_gen.cpp" /* yacc.c:1646  */
-    break;
-
-  case 170:
-#line 1368 "../SqlParser.ypp" /* yacc.c:1646  */
-=======
-#line 4357 "SqlParser_gen.cpp" /* yacc.c:1661  */
-    break;
-
-  case 159:
-#line 1329 "../SqlParser.ypp" /* yacc.c:1661  */
-    {
-    (yyval.order_direction_) = nullptr;
-  }
-#line 4365 "SqlParser_gen.cpp" /* yacc.c:1661  */
-    break;
-
-  case 160:
-#line 1332 "../SqlParser.ypp" /* yacc.c:1661  */
-    {
-    (yyval.order_direction_) = new bool(true);
-  }
-#line 4373 "SqlParser_gen.cpp" /* yacc.c:1661  */
-    break;
-
-  case 161:
-#line 1335 "../SqlParser.ypp" /* yacc.c:1661  */
-    {
-    (yyval.order_direction_) = new bool(false);
-  }
-#line 4381 "SqlParser_gen.cpp" /* yacc.c:1661  */
-    break;
-
-  case 162:
-#line 1340 "../SqlParser.ypp" /* yacc.c:1661  */
-    {
-    (yyval.order_direction_) = nullptr;
-  }
-#line 4389 "SqlParser_gen.cpp" /* yacc.c:1661  */
-    break;
-
-  case 163:
-#line 1343 "../SqlParser.ypp" /* yacc.c:1661  */
-    {
-    (yyval.order_direction_) = new bool(true);
-  }
-#line 4397 "SqlParser_gen.cpp" /* yacc.c:1661  */
-    break;
-
-  case 164:
-#line 1346 "../SqlParser.ypp" /* yacc.c:1661  */
-    {
-    (yyval.order_direction_) = new bool(false);
-  }
-#line 4405 "SqlParser_gen.cpp" /* yacc.c:1661  */
-    break;
-
-  case 165:
-#line 1352 "../SqlParser.ypp" /* yacc.c:1661  */
-    {
-    (yyval.predicate_) = nullptr;
-  }
-#line 4413 "SqlParser_gen.cpp" /* yacc.c:1661  */
-    break;
-
-  case 166:
-#line 1355 "../SqlParser.ypp" /* yacc.c:1661  */
-    {
-    (yyval.predicate_) = (yyvsp[0].predicate_);
-  }
-#line 4421 "SqlParser_gen.cpp" /* yacc.c:1661  */
-    break;
-
-  case 167:
-#line 1360 "../SqlParser.ypp" /* yacc.c:1661  */
-    {
-    (yyval.predicate_) = (yyvsp[0].predicate_);
-  }
-#line 4429 "SqlParser_gen.cpp" /* yacc.c:1661  */
-    break;
-
-  case 168:
-#line 1365 "../SqlParser.ypp" /* yacc.c:1661  */
->>>>>>> c456c0b4
+#line 4572 "SqlParser_gen.cpp" /* yacc.c:1646  */
+    break;
+
+  case 176:
+#line 1421 "../SqlParser.ypp" /* yacc.c:1646  */
     {
     if ((yyvsp[-2].predicate_)->getParsePredicateType() == quickstep::ParsePredicate::kDisjunction) {
       (yyval.predicate_) = (yyvsp[-2].predicate_);
@@ -7096,35 +4582,19 @@
     }
     static_cast<quickstep::ParsePredicateDisjunction *>((yyval.predicate_))->addPredicate((yyvsp[0].predicate_));
   }
-<<<<<<< HEAD
-#line 4452 "SqlParser_gen.cpp" /* yacc.c:1646  */
-    break;
-
-  case 171:
-#line 1377 "../SqlParser.ypp" /* yacc.c:1646  */
+#line 4586 "SqlParser_gen.cpp" /* yacc.c:1646  */
+    break;
+
+  case 177:
+#line 1430 "../SqlParser.ypp" /* yacc.c:1646  */
     {
     (yyval.predicate_) = (yyvsp[0].predicate_);
   }
-#line 4460 "SqlParser_gen.cpp" /* yacc.c:1646  */
-    break;
-
-  case 172:
-#line 1382 "../SqlParser.ypp" /* yacc.c:1646  */
-=======
-#line 4443 "SqlParser_gen.cpp" /* yacc.c:1661  */
-    break;
-
-  case 169:
-#line 1374 "../SqlParser.ypp" /* yacc.c:1661  */
-    {
-    (yyval.predicate_) = (yyvsp[0].predicate_);
-  }
-#line 4451 "SqlParser_gen.cpp" /* yacc.c:1661  */
-    break;
-
-  case 170:
-#line 1379 "../SqlParser.ypp" /* yacc.c:1661  */
->>>>>>> c456c0b4
+#line 4594 "SqlParser_gen.cpp" /* yacc.c:1646  */
+    break;
+
+  case 178:
+#line 1435 "../SqlParser.ypp" /* yacc.c:1646  */
     {
     if ((yyvsp[-2].predicate_)->getParsePredicateType() == quickstep::ParsePredicate::kConjunction) {
       (yyval.predicate_) = (yyvsp[-2].predicate_);
@@ -7134,487 +4604,263 @@
     }
     static_cast<quickstep::ParsePredicateConjunction *>((yyval.predicate_))->addPredicate((yyvsp[0].predicate_));
   }
-<<<<<<< HEAD
-#line 4474 "SqlParser_gen.cpp" /* yacc.c:1646  */
-    break;
-
-  case 173:
-#line 1391 "../SqlParser.ypp" /* yacc.c:1646  */
+#line 4608 "SqlParser_gen.cpp" /* yacc.c:1646  */
+    break;
+
+  case 179:
+#line 1444 "../SqlParser.ypp" /* yacc.c:1646  */
     {
     (yyval.predicate_) = (yyvsp[0].predicate_);
   }
-#line 4482 "SqlParser_gen.cpp" /* yacc.c:1646  */
-    break;
-
-  case 174:
-#line 1396 "../SqlParser.ypp" /* yacc.c:1646  */
+#line 4616 "SqlParser_gen.cpp" /* yacc.c:1646  */
+    break;
+
+  case 180:
+#line 1449 "../SqlParser.ypp" /* yacc.c:1646  */
     {
     (yyval.predicate_) = new quickstep::ParsePredicateNegation((yylsp[-1]).first_line, (yylsp[-1]).first_column, (yyvsp[0].predicate_));
   }
-#line 4490 "SqlParser_gen.cpp" /* yacc.c:1646  */
-    break;
-
-  case 175:
-#line 1399 "../SqlParser.ypp" /* yacc.c:1646  */
+#line 4624 "SqlParser_gen.cpp" /* yacc.c:1646  */
+    break;
+
+  case 181:
+#line 1452 "../SqlParser.ypp" /* yacc.c:1646  */
     {
     (yyval.predicate_) = (yyvsp[0].predicate_);
   }
-#line 4498 "SqlParser_gen.cpp" /* yacc.c:1646  */
-    break;
-
-  case 176:
-#line 1404 "../SqlParser.ypp" /* yacc.c:1646  */
+#line 4632 "SqlParser_gen.cpp" /* yacc.c:1646  */
+    break;
+
+  case 182:
+#line 1457 "../SqlParser.ypp" /* yacc.c:1646  */
     {
     (yyval.predicate_) = new quickstep::ParsePredicateBetween((yylsp[-3]).first_line, (yylsp[-3]).first_column, (yyvsp[-4].expression_), (yyvsp[-2].expression_), (yyvsp[0].expression_));
   }
-#line 4506 "SqlParser_gen.cpp" /* yacc.c:1646  */
-    break;
-
-  case 177:
-#line 1407 "../SqlParser.ypp" /* yacc.c:1646  */
-=======
-#line 4465 "SqlParser_gen.cpp" /* yacc.c:1661  */
-    break;
-
-  case 171:
-#line 1388 "../SqlParser.ypp" /* yacc.c:1661  */
-    {
-    (yyval.predicate_) = (yyvsp[0].predicate_);
-  }
-#line 4473 "SqlParser_gen.cpp" /* yacc.c:1661  */
-    break;
-
-  case 172:
-#line 1393 "../SqlParser.ypp" /* yacc.c:1661  */
-    {
-    (yyval.predicate_) = new quickstep::ParsePredicateNegation((yylsp[-1]).first_line, (yylsp[-1]).first_column, (yyvsp[0].predicate_));
-  }
-#line 4481 "SqlParser_gen.cpp" /* yacc.c:1661  */
-    break;
-
-  case 173:
-#line 1396 "../SqlParser.ypp" /* yacc.c:1661  */
-    {
-    (yyval.predicate_) = (yyvsp[0].predicate_);
-  }
-#line 4489 "SqlParser_gen.cpp" /* yacc.c:1661  */
-    break;
-
-  case 174:
-#line 1401 "../SqlParser.ypp" /* yacc.c:1661  */
-    {
-    (yyval.predicate_) = new quickstep::ParsePredicateBetween((yylsp[-3]).first_line, (yylsp[-3]).first_column, (yyvsp[-4].expression_), (yyvsp[-2].expression_), (yyvsp[0].expression_));
-  }
-#line 4497 "SqlParser_gen.cpp" /* yacc.c:1661  */
-    break;
-
-  case 175:
-#line 1404 "../SqlParser.ypp" /* yacc.c:1661  */
->>>>>>> c456c0b4
+#line 4640 "SqlParser_gen.cpp" /* yacc.c:1646  */
+    break;
+
+  case 183:
+#line 1460 "../SqlParser.ypp" /* yacc.c:1646  */
     {
     (yyval.predicate_) = new quickstep::ParsePredicateNegation(
         (yylsp[-4]).first_line, (yylsp[-4]).first_column,
         new quickstep::ParsePredicateBetween((yylsp[-3]).first_line, (yylsp[-3]).first_column, (yyvsp[-5].expression_), (yyvsp[-2].expression_), (yyvsp[0].expression_)));
   }
-<<<<<<< HEAD
-#line 4516 "SqlParser_gen.cpp" /* yacc.c:1646  */
-    break;
-
-  case 178:
-#line 1412 "../SqlParser.ypp" /* yacc.c:1646  */
-=======
-#line 4507 "SqlParser_gen.cpp" /* yacc.c:1661  */
-    break;
-
-  case 176:
-#line 1409 "../SqlParser.ypp" /* yacc.c:1661  */
->>>>>>> c456c0b4
+#line 4650 "SqlParser_gen.cpp" /* yacc.c:1646  */
+    break;
+
+  case 184:
+#line 1465 "../SqlParser.ypp" /* yacc.c:1646  */
     {
     delete (yyvsp[-3].attribute_);
     (yyval.predicate_) = nullptr;
     NotSupported(&(yylsp[-2]), yyscanner, "NULL comparison predicates");
     YYERROR;
   }
-<<<<<<< HEAD
-#line 4527 "SqlParser_gen.cpp" /* yacc.c:1646  */
-    break;
-
-  case 179:
-#line 1418 "../SqlParser.ypp" /* yacc.c:1646  */
-=======
-#line 4518 "SqlParser_gen.cpp" /* yacc.c:1661  */
-    break;
-
-  case 177:
-#line 1415 "../SqlParser.ypp" /* yacc.c:1661  */
->>>>>>> c456c0b4
+#line 4661 "SqlParser_gen.cpp" /* yacc.c:1646  */
+    break;
+
+  case 185:
+#line 1471 "../SqlParser.ypp" /* yacc.c:1646  */
     {
     delete (yyvsp[-2].attribute_);
     (yyval.predicate_) = nullptr;
     NotSupported(&(yylsp[-1]), yyscanner, "NULL comparison predicates");
     YYERROR;
   }
-<<<<<<< HEAD
-#line 4538 "SqlParser_gen.cpp" /* yacc.c:1646  */
-    break;
-
-  case 180:
-#line 1424 "../SqlParser.ypp" /* yacc.c:1646  */
+#line 4672 "SqlParser_gen.cpp" /* yacc.c:1646  */
+    break;
+
+  case 186:
+#line 1477 "../SqlParser.ypp" /* yacc.c:1646  */
     {
     (yyval.predicate_) = new quickstep::ParsePredicateComparison((yylsp[-1]).first_line, (yylsp[-1]).first_column, *(yyvsp[-1].comparison_), (yyvsp[-2].expression_), (yyvsp[0].expression_));
   }
-#line 4546 "SqlParser_gen.cpp" /* yacc.c:1646  */
-    break;
-
-  case 181:
-#line 1427 "../SqlParser.ypp" /* yacc.c:1646  */
+#line 4680 "SqlParser_gen.cpp" /* yacc.c:1646  */
+    break;
+
+  case 187:
+#line 1480 "../SqlParser.ypp" /* yacc.c:1646  */
     {
     (yyval.predicate_) = (yyvsp[-1].predicate_);
   }
-#line 4554 "SqlParser_gen.cpp" /* yacc.c:1646  */
-    break;
-
-  case 182:
-#line 1433 "../SqlParser.ypp" /* yacc.c:1646  */
+#line 4688 "SqlParser_gen.cpp" /* yacc.c:1646  */
+    break;
+
+  case 188:
+#line 1486 "../SqlParser.ypp" /* yacc.c:1646  */
     {
     (yyval.expression_) = new quickstep::ParseBinaryExpression((yylsp[-1]).first_line, (yylsp[-1]).first_column, *(yyvsp[-1].binary_operation_), (yyvsp[-2].expression_), (yyvsp[0].expression_));
   }
-#line 4562 "SqlParser_gen.cpp" /* yacc.c:1646  */
-    break;
-
-  case 183:
-#line 1436 "../SqlParser.ypp" /* yacc.c:1646  */
+#line 4696 "SqlParser_gen.cpp" /* yacc.c:1646  */
+    break;
+
+  case 189:
+#line 1489 "../SqlParser.ypp" /* yacc.c:1646  */
     {
     (yyval.expression_) = (yyvsp[0].expression_);
   }
-#line 4570 "SqlParser_gen.cpp" /* yacc.c:1646  */
-    break;
-
-  case 184:
-#line 1441 "../SqlParser.ypp" /* yacc.c:1646  */
+#line 4704 "SqlParser_gen.cpp" /* yacc.c:1646  */
+    break;
+
+  case 190:
+#line 1494 "../SqlParser.ypp" /* yacc.c:1646  */
     {
     (yyval.expression_) = new quickstep::ParseBinaryExpression((yylsp[-1]).first_line, (yylsp[-1]).first_column, *(yyvsp[-1].binary_operation_), (yyvsp[-2].expression_), (yyvsp[0].expression_));
   }
-#line 4578 "SqlParser_gen.cpp" /* yacc.c:1646  */
-    break;
-
-  case 185:
-#line 1444 "../SqlParser.ypp" /* yacc.c:1646  */
+#line 4712 "SqlParser_gen.cpp" /* yacc.c:1646  */
+    break;
+
+  case 191:
+#line 1497 "../SqlParser.ypp" /* yacc.c:1646  */
     {
     (yyval.expression_) = (yyvsp[0].expression_);
   }
-#line 4586 "SqlParser_gen.cpp" /* yacc.c:1646  */
-    break;
-
-  case 186:
-#line 1449 "../SqlParser.ypp" /* yacc.c:1646  */
+#line 4720 "SqlParser_gen.cpp" /* yacc.c:1646  */
+    break;
+
+  case 192:
+#line 1502 "../SqlParser.ypp" /* yacc.c:1646  */
     {
     (yyval.expression_) = new quickstep::ParseUnaryExpression((yylsp[-1]).first_line, (yylsp[-1]).first_column, *(yyvsp[-1].unary_operation_), (yyvsp[0].expression_));
   }
-#line 4594 "SqlParser_gen.cpp" /* yacc.c:1646  */
-    break;
-
-  case 187:
-#line 1452 "../SqlParser.ypp" /* yacc.c:1646  */
+#line 4728 "SqlParser_gen.cpp" /* yacc.c:1646  */
+    break;
+
+  case 193:
+#line 1505 "../SqlParser.ypp" /* yacc.c:1646  */
     {
     (yyval.expression_) = (yyvsp[0].expression_);
   }
-#line 4602 "SqlParser_gen.cpp" /* yacc.c:1646  */
-    break;
-
-  case 188:
-#line 1457 "../SqlParser.ypp" /* yacc.c:1646  */
+#line 4736 "SqlParser_gen.cpp" /* yacc.c:1646  */
+    break;
+
+  case 194:
+#line 1510 "../SqlParser.ypp" /* yacc.c:1646  */
     {
     (yyval.expression_) = (yyvsp[0].attribute_);
   }
-#line 4610 "SqlParser_gen.cpp" /* yacc.c:1646  */
-    break;
-
-  case 189:
-#line 1460 "../SqlParser.ypp" /* yacc.c:1646  */
+#line 4744 "SqlParser_gen.cpp" /* yacc.c:1646  */
+    break;
+
+  case 195:
+#line 1513 "../SqlParser.ypp" /* yacc.c:1646  */
     {
     (yyval.expression_) = new quickstep::ParseScalarLiteral((yyvsp[0].literal_value_));
   }
-#line 4618 "SqlParser_gen.cpp" /* yacc.c:1646  */
-    break;
-
-  case 190:
-#line 1463 "../SqlParser.ypp" /* yacc.c:1646  */
+#line 4752 "SqlParser_gen.cpp" /* yacc.c:1646  */
+    break;
+
+  case 196:
+#line 1516 "../SqlParser.ypp" /* yacc.c:1646  */
     {
     (yyval.expression_) = (yyvsp[0].function_call_);
   }
-#line 4626 "SqlParser_gen.cpp" /* yacc.c:1646  */
-    break;
-
-  case 191:
-#line 1466 "../SqlParser.ypp" /* yacc.c:1646  */
+#line 4760 "SqlParser_gen.cpp" /* yacc.c:1646  */
+    break;
+
+  case 197:
+#line 1519 "../SqlParser.ypp" /* yacc.c:1646  */
+    {
+    (yyval.expression_) = (yyvsp[0].expression_);
+  }
+#line 4768 "SqlParser_gen.cpp" /* yacc.c:1646  */
+    break;
+
+  case 198:
+#line 1522 "../SqlParser.ypp" /* yacc.c:1646  */
     {
     (yyval.expression_) = (yyvsp[-1].expression_);
   }
-#line 4634 "SqlParser_gen.cpp" /* yacc.c:1646  */
-    break;
-
-  case 192:
-#line 1471 "../SqlParser.ypp" /* yacc.c:1646  */
-=======
-#line 4529 "SqlParser_gen.cpp" /* yacc.c:1661  */
-    break;
-
-  case 178:
-#line 1421 "../SqlParser.ypp" /* yacc.c:1661  */
-    {
-    (yyval.predicate_) = new quickstep::ParsePredicateComparison((yylsp[-1]).first_line, (yylsp[-1]).first_column, *(yyvsp[-1].comparison_), (yyvsp[-2].expression_), (yyvsp[0].expression_));
-  }
-#line 4537 "SqlParser_gen.cpp" /* yacc.c:1661  */
-    break;
-
-  case 179:
-#line 1424 "../SqlParser.ypp" /* yacc.c:1661  */
-    {
-    (yyval.predicate_) = (yyvsp[-1].predicate_);
-  }
-#line 4545 "SqlParser_gen.cpp" /* yacc.c:1661  */
-    break;
-
-  case 180:
-#line 1430 "../SqlParser.ypp" /* yacc.c:1661  */
-    {
-    (yyval.expression_) = new quickstep::ParseBinaryExpression((yylsp[-1]).first_line, (yylsp[-1]).first_column, *(yyvsp[-1].binary_operation_), (yyvsp[-2].expression_), (yyvsp[0].expression_));
-  }
-#line 4553 "SqlParser_gen.cpp" /* yacc.c:1661  */
-    break;
-
-  case 181:
-#line 1433 "../SqlParser.ypp" /* yacc.c:1661  */
-    {
-    (yyval.expression_) = (yyvsp[0].expression_);
-  }
-#line 4561 "SqlParser_gen.cpp" /* yacc.c:1661  */
-    break;
-
-  case 182:
-#line 1438 "../SqlParser.ypp" /* yacc.c:1661  */
-    {
-    (yyval.expression_) = new quickstep::ParseBinaryExpression((yylsp[-1]).first_line, (yylsp[-1]).first_column, *(yyvsp[-1].binary_operation_), (yyvsp[-2].expression_), (yyvsp[0].expression_));
-  }
-#line 4569 "SqlParser_gen.cpp" /* yacc.c:1661  */
-    break;
-
-  case 183:
-#line 1441 "../SqlParser.ypp" /* yacc.c:1661  */
-    {
-    (yyval.expression_) = (yyvsp[0].expression_);
-  }
-#line 4577 "SqlParser_gen.cpp" /* yacc.c:1661  */
-    break;
-
-  case 184:
-#line 1446 "../SqlParser.ypp" /* yacc.c:1661  */
-    {
-    (yyval.expression_) = new quickstep::ParseUnaryExpression((yylsp[-1]).first_line, (yylsp[-1]).first_column, *(yyvsp[-1].unary_operation_), (yyvsp[0].expression_));
-  }
-#line 4585 "SqlParser_gen.cpp" /* yacc.c:1661  */
-    break;
-
-  case 185:
-#line 1449 "../SqlParser.ypp" /* yacc.c:1661  */
-    {
-    (yyval.expression_) = (yyvsp[0].expression_);
-  }
-#line 4593 "SqlParser_gen.cpp" /* yacc.c:1661  */
-    break;
-
-  case 186:
-#line 1454 "../SqlParser.ypp" /* yacc.c:1661  */
-    {
-    (yyval.expression_) = (yyvsp[0].attribute_);
-  }
-#line 4601 "SqlParser_gen.cpp" /* yacc.c:1661  */
-    break;
-
-  case 187:
-#line 1457 "../SqlParser.ypp" /* yacc.c:1661  */
-    {
-    (yyval.expression_) = new quickstep::ParseScalarLiteral((yyvsp[0].literal_value_));
-  }
-#line 4609 "SqlParser_gen.cpp" /* yacc.c:1661  */
-    break;
-
-  case 188:
-#line 1460 "../SqlParser.ypp" /* yacc.c:1661  */
-    {
-    (yyval.expression_) = (yyvsp[0].function_call_);
-  }
-#line 4617 "SqlParser_gen.cpp" /* yacc.c:1661  */
-    break;
-
-  case 189:
-#line 1463 "../SqlParser.ypp" /* yacc.c:1661  */
-    {
-    (yyval.expression_) = (yyvsp[0].expression_);
-  }
-#line 4625 "SqlParser_gen.cpp" /* yacc.c:1661  */
-    break;
-
-  case 190:
-#line 1466 "../SqlParser.ypp" /* yacc.c:1661  */
-    {
-    (yyval.expression_) = (yyvsp[-1].expression_);
-  }
-#line 4633 "SqlParser_gen.cpp" /* yacc.c:1661  */
-    break;
-
-  case 191:
-#line 1471 "../SqlParser.ypp" /* yacc.c:1661  */
->>>>>>> c456c0b4
+#line 4776 "SqlParser_gen.cpp" /* yacc.c:1646  */
+    break;
+
+  case 199:
+#line 1527 "../SqlParser.ypp" /* yacc.c:1646  */
     {
     (yyval.function_call_) = new quickstep::ParseFunctionCall(
         (yylsp[-2]).first_line, (yylsp[-2]).first_column, false, (yyvsp[-2].string_value_), new quickstep::PtrList<quickstep::ParseExpression>());
   }
-<<<<<<< HEAD
-#line 4643 "SqlParser_gen.cpp" /* yacc.c:1646  */
-    break;
-
-  case 193:
-#line 1475 "../SqlParser.ypp" /* yacc.c:1646  */
-=======
-#line 4642 "SqlParser_gen.cpp" /* yacc.c:1661  */
-    break;
-
-  case 192:
-#line 1475 "../SqlParser.ypp" /* yacc.c:1661  */
->>>>>>> c456c0b4
+#line 4785 "SqlParser_gen.cpp" /* yacc.c:1646  */
+    break;
+
+  case 200:
+#line 1531 "../SqlParser.ypp" /* yacc.c:1646  */
     {
     (yyval.function_call_) = new quickstep::ParseFunctionCall(
         (yylsp[-3]).first_line, (yylsp[-3]).first_column, (yyvsp[-3].string_value_), new quickstep::ParseStar((yylsp[-1]).first_line, (yylsp[-1]).first_column));
   }
-<<<<<<< HEAD
-#line 4652 "SqlParser_gen.cpp" /* yacc.c:1646  */
-    break;
-
-  case 194:
-#line 1479 "../SqlParser.ypp" /* yacc.c:1646  */
-=======
-#line 4651 "SqlParser_gen.cpp" /* yacc.c:1661  */
-    break;
-
-  case 193:
-#line 1479 "../SqlParser.ypp" /* yacc.c:1661  */
->>>>>>> c456c0b4
+#line 4794 "SqlParser_gen.cpp" /* yacc.c:1646  */
+    break;
+
+  case 201:
+#line 1535 "../SqlParser.ypp" /* yacc.c:1646  */
     {
     (yyval.function_call_) = new quickstep::ParseFunctionCall((yylsp[-3]).first_line, (yylsp[-3]).first_column, false, (yyvsp[-3].string_value_), (yyvsp[-1].expression_list_));
   }
-<<<<<<< HEAD
-#line 4660 "SqlParser_gen.cpp" /* yacc.c:1646  */
-    break;
-
-  case 195:
-#line 1484 "../SqlParser.ypp" /* yacc.c:1646  */
-=======
-#line 4659 "SqlParser_gen.cpp" /* yacc.c:1661  */
-    break;
-
-  case 194:
-#line 1482 "../SqlParser.ypp" /* yacc.c:1661  */
+#line 4802 "SqlParser_gen.cpp" /* yacc.c:1646  */
+    break;
+
+  case 202:
+#line 1538 "../SqlParser.ypp" /* yacc.c:1646  */
     {
     (yyval.function_call_) = new quickstep::ParseFunctionCall((yylsp[-4]).first_line, (yylsp[-4]).first_column, true, (yyvsp[-4].string_value_), (yyvsp[-1].expression_list_));
   }
-#line 4667 "SqlParser_gen.cpp" /* yacc.c:1661  */
-    break;
-
-  case 195:
-#line 1487 "../SqlParser.ypp" /* yacc.c:1661  */
+#line 4810 "SqlParser_gen.cpp" /* yacc.c:1646  */
+    break;
+
+  case 203:
+#line 1543 "../SqlParser.ypp" /* yacc.c:1646  */
     {
     (yyval.expression_) = new quickstep::ParseExtractFunction((yylsp[-5]).first_line, (yylsp[-5]).first_column, (yyvsp[-3].string_value_), (yyvsp[-1].expression_));
   }
-#line 4675 "SqlParser_gen.cpp" /* yacc.c:1661  */
-    break;
-
-  case 196:
-#line 1492 "../SqlParser.ypp" /* yacc.c:1661  */
->>>>>>> c456c0b4
+#line 4818 "SqlParser_gen.cpp" /* yacc.c:1646  */
+    break;
+
+  case 204:
+#line 1548 "../SqlParser.ypp" /* yacc.c:1646  */
     {
     (yyval.expression_list_) = new quickstep::PtrList<quickstep::ParseExpression>();
     (yyval.expression_list_)->push_back((yyvsp[0].expression_));
   }
-<<<<<<< HEAD
-#line 4669 "SqlParser_gen.cpp" /* yacc.c:1646  */
-    break;
-
-  case 196:
-#line 1488 "../SqlParser.ypp" /* yacc.c:1646  */
-=======
-#line 4684 "SqlParser_gen.cpp" /* yacc.c:1661  */
-    break;
-
-  case 197:
-#line 1496 "../SqlParser.ypp" /* yacc.c:1661  */
->>>>>>> c456c0b4
+#line 4827 "SqlParser_gen.cpp" /* yacc.c:1646  */
+    break;
+
+  case 205:
+#line 1552 "../SqlParser.ypp" /* yacc.c:1646  */
     {
     (yyval.expression_list_) = (yyvsp[-2].expression_list_);
     (yyval.expression_list_)->push_back((yyvsp[0].expression_));
   }
-<<<<<<< HEAD
-#line 4678 "SqlParser_gen.cpp" /* yacc.c:1646  */
-    break;
-
-  case 197:
-#line 1494 "../SqlParser.ypp" /* yacc.c:1646  */
+#line 4836 "SqlParser_gen.cpp" /* yacc.c:1646  */
+    break;
+
+  case 206:
+#line 1558 "../SqlParser.ypp" /* yacc.c:1646  */
     {
     (yyval.literal_value_) = new quickstep::NullParseLiteralValue((yylsp[0]).first_line, (yylsp[0]).first_column);
   }
-#line 4686 "SqlParser_gen.cpp" /* yacc.c:1646  */
-    break;
-
-  case 198:
-#line 1497 "../SqlParser.ypp" /* yacc.c:1646  */
+#line 4844 "SqlParser_gen.cpp" /* yacc.c:1646  */
+    break;
+
+  case 207:
+#line 1561 "../SqlParser.ypp" /* yacc.c:1646  */
     {
     (yyval.literal_value_) = (yyvsp[0].numeric_literal_value_);
   }
-#line 4694 "SqlParser_gen.cpp" /* yacc.c:1646  */
-    break;
-
-  case 199:
-#line 1500 "../SqlParser.ypp" /* yacc.c:1646  */
+#line 4852 "SqlParser_gen.cpp" /* yacc.c:1646  */
+    break;
+
+  case 208:
+#line 1564 "../SqlParser.ypp" /* yacc.c:1646  */
     {
     (yyval.literal_value_) = (yyvsp[0].numeric_literal_value_);
   }
-#line 4702 "SqlParser_gen.cpp" /* yacc.c:1646  */
-    break;
-
-  case 200:
-#line 1503 "../SqlParser.ypp" /* yacc.c:1646  */
-=======
-#line 4693 "SqlParser_gen.cpp" /* yacc.c:1661  */
-    break;
-
-  case 198:
-#line 1502 "../SqlParser.ypp" /* yacc.c:1661  */
-    {
-    (yyval.literal_value_) = new quickstep::NullParseLiteralValue((yylsp[0]).first_line, (yylsp[0]).first_column);
-  }
-#line 4701 "SqlParser_gen.cpp" /* yacc.c:1661  */
-    break;
-
-  case 199:
-#line 1505 "../SqlParser.ypp" /* yacc.c:1661  */
-    {
-    (yyval.literal_value_) = (yyvsp[0].numeric_literal_value_);
-  }
-#line 4709 "SqlParser_gen.cpp" /* yacc.c:1661  */
-    break;
-
-  case 200:
-#line 1508 "../SqlParser.ypp" /* yacc.c:1661  */
-    {
-    (yyval.literal_value_) = (yyvsp[0].numeric_literal_value_);
-  }
-#line 4717 "SqlParser_gen.cpp" /* yacc.c:1661  */
-    break;
-
-  case 201:
-#line 1511 "../SqlParser.ypp" /* yacc.c:1661  */
->>>>>>> c456c0b4
+#line 4860 "SqlParser_gen.cpp" /* yacc.c:1646  */
+    break;
+
+  case 209:
+#line 1567 "../SqlParser.ypp" /* yacc.c:1646  */
     {
     /**
      * NOTE(chasseur): This case exhibits a shift/reduce conflict with the
@@ -7627,36 +4873,20 @@
     (yyvsp[0].numeric_literal_value_)->prependMinus();
     (yyval.literal_value_) = (yyvsp[0].numeric_literal_value_);
   }
-<<<<<<< HEAD
-#line 4719 "SqlParser_gen.cpp" /* yacc.c:1646  */
-    break;
-
-  case 201:
-#line 1515 "../SqlParser.ypp" /* yacc.c:1646  */
-=======
-#line 4734 "SqlParser_gen.cpp" /* yacc.c:1661  */
-    break;
-
-  case 202:
-#line 1523 "../SqlParser.ypp" /* yacc.c:1661  */
->>>>>>> c456c0b4
+#line 4877 "SqlParser_gen.cpp" /* yacc.c:1646  */
+    break;
+
+  case 210:
+#line 1579 "../SqlParser.ypp" /* yacc.c:1646  */
     {
     (yyval.literal_value_) = new quickstep::StringParseLiteralValue((yyvsp[0].string_value_),
                                                 nullptr);  // No explicit type.
   }
-<<<<<<< HEAD
-#line 4728 "SqlParser_gen.cpp" /* yacc.c:1646  */
-    break;
-
-  case 202:
-#line 1519 "../SqlParser.ypp" /* yacc.c:1646  */
-=======
-#line 4743 "SqlParser_gen.cpp" /* yacc.c:1661  */
-    break;
-
-  case 203:
-#line 1527 "../SqlParser.ypp" /* yacc.c:1661  */
->>>>>>> c456c0b4
+#line 4886 "SqlParser_gen.cpp" /* yacc.c:1646  */
+    break;
+
+  case 211:
+#line 1583 "../SqlParser.ypp" /* yacc.c:1646  */
     {
     /**
      * NOTE(chasseur): This case exhibits a shift/reduce conflict with the
@@ -7676,19 +4906,11 @@
       YYERROR;
     }
   }
-<<<<<<< HEAD
-#line 4752 "SqlParser_gen.cpp" /* yacc.c:1646  */
-    break;
-
-  case 203:
-#line 1538 "../SqlParser.ypp" /* yacc.c:1646  */
-=======
-#line 4767 "SqlParser_gen.cpp" /* yacc.c:1661  */
-    break;
-
-  case 204:
-#line 1546 "../SqlParser.ypp" /* yacc.c:1661  */
->>>>>>> c456c0b4
+#line 4910 "SqlParser_gen.cpp" /* yacc.c:1646  */
+    break;
+
+  case 212:
+#line 1602 "../SqlParser.ypp" /* yacc.c:1646  */
     {
     quickstep::StringParseLiteralValue *parse_value
         = new quickstep::StringParseLiteralValue((yyvsp[0].string_value_), &((yyvsp[-1].data_type_)->getType()));
@@ -7702,279 +4924,143 @@
       (yyval.literal_value_) = parse_value;
     }
   }
-<<<<<<< HEAD
-#line 4770 "SqlParser_gen.cpp" /* yacc.c:1646  */
-    break;
-
-  case 204:
-#line 1553 "../SqlParser.ypp" /* yacc.c:1646  */
-=======
-#line 4785 "SqlParser_gen.cpp" /* yacc.c:1661  */
-    break;
-
-  case 205:
-#line 1561 "../SqlParser.ypp" /* yacc.c:1661  */
->>>>>>> c456c0b4
+#line 4928 "SqlParser_gen.cpp" /* yacc.c:1646  */
+    break;
+
+  case 213:
+#line 1617 "../SqlParser.ypp" /* yacc.c:1646  */
     {
     (yyval.literal_value_list_) = new quickstep::PtrList<quickstep::ParseScalarLiteral>();
     (yyval.literal_value_list_)->push_back(new quickstep::ParseScalarLiteral((yyvsp[0].literal_value_)));
   }
-<<<<<<< HEAD
-#line 4779 "SqlParser_gen.cpp" /* yacc.c:1646  */
-    break;
-
-  case 205:
-#line 1557 "../SqlParser.ypp" /* yacc.c:1646  */
-=======
-#line 4794 "SqlParser_gen.cpp" /* yacc.c:1661  */
-    break;
-
-  case 206:
-#line 1565 "../SqlParser.ypp" /* yacc.c:1661  */
->>>>>>> c456c0b4
+#line 4937 "SqlParser_gen.cpp" /* yacc.c:1646  */
+    break;
+
+  case 214:
+#line 1621 "../SqlParser.ypp" /* yacc.c:1646  */
     {
     (yyval.literal_value_list_) = (yyvsp[-2].literal_value_list_);
     (yyval.literal_value_list_)->push_back(new quickstep::ParseScalarLiteral((yyvsp[0].literal_value_)));
   }
-<<<<<<< HEAD
-#line 4788 "SqlParser_gen.cpp" /* yacc.c:1646  */
-    break;
-
-  case 206:
-#line 1563 "../SqlParser.ypp" /* yacc.c:1646  */
+#line 4946 "SqlParser_gen.cpp" /* yacc.c:1646  */
+    break;
+
+  case 215:
+#line 1627 "../SqlParser.ypp" /* yacc.c:1646  */
     {
     (yyval.attribute_) = new quickstep::ParseAttribute((yylsp[0]).first_line, (yylsp[0]).first_column, (yyvsp[0].string_value_));
   }
-#line 4796 "SqlParser_gen.cpp" /* yacc.c:1646  */
-    break;
-
-  case 207:
-#line 1566 "../SqlParser.ypp" /* yacc.c:1646  */
+#line 4954 "SqlParser_gen.cpp" /* yacc.c:1646  */
+    break;
+
+  case 216:
+#line 1630 "../SqlParser.ypp" /* yacc.c:1646  */
     {
     (yyval.attribute_) = new quickstep::ParseAttribute((yylsp[-2]).first_line, (yylsp[-2]).first_column, (yyvsp[0].string_value_), (yyvsp[-2].string_value_));
   }
-#line 4804 "SqlParser_gen.cpp" /* yacc.c:1646  */
-    break;
-
-  case 208:
-#line 1571 "../SqlParser.ypp" /* yacc.c:1646  */
-=======
-#line 4803 "SqlParser_gen.cpp" /* yacc.c:1661  */
-    break;
-
-  case 207:
-#line 1571 "../SqlParser.ypp" /* yacc.c:1661  */
-    {
-    (yyval.attribute_) = new quickstep::ParseAttribute((yylsp[0]).first_line, (yylsp[0]).first_column, (yyvsp[0].string_value_));
-  }
-#line 4811 "SqlParser_gen.cpp" /* yacc.c:1661  */
-    break;
-
-  case 208:
-#line 1574 "../SqlParser.ypp" /* yacc.c:1661  */
-    {
-    (yyval.attribute_) = new quickstep::ParseAttribute((yylsp[-2]).first_line, (yylsp[-2]).first_column, (yyvsp[0].string_value_), (yyvsp[-2].string_value_));
-  }
-#line 4819 "SqlParser_gen.cpp" /* yacc.c:1661  */
-    break;
-
-  case 209:
-#line 1579 "../SqlParser.ypp" /* yacc.c:1661  */
->>>>>>> c456c0b4
+#line 4962 "SqlParser_gen.cpp" /* yacc.c:1646  */
+    break;
+
+  case 217:
+#line 1635 "../SqlParser.ypp" /* yacc.c:1646  */
     {
     (yyval.attribute_list_) = new quickstep::PtrList<quickstep::ParseAttribute>();
     (yyval.attribute_list_)->push_back((yyvsp[0].attribute_));
   }
-<<<<<<< HEAD
-#line 4813 "SqlParser_gen.cpp" /* yacc.c:1646  */
-    break;
-
-  case 209:
-#line 1575 "../SqlParser.ypp" /* yacc.c:1646  */
-=======
-#line 4828 "SqlParser_gen.cpp" /* yacc.c:1661  */
-    break;
-
-  case 210:
-#line 1583 "../SqlParser.ypp" /* yacc.c:1661  */
->>>>>>> c456c0b4
+#line 4971 "SqlParser_gen.cpp" /* yacc.c:1646  */
+    break;
+
+  case 218:
+#line 1639 "../SqlParser.ypp" /* yacc.c:1646  */
     {
     (yyval.attribute_list_) = (yyvsp[-2].attribute_list_);
     (yyval.attribute_list_)->push_back((yyvsp[0].attribute_));
   }
-<<<<<<< HEAD
-#line 4822 "SqlParser_gen.cpp" /* yacc.c:1646  */
-    break;
-
-  case 210:
-#line 1582 "../SqlParser.ypp" /* yacc.c:1646  */
+#line 4980 "SqlParser_gen.cpp" /* yacc.c:1646  */
+    break;
+
+  case 219:
+#line 1646 "../SqlParser.ypp" /* yacc.c:1646  */
     {
     (yyval.comparison_) = &quickstep::ComparisonFactory::GetComparison(quickstep::ComparisonID::kEqual);
   }
-#line 4830 "SqlParser_gen.cpp" /* yacc.c:1646  */
-    break;
-
-  case 211:
-#line 1585 "../SqlParser.ypp" /* yacc.c:1646  */
+#line 4988 "SqlParser_gen.cpp" /* yacc.c:1646  */
+    break;
+
+  case 220:
+#line 1649 "../SqlParser.ypp" /* yacc.c:1646  */
     {
     (yyval.comparison_) = &quickstep::ComparisonFactory::GetComparison(quickstep::ComparisonID::kNotEqual);
   }
-#line 4838 "SqlParser_gen.cpp" /* yacc.c:1646  */
-    break;
-
-  case 212:
-#line 1588 "../SqlParser.ypp" /* yacc.c:1646  */
+#line 4996 "SqlParser_gen.cpp" /* yacc.c:1646  */
+    break;
+
+  case 221:
+#line 1652 "../SqlParser.ypp" /* yacc.c:1646  */
     {
     (yyval.comparison_) = &quickstep::ComparisonFactory::GetComparison(quickstep::ComparisonID::kLess);
   }
-#line 4846 "SqlParser_gen.cpp" /* yacc.c:1646  */
-    break;
-
-  case 213:
-#line 1591 "../SqlParser.ypp" /* yacc.c:1646  */
+#line 5004 "SqlParser_gen.cpp" /* yacc.c:1646  */
+    break;
+
+  case 222:
+#line 1655 "../SqlParser.ypp" /* yacc.c:1646  */
     {
     (yyval.comparison_) = &quickstep::ComparisonFactory::GetComparison(quickstep::ComparisonID::kLessOrEqual);
   }
-#line 4854 "SqlParser_gen.cpp" /* yacc.c:1646  */
-    break;
-
-  case 214:
-#line 1594 "../SqlParser.ypp" /* yacc.c:1646  */
+#line 5012 "SqlParser_gen.cpp" /* yacc.c:1646  */
+    break;
+
+  case 223:
+#line 1658 "../SqlParser.ypp" /* yacc.c:1646  */
     {
     (yyval.comparison_) = &quickstep::ComparisonFactory::GetComparison(quickstep::ComparisonID::kGreater);
   }
-#line 4862 "SqlParser_gen.cpp" /* yacc.c:1646  */
-    break;
-
-  case 215:
-#line 1597 "../SqlParser.ypp" /* yacc.c:1646  */
+#line 5020 "SqlParser_gen.cpp" /* yacc.c:1646  */
+    break;
+
+  case 224:
+#line 1661 "../SqlParser.ypp" /* yacc.c:1646  */
     {
     (yyval.comparison_) = &quickstep::ComparisonFactory::GetComparison(quickstep::ComparisonID::kGreaterOrEqual);
   }
-#line 4870 "SqlParser_gen.cpp" /* yacc.c:1646  */
-    break;
-
-  case 216:
-#line 1600 "../SqlParser.ypp" /* yacc.c:1646  */
+#line 5028 "SqlParser_gen.cpp" /* yacc.c:1646  */
+    break;
+
+  case 225:
+#line 1664 "../SqlParser.ypp" /* yacc.c:1646  */
     {
     (yyval.comparison_) =  &quickstep::ComparisonFactory::GetComparison(quickstep::ComparisonID::kLike);
   }
-#line 4878 "SqlParser_gen.cpp" /* yacc.c:1646  */
-    break;
-
-  case 217:
-#line 1603 "../SqlParser.ypp" /* yacc.c:1646  */
+#line 5036 "SqlParser_gen.cpp" /* yacc.c:1646  */
+    break;
+
+  case 226:
+#line 1667 "../SqlParser.ypp" /* yacc.c:1646  */
     {
     (yyval.comparison_) =  &quickstep::ComparisonFactory::GetComparison(quickstep::ComparisonID::kNotLike);
   }
-#line 4886 "SqlParser_gen.cpp" /* yacc.c:1646  */
-    break;
-
-  case 218:
-#line 1606 "../SqlParser.ypp" /* yacc.c:1646  */
+#line 5044 "SqlParser_gen.cpp" /* yacc.c:1646  */
+    break;
+
+  case 227:
+#line 1670 "../SqlParser.ypp" /* yacc.c:1646  */
     {
     (yyval.comparison_) =  &quickstep::ComparisonFactory::GetComparison(quickstep::ComparisonID::kRegexMatch);
   }
-#line 4894 "SqlParser_gen.cpp" /* yacc.c:1646  */
-    break;
-
-  case 219:
-#line 1609 "../SqlParser.ypp" /* yacc.c:1646  */
+#line 5052 "SqlParser_gen.cpp" /* yacc.c:1646  */
+    break;
+
+  case 228:
+#line 1673 "../SqlParser.ypp" /* yacc.c:1646  */
     {
     (yyval.comparison_) =  &quickstep::ComparisonFactory::GetComparison(quickstep::ComparisonID::kNotRegexMatch);
   }
-#line 4902 "SqlParser_gen.cpp" /* yacc.c:1646  */
-    break;
-
-  case 220:
-#line 1614 "../SqlParser.ypp" /* yacc.c:1646  */
-=======
-#line 4837 "SqlParser_gen.cpp" /* yacc.c:1661  */
-    break;
-
-  case 211:
-#line 1590 "../SqlParser.ypp" /* yacc.c:1661  */
-    {
-    (yyval.comparison_) = &quickstep::ComparisonFactory::GetComparison(quickstep::ComparisonID::kEqual);
-  }
-#line 4845 "SqlParser_gen.cpp" /* yacc.c:1661  */
-    break;
-
-  case 212:
-#line 1593 "../SqlParser.ypp" /* yacc.c:1661  */
-    {
-    (yyval.comparison_) = &quickstep::ComparisonFactory::GetComparison(quickstep::ComparisonID::kNotEqual);
-  }
-#line 4853 "SqlParser_gen.cpp" /* yacc.c:1661  */
-    break;
-
-  case 213:
-#line 1596 "../SqlParser.ypp" /* yacc.c:1661  */
-    {
-    (yyval.comparison_) = &quickstep::ComparisonFactory::GetComparison(quickstep::ComparisonID::kLess);
-  }
-#line 4861 "SqlParser_gen.cpp" /* yacc.c:1661  */
-    break;
-
-  case 214:
-#line 1599 "../SqlParser.ypp" /* yacc.c:1661  */
-    {
-    (yyval.comparison_) = &quickstep::ComparisonFactory::GetComparison(quickstep::ComparisonID::kLessOrEqual);
-  }
-#line 4869 "SqlParser_gen.cpp" /* yacc.c:1661  */
-    break;
-
-  case 215:
-#line 1602 "../SqlParser.ypp" /* yacc.c:1661  */
-    {
-    (yyval.comparison_) = &quickstep::ComparisonFactory::GetComparison(quickstep::ComparisonID::kGreater);
-  }
-#line 4877 "SqlParser_gen.cpp" /* yacc.c:1661  */
-    break;
-
-  case 216:
-#line 1605 "../SqlParser.ypp" /* yacc.c:1661  */
-    {
-    (yyval.comparison_) = &quickstep::ComparisonFactory::GetComparison(quickstep::ComparisonID::kGreaterOrEqual);
-  }
-#line 4885 "SqlParser_gen.cpp" /* yacc.c:1661  */
-    break;
-
-  case 217:
-#line 1608 "../SqlParser.ypp" /* yacc.c:1661  */
-    {
-    (yyval.comparison_) =  &quickstep::ComparisonFactory::GetComparison(quickstep::ComparisonID::kLike);
-  }
-#line 4893 "SqlParser_gen.cpp" /* yacc.c:1661  */
-    break;
-
-  case 218:
-#line 1611 "../SqlParser.ypp" /* yacc.c:1661  */
-    {
-    (yyval.comparison_) =  &quickstep::ComparisonFactory::GetComparison(quickstep::ComparisonID::kNotLike);
-  }
-#line 4901 "SqlParser_gen.cpp" /* yacc.c:1661  */
-    break;
-
-  case 219:
-#line 1614 "../SqlParser.ypp" /* yacc.c:1661  */
-    {
-    (yyval.comparison_) =  &quickstep::ComparisonFactory::GetComparison(quickstep::ComparisonID::kRegexMatch);
-  }
-#line 4909 "SqlParser_gen.cpp" /* yacc.c:1661  */
-    break;
-
-  case 220:
-#line 1617 "../SqlParser.ypp" /* yacc.c:1661  */
-    {
-    (yyval.comparison_) =  &quickstep::ComparisonFactory::GetComparison(quickstep::ComparisonID::kNotRegexMatch);
-  }
-#line 4917 "SqlParser_gen.cpp" /* yacc.c:1661  */
-    break;
-
-  case 221:
-#line 1622 "../SqlParser.ypp" /* yacc.c:1661  */
->>>>>>> c456c0b4
+#line 5060 "SqlParser_gen.cpp" /* yacc.c:1646  */
+    break;
+
+  case 229:
+#line 1678 "../SqlParser.ypp" /* yacc.c:1646  */
     {
     /**
      * NOTE(chasseur): This case exhibits a shift/reduce conflict with the
@@ -7984,274 +5070,146 @@
      **/
     (yyval.unary_operation_) = &quickstep::UnaryOperationFactory::GetUnaryOperation(quickstep::UnaryOperationID::kNegate);
   }
-<<<<<<< HEAD
-#line 4916 "SqlParser_gen.cpp" /* yacc.c:1646  */
-    break;
-
-  case 221:
-#line 1625 "../SqlParser.ypp" /* yacc.c:1646  */
+#line 5074 "SqlParser_gen.cpp" /* yacc.c:1646  */
+    break;
+
+  case 230:
+#line 1689 "../SqlParser.ypp" /* yacc.c:1646  */
     {
     (yyval.binary_operation_) = &quickstep::BinaryOperationFactory::GetBinaryOperation(quickstep::BinaryOperationID::kAdd);
   }
-#line 4924 "SqlParser_gen.cpp" /* yacc.c:1646  */
-    break;
-
-  case 222:
-#line 1628 "../SqlParser.ypp" /* yacc.c:1646  */
+#line 5082 "SqlParser_gen.cpp" /* yacc.c:1646  */
+    break;
+
+  case 231:
+#line 1692 "../SqlParser.ypp" /* yacc.c:1646  */
     {
     (yyval.binary_operation_) = &quickstep::BinaryOperationFactory::GetBinaryOperation(quickstep::BinaryOperationID::kSubtract);
   }
-#line 4932 "SqlParser_gen.cpp" /* yacc.c:1646  */
-    break;
-
-  case 223:
-#line 1633 "../SqlParser.ypp" /* yacc.c:1646  */
+#line 5090 "SqlParser_gen.cpp" /* yacc.c:1646  */
+    break;
+
+  case 232:
+#line 1697 "../SqlParser.ypp" /* yacc.c:1646  */
+    {
+    (yyval.binary_operation_) = &quickstep::BinaryOperationFactory::GetBinaryOperation(quickstep::BinaryOperationID::kModulo);
+  }
+#line 5098 "SqlParser_gen.cpp" /* yacc.c:1646  */
+    break;
+
+  case 233:
+#line 1700 "../SqlParser.ypp" /* yacc.c:1646  */
     {
     (yyval.binary_operation_) = &quickstep::BinaryOperationFactory::GetBinaryOperation(quickstep::BinaryOperationID::kMultiply);
   }
-#line 4940 "SqlParser_gen.cpp" /* yacc.c:1646  */
-    break;
-
-  case 224:
-#line 1636 "../SqlParser.ypp" /* yacc.c:1646  */
+#line 5106 "SqlParser_gen.cpp" /* yacc.c:1646  */
+    break;
+
+  case 234:
+#line 1703 "../SqlParser.ypp" /* yacc.c:1646  */
     {
     (yyval.binary_operation_) = &quickstep::BinaryOperationFactory::GetBinaryOperation(quickstep::BinaryOperationID::kDivide);
   }
-#line 4948 "SqlParser_gen.cpp" /* yacc.c:1646  */
-    break;
-
-  case 225:
-#line 1642 "../SqlParser.ypp" /* yacc.c:1646  */
-=======
-#line 4931 "SqlParser_gen.cpp" /* yacc.c:1661  */
-    break;
-
-  case 222:
-#line 1633 "../SqlParser.ypp" /* yacc.c:1661  */
-    {
-    (yyval.binary_operation_) = &quickstep::BinaryOperationFactory::GetBinaryOperation(quickstep::BinaryOperationID::kAdd);
-  }
-#line 4939 "SqlParser_gen.cpp" /* yacc.c:1661  */
-    break;
-
-  case 223:
-#line 1636 "../SqlParser.ypp" /* yacc.c:1661  */
-    {
-    (yyval.binary_operation_) = &quickstep::BinaryOperationFactory::GetBinaryOperation(quickstep::BinaryOperationID::kSubtract);
-  }
-#line 4947 "SqlParser_gen.cpp" /* yacc.c:1661  */
-    break;
-
-  case 224:
-#line 1641 "../SqlParser.ypp" /* yacc.c:1661  */
-    {
-    (yyval.binary_operation_) = &quickstep::BinaryOperationFactory::GetBinaryOperation(quickstep::BinaryOperationID::kModulo);
-  }
-#line 4955 "SqlParser_gen.cpp" /* yacc.c:1661  */
-    break;
-
-  case 225:
-#line 1644 "../SqlParser.ypp" /* yacc.c:1661  */
-    {
-    (yyval.binary_operation_) = &quickstep::BinaryOperationFactory::GetBinaryOperation(quickstep::BinaryOperationID::kMultiply);
-  }
-#line 4963 "SqlParser_gen.cpp" /* yacc.c:1661  */
-    break;
-
-  case 226:
-#line 1647 "../SqlParser.ypp" /* yacc.c:1661  */
-    {
-    (yyval.binary_operation_) = &quickstep::BinaryOperationFactory::GetBinaryOperation(quickstep::BinaryOperationID::kDivide);
-  }
-#line 4971 "SqlParser_gen.cpp" /* yacc.c:1661  */
-    break;
-
-  case 227:
-#line 1653 "../SqlParser.ypp" /* yacc.c:1661  */
->>>>>>> c456c0b4
+#line 5114 "SqlParser_gen.cpp" /* yacc.c:1646  */
+    break;
+
+  case 235:
+#line 1709 "../SqlParser.ypp" /* yacc.c:1646  */
     {
     (yyval.string_list_) = new quickstep::PtrList<quickstep::ParseString>();
     (yyval.string_list_)->push_back((yyvsp[0].string_value_));
   }
-<<<<<<< HEAD
-#line 4957 "SqlParser_gen.cpp" /* yacc.c:1646  */
-    break;
-
-  case 226:
-#line 1646 "../SqlParser.ypp" /* yacc.c:1646  */
-=======
-#line 4980 "SqlParser_gen.cpp" /* yacc.c:1661  */
-    break;
-
-  case 228:
-#line 1657 "../SqlParser.ypp" /* yacc.c:1661  */
->>>>>>> c456c0b4
+#line 5123 "SqlParser_gen.cpp" /* yacc.c:1646  */
+    break;
+
+  case 236:
+#line 1713 "../SqlParser.ypp" /* yacc.c:1646  */
     {
     (yyval.string_list_) = (yyvsp[-2].string_list_);
     (yyval.string_list_)->push_back((yyvsp[0].string_value_));
   }
-<<<<<<< HEAD
-#line 4966 "SqlParser_gen.cpp" /* yacc.c:1646  */
-    break;
-
-  case 227:
-#line 1652 "../SqlParser.ypp" /* yacc.c:1646  */
+#line 5132 "SqlParser_gen.cpp" /* yacc.c:1646  */
+    break;
+
+  case 237:
+#line 1719 "../SqlParser.ypp" /* yacc.c:1646  */
     {
     (yyval.string_value_) = (yyvsp[0].string_value_);
   }
-#line 4974 "SqlParser_gen.cpp" /* yacc.c:1646  */
-    break;
-
-  case 228:
-#line 1655 "../SqlParser.ypp" /* yacc.c:1646  */
-=======
-#line 4989 "SqlParser_gen.cpp" /* yacc.c:1661  */
-    break;
-
-  case 229:
-#line 1663 "../SqlParser.ypp" /* yacc.c:1661  */
-    {
-    (yyval.string_value_) = (yyvsp[0].string_value_);
-  }
-#line 4997 "SqlParser_gen.cpp" /* yacc.c:1661  */
-    break;
-
-  case 230:
-#line 1666 "../SqlParser.ypp" /* yacc.c:1661  */
->>>>>>> c456c0b4
+#line 5140 "SqlParser_gen.cpp" /* yacc.c:1646  */
+    break;
+
+  case 238:
+#line 1722 "../SqlParser.ypp" /* yacc.c:1646  */
     {
     if ((yyvsp[0].string_value_)->value().empty()) {
       quickstep_yyerror(&(yylsp[0]), yyscanner, nullptr, "Zero-length identifier");
     }
     (yyval.string_value_) = (yyvsp[0].string_value_);
   }
-<<<<<<< HEAD
-#line 4985 "SqlParser_gen.cpp" /* yacc.c:1646  */
-    break;
-
-  case 229:
-#line 1663 "../SqlParser.ypp" /* yacc.c:1646  */
+#line 5151 "SqlParser_gen.cpp" /* yacc.c:1646  */
+    break;
+
+  case 239:
+#line 1730 "../SqlParser.ypp" /* yacc.c:1646  */
     {
     (yyval.boolean_value_) = true;
   }
-#line 4993 "SqlParser_gen.cpp" /* yacc.c:1646  */
-    break;
-
-  case 230:
-#line 1666 "../SqlParser.ypp" /* yacc.c:1646  */
+#line 5159 "SqlParser_gen.cpp" /* yacc.c:1646  */
+    break;
+
+  case 240:
+#line 1733 "../SqlParser.ypp" /* yacc.c:1646  */
     {
     (yyval.boolean_value_) = true;
   }
-#line 5001 "SqlParser_gen.cpp" /* yacc.c:1646  */
-    break;
-
-  case 231:
-#line 1669 "../SqlParser.ypp" /* yacc.c:1646  */
+#line 5167 "SqlParser_gen.cpp" /* yacc.c:1646  */
+    break;
+
+  case 241:
+#line 1736 "../SqlParser.ypp" /* yacc.c:1646  */
     {
     (yyval.boolean_value_) = false;
   }
-#line 5009 "SqlParser_gen.cpp" /* yacc.c:1646  */
-    break;
-
-  case 232:
-#line 1672 "../SqlParser.ypp" /* yacc.c:1646  */
+#line 5175 "SqlParser_gen.cpp" /* yacc.c:1646  */
+    break;
+
+  case 242:
+#line 1739 "../SqlParser.ypp" /* yacc.c:1646  */
     {
     (yyval.boolean_value_) = false;
   }
-#line 5017 "SqlParser_gen.cpp" /* yacc.c:1646  */
-    break;
-
-  case 233:
-#line 1678 "../SqlParser.ypp" /* yacc.c:1646  */
+#line 5183 "SqlParser_gen.cpp" /* yacc.c:1646  */
+    break;
+
+  case 243:
+#line 1745 "../SqlParser.ypp" /* yacc.c:1646  */
     {
     (yyval.command_) = new quickstep::ParseCommand((yylsp[-1]).first_line, (yylsp[-1]).first_column, (yyvsp[-1].string_value_), (yyvsp[0].command_argument_list_));
   }
-#line 5025 "SqlParser_gen.cpp" /* yacc.c:1646  */
-    break;
-
-  case 234:
-#line 1683 "../SqlParser.ypp" /* yacc.c:1646  */
-=======
-#line 5008 "SqlParser_gen.cpp" /* yacc.c:1661  */
-    break;
-
-  case 231:
-#line 1674 "../SqlParser.ypp" /* yacc.c:1661  */
-    {
-    (yyval.boolean_value_) = true;
-  }
-#line 5016 "SqlParser_gen.cpp" /* yacc.c:1661  */
-    break;
-
-  case 232:
-#line 1677 "../SqlParser.ypp" /* yacc.c:1661  */
-    {
-    (yyval.boolean_value_) = true;
-  }
-#line 5024 "SqlParser_gen.cpp" /* yacc.c:1661  */
-    break;
-
-  case 233:
-#line 1680 "../SqlParser.ypp" /* yacc.c:1661  */
-    {
-    (yyval.boolean_value_) = false;
-  }
-#line 5032 "SqlParser_gen.cpp" /* yacc.c:1661  */
-    break;
-
-  case 234:
-#line 1683 "../SqlParser.ypp" /* yacc.c:1661  */
-    {
-    (yyval.boolean_value_) = false;
-  }
-#line 5040 "SqlParser_gen.cpp" /* yacc.c:1661  */
-    break;
-
-  case 235:
-#line 1689 "../SqlParser.ypp" /* yacc.c:1661  */
-    {
-    (yyval.command_) = new quickstep::ParseCommand((yylsp[-1]).first_line, (yylsp[-1]).first_column, (yyvsp[-1].string_value_), (yyvsp[0].command_argument_list_));
-  }
-#line 5048 "SqlParser_gen.cpp" /* yacc.c:1661  */
-    break;
-
-  case 236:
-#line 1694 "../SqlParser.ypp" /* yacc.c:1661  */
->>>>>>> c456c0b4
+#line 5191 "SqlParser_gen.cpp" /* yacc.c:1646  */
+    break;
+
+  case 244:
+#line 1750 "../SqlParser.ypp" /* yacc.c:1646  */
     {
     quickstep::PtrVector<quickstep::ParseString> *argument_list = (yyvsp[-1].command_argument_list_);
     argument_list->push_back((yyvsp[0].string_value_));
     (yyval.command_argument_list_) = argument_list;
   }
-<<<<<<< HEAD
-#line 5035 "SqlParser_gen.cpp" /* yacc.c:1646  */
-    break;
-
-  case 235:
-#line 1688 "../SqlParser.ypp" /* yacc.c:1646  */
+#line 5201 "SqlParser_gen.cpp" /* yacc.c:1646  */
+    break;
+
+  case 245:
+#line 1755 "../SqlParser.ypp" /* yacc.c:1646  */
     { /* Epsilon, an empy match. */
     (yyval.command_argument_list_) = new quickstep::PtrVector<quickstep::ParseString>();
   }
-#line 5043 "SqlParser_gen.cpp" /* yacc.c:1646  */
-    break;
-
-
-#line 5047 "SqlParser_gen.cpp" /* yacc.c:1646  */
-=======
-#line 5058 "SqlParser_gen.cpp" /* yacc.c:1661  */
-    break;
-
-  case 237:
-#line 1699 "../SqlParser.ypp" /* yacc.c:1661  */
-    { /* Epsilon, an empy match. */
-    (yyval.command_argument_list_) = new quickstep::PtrVector<quickstep::ParseString>();
-  }
-#line 5066 "SqlParser_gen.cpp" /* yacc.c:1661  */
-    break;
-
-
-#line 5070 "SqlParser_gen.cpp" /* yacc.c:1661  */
->>>>>>> c456c0b4
+#line 5209 "SqlParser_gen.cpp" /* yacc.c:1646  */
+    break;
+
+
+#line 5213 "SqlParser_gen.cpp" /* yacc.c:1646  */
       default: break;
     }
   /* User semantic actions sometimes alter yychar, and that requires
@@ -8486,11 +5444,7 @@
 #endif
   return yyresult;
 }
-<<<<<<< HEAD
-#line 1692 "../SqlParser.ypp" /* yacc.c:1906  */
-=======
-#line 1703 "../SqlParser.ypp" /* yacc.c:1906  */
->>>>>>> c456c0b4
+#line 1759 "../SqlParser.ypp" /* yacc.c:1906  */
 
 
 void NotSupported(const YYLTYPE *location, yyscan_t yyscanner, const std::string &feature) {
