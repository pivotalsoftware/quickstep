/* A Bison parser, made by GNU Bison 3.0.4.  */

/* Bison implementation for Yacc-like parsers in C

   Copyright (C) 1984, 1989-1990, 2000-2015 Free Software Foundation, Inc.

   This program is free software: you can redistribute it and/or modify
   it under the terms of the GNU General Public License as published by
   the Free Software Foundation, either version 3 of the License, or
   (at your option) any later version.

   This program is distributed in the hope that it will be useful,
   but WITHOUT ANY WARRANTY; without even the implied warranty of
   MERCHANTABILITY or FITNESS FOR A PARTICULAR PURPOSE.  See the
   GNU General Public License for more details.

   You should have received a copy of the GNU General Public License
   along with this program.  If not, see <http://www.gnu.org/licenses/>.  */

/* As a special exception, you may create a larger work that contains
   part or all of the Bison parser skeleton and distribute that work
   under terms of your choice, so long as that work isn't itself a
   parser generator using the skeleton or a modified version thereof
   as a parser skeleton.  Alternatively, if you modify or redistribute
   the parser skeleton itself, you may (at your option) remove this
   special exception, which will cause the skeleton and the resulting
   Bison output files to be licensed under the GNU General Public
   License without this special exception.

   This special exception was added by the Free Software Foundation in
   version 2.2 of Bison.  */

/* C LALR(1) parser skeleton written by Richard Stallman, by
   simplifying the original so-called "semantic" parser.  */

/* All symbols defined below should begin with yy or YY, to avoid
   infringing on user name space.  This should be done even for local
   variables, as they might otherwise be expanded by user macros.
   There are some unavoidable exceptions within include files to
   define necessary library symbols; they are noted "INFRINGES ON
   USER NAME SPACE" below.  */

/* Identify Bison output.  */
#define YYBISON 1

/* Bison version.  */
#define YYBISON_VERSION "3.0.4"

/* Skeleton name.  */
#define YYSKELETON_NAME "yacc.c"

/* Pure parsers.  */
#define YYPURE 1

/* Push parsers.  */
#define YYPUSH 0

/* Pull parsers.  */
#define YYPULL 1


/* Substitute the variable and function names.  */
#define yyparse         quickstep_yyparse
#define yylex           quickstep_yylex
#define yyerror         quickstep_yyerror
#define yydebug         quickstep_yydebug
#define yynerrs         quickstep_yynerrs


/* Copy the first part of user declarations.  */
#line 35 "../SqlParser.ypp" /* yacc.c:339  */


/* Override the default definition, as we only need <first_line> and <first_column>. */
typedef struct YYLTYPE {
  int first_line;
  int first_column;
} YYLTYPE;

#define YYLTYPE_IS_DECLARED 1

/*
 * Modified from the default YYLLOC_DEFAULT
 * (http://www.gnu.org/software/bison/manual/html_node/Location-Default-Action.html).
 * The assignments for last_line and last_column are removed as they are not used.
 */
#define YYLLOC_DEFAULT(current, rhs, n)                         \
  do {                                                          \
    if (n) {                                                    \
      (current).first_line   = YYRHSLOC(rhs, 1).first_line;     \
      (current).first_column = YYRHSLOC(rhs, 1).first_column;   \
    } else {                                                    \
      /* empty RHS */                                           \
      (current).first_line = YYRHSLOC(rhs, 0).first_line;       \
      (current).first_column = YYRHSLOC(rhs, 0).first_column;   \
    }                                                           \
  } while (0)

#line 64 "../SqlParser.ypp" /* yacc.c:339  */

#include <cstdlib>
#include <string>
#include <utility>

#include "catalog/PartitionSchemeHeader.hpp"
#include "parser/ParseAssignment.hpp"
#include "parser/ParseAttributeDefinition.hpp"
#include "parser/ParseBasicExpressions.hpp"
#include "parser/ParseBlockProperties.hpp"
#include "parser/ParseCaseExpressions.hpp"
#include "parser/ParseExpression.hpp"
#include "parser/ParseGeneratorTableReference.hpp"
#include "parser/ParseGroupBy.hpp"
#include "parser/ParseHaving.hpp"
#include "parser/ParseKeyValue.hpp"
#include "parser/ParseLimit.hpp"
#include "parser/ParseLiteralValue.hpp"
#include "parser/ParseOrderBy.hpp"
#include "parser/ParsePartitionClause.hpp"
#include "parser/ParsePredicate.hpp"
#include "parser/ParsePredicateExists.hpp"
#include "parser/ParsePredicateInTableQuery.hpp"
#include "parser/ParserUtil.hpp"
#include "parser/ParseSample.hpp"
#include "parser/ParseSelect.hpp"
#include "parser/ParseSelectionClause.hpp"
#include "parser/ParseSimpleTableReference.hpp"
#include "parser/ParseStatement.hpp"
#include "parser/ParseString.hpp"
#include "parser/ParseSubqueryExpression.hpp"
#include "parser/ParseSubqueryTableReference.hpp"
#include "parser/ParseTableReference.hpp"
#include "storage/StorageBlockInfo.hpp"
#include "types/Type.hpp"
#include "types/TypeFactory.hpp"
#include "types/TypeID.hpp"
#include "types/operations/binary_operations/BinaryOperation.hpp"
#include "types/operations/binary_operations/BinaryOperationFactory.hpp"
#include "types/operations/binary_operations/BinaryOperationID.hpp"
#include "types/operations/comparisons/Comparison.hpp"
#include "types/operations/comparisons/ComparisonFactory.hpp"
#include "types/operations/comparisons/ComparisonID.hpp"
#include "types/operations/unary_operations/UnaryOperation.hpp"
#include "types/operations/unary_operations/UnaryOperationFactory.hpp"
#include "types/operations/unary_operations/UnaryOperationID.hpp"
#include "utility/PtrList.hpp"
#include "utility/PtrVector.hpp"

// Needed for Bison 2.6 and higher, which do not automatically provide this typedef.
typedef void* yyscan_t;

#line 153 "SqlParser_gen.cpp" /* yacc.c:339  */

# ifndef YY_NULLPTR
#  if defined __cplusplus && 201103L <= __cplusplus
#   define YY_NULLPTR nullptr
#  else
#   define YY_NULLPTR 0
#  endif
# endif

/* Enabling verbose error messages.  */
#ifdef YYERROR_VERBOSE
# undef YYERROR_VERBOSE
# define YYERROR_VERBOSE 1
#else
# define YYERROR_VERBOSE 0
#endif

/* In a future release of Bison, this section will be replaced
   by #include "SqlParser_gen.hpp".  */
#ifndef YY_QUICKSTEP_YY_SQLPARSER_GEN_HPP_INCLUDED
# define YY_QUICKSTEP_YY_SQLPARSER_GEN_HPP_INCLUDED
/* Debug traces.  */
#ifndef YYDEBUG
# define YYDEBUG 0
#endif
#if YYDEBUG
extern int quickstep_yydebug;
#endif

/* Token type.  */
#ifndef YYTOKENTYPE
# define YYTOKENTYPE
  enum yytokentype
  {
    TOKEN_COMMAND = 258,
    TOKEN_NAME = 259,
    TOKEN_STRING_SINGLE_QUOTED = 260,
    TOKEN_STRING_DOUBLE_QUOTED = 261,
    TOKEN_UNSIGNED_NUMVAL = 262,
    TOKEN_OR = 263,
    TOKEN_AND = 264,
    TOKEN_NOT = 265,
    TOKEN_EQ = 266,
    TOKEN_LT = 267,
    TOKEN_LEQ = 268,
    TOKEN_GT = 269,
    TOKEN_GEQ = 270,
    TOKEN_NEQ = 271,
    TOKEN_LIKE = 272,
    TOKEN_REGEXP = 273,
    TOKEN_BETWEEN = 274,
    TOKEN_IS = 275,
    UNARY_PLUS = 276,
    UNARY_MINUS = 277,
    TOKEN_ADD = 278,
    TOKEN_ALL = 279,
    TOKEN_ALTER = 280,
    TOKEN_AS = 281,
    TOKEN_ASC = 282,
    TOKEN_BIGINT = 283,
    TOKEN_BIT = 284,
<<<<<<< HEAD
    TOKEN_BITWEAVING = 285,
    TOKEN_BLOCKPROPERTIES = 286,
    TOKEN_BLOCKSAMPLE = 287,
    TOKEN_BLOOM_FILTER = 288,
    TOKEN_CSB_TREE = 289,
    TOKEN_BY = 290,
    TOKEN_CASE = 291,
    TOKEN_CHARACTER = 292,
    TOKEN_CHECK = 293,
    TOKEN_COLUMN = 294,
    TOKEN_CONSTRAINT = 295,
    TOKEN_COPY = 296,
    TOKEN_CREATE = 297,
    TOKEN_DATE = 298,
    TOKEN_DATETIME = 299,
    TOKEN_DECIMAL = 300,
    TOKEN_DEFAULT = 301,
    TOKEN_DELETE = 302,
    TOKEN_DELIMITER = 303,
    TOKEN_DESC = 304,
    TOKEN_DISTINCT = 305,
    TOKEN_DOUBLE = 306,
    TOKEN_DROP = 307,
    TOKEN_ELSE = 308,
    TOKEN_END = 309,
    TOKEN_ESCAPE_STRINGS = 310,
    TOKEN_EXISTS = 311,
    TOKEN_EXTRACT = 312,
    TOKEN_FALSE = 313,
    TOKEN_FIRST = 314,
    TOKEN_FLOAT = 315,
    TOKEN_FOREIGN = 316,
    TOKEN_FROM = 317,
    TOKEN_FULL = 318,
    TOKEN_GROUP = 319,
    TOKEN_HASH = 320,
    TOKEN_HAVING = 321,
=======
    TOKEN_BLOCKPROPERTIES = 285,
    TOKEN_BLOCKSAMPLE = 286,
    TOKEN_BLOOM_FILTER = 287,
    TOKEN_CSB_TREE = 288,
    TOKEN_BY = 289,
    TOKEN_CASE = 290,
    TOKEN_CHARACTER = 291,
    TOKEN_CHECK = 292,
    TOKEN_COLUMN = 293,
    TOKEN_CONSTRAINT = 294,
    TOKEN_COPY = 295,
    TOKEN_CREATE = 296,
    TOKEN_DATE = 297,
    TOKEN_DATETIME = 298,
    TOKEN_DECIMAL = 299,
    TOKEN_DEFAULT = 300,
    TOKEN_DELETE = 301,
    TOKEN_DELIMITER = 302,
    TOKEN_DESC = 303,
    TOKEN_DISTINCT = 304,
    TOKEN_DOUBLE = 305,
    TOKEN_DROP = 306,
    TOKEN_ELSE = 307,
    TOKEN_END = 308,
    TOKEN_ESCAPE_STRINGS = 309,
    TOKEN_EXISTS = 310,
    TOKEN_EXTRACT = 311,
    TOKEN_FALSE = 312,
    TOKEN_FIRST = 313,
    TOKEN_FLOAT = 314,
    TOKEN_FOREIGN = 315,
    TOKEN_FROM = 316,
    TOKEN_FULL = 317,
    TOKEN_GROUP = 318,
    TOKEN_HASH = 319,
    TOKEN_HAVING = 320,
    TOKEN_IN = 321,
>>>>>>> d3725840
    TOKEN_INDEX = 322,
    TOKEN_INNER = 323,
    TOKEN_INSERT = 324,
    TOKEN_INTEGER = 325,
    TOKEN_INTERVAL = 326,
    TOKEN_INTO = 327,
    TOKEN_JOIN = 328,
    TOKEN_KEY = 329,
    TOKEN_LAST = 330,
    TOKEN_LEFT = 331,
    TOKEN_LIMIT = 332,
    TOKEN_LONG = 333,
    TOKEN_NULL = 334,
    TOKEN_NULLS = 335,
    TOKEN_OFF = 336,
    TOKEN_ON = 337,
    TOKEN_ORDER = 338,
    TOKEN_OUTER = 339,
    TOKEN_PARTITION = 340,
    TOKEN_PARTITIONS = 341,
    TOKEN_PERCENT = 342,
    TOKEN_PRIMARY = 343,
    TOKEN_QUIT = 344,
    TOKEN_RANGE = 345,
    TOKEN_REAL = 346,
    TOKEN_REFERENCES = 347,
    TOKEN_RIGHT = 348,
    TOKEN_ROW_DELIMITER = 349,
    TOKEN_SELECT = 350,
    TOKEN_SET = 351,
    TOKEN_SMA = 352,
    TOKEN_SMALLINT = 353,
    TOKEN_TABLE = 354,
    TOKEN_THEN = 355,
    TOKEN_TIME = 356,
    TOKEN_TIMESTAMP = 357,
    TOKEN_TRUE = 358,
    TOKEN_TUPLESAMPLE = 359,
    TOKEN_UNIQUE = 360,
    TOKEN_UPDATE = 361,
    TOKEN_USING = 362,
    TOKEN_VALUES = 363,
    TOKEN_VARCHAR = 364,
    TOKEN_WHEN = 365,
    TOKEN_WHERE = 366,
    TOKEN_WITH = 367,
    TOKEN_YEARMONTH = 368,
    TOKEN_EOF = 369,
    TOKEN_LEX_ERROR = 370
  };
#endif

/* Value type.  */
#if ! defined YYSTYPE && ! defined YYSTYPE_IS_DECLARED

union YYSTYPE
{
#line 117 "../SqlParser.ypp" /* yacc.c:355  */

  quickstep::ParseString *string_value_;

  quickstep::PtrList<quickstep::ParseString> *string_list_;

  bool boolean_value_;

  quickstep::NumericParseLiteralValue *numeric_literal_value_;
  quickstep::ParseLiteralValue *literal_value_;
  quickstep::PtrList<quickstep::ParseScalarLiteral> *literal_value_list_;

  quickstep::ParseExpression *expression_;

  quickstep::ParseScalarLiteral *scalar_literal_;
  quickstep::ParseAttribute *attribute_;
  quickstep::PtrList<quickstep::ParseAttribute> *attribute_list_;

  quickstep::ParsePredicate *predicate_;

  quickstep::ParseSubqueryExpression *subquery_expression_;

  quickstep::PtrVector<quickstep::ParseSimpleWhenClause> *simple_when_clause_list_;
  quickstep::ParseSimpleWhenClause *simple_when_clause_;

  quickstep::PtrVector<quickstep::ParseSearchedWhenClause> *searched_when_clause_list_;
  quickstep::ParseSearchedWhenClause *searched_when_clause_;

  quickstep::ParseSelectionClause *selection_;
  quickstep::ParseSelectionItem *selection_item_;
  quickstep::ParseSelectionList *selection_list_;

  quickstep::ParseTableReference *table_reference_;
  quickstep::PtrList<quickstep::ParseTableReference> *table_reference_list_;
  quickstep::ParseTableReferenceSignature *table_reference_signature_;

  quickstep::ParseDataType *data_type_;
  quickstep::ParseAttributeDefinition *attribute_definition_;
  quickstep::ParseColumnConstraint *column_constraint_;
  quickstep::PtrList<quickstep::ParseColumnConstraint> *column_constraint_list_;
  quickstep::PtrList<quickstep::ParseAttributeDefinition> *attribute_definition_list_;

  quickstep::ParseKeyValue *key_value_;
  quickstep::PtrList<quickstep::ParseKeyValue> *key_value_list_;
  quickstep::ParseKeyStringValue *key_string_value_;
  quickstep::ParseKeyStringList *key_string_list_;
  quickstep::ParseKeyIntegerValue *key_integer_value_;

  quickstep::ParseCopyFromParams *copy_from_params_;

  quickstep::ParseAssignment *assignment_;
  quickstep::PtrList<quickstep::ParseAssignment> *assignment_list_;

  quickstep::ParseCommand *command_;
  quickstep::PtrVector<quickstep::ParseString> *command_argument_list_;

  quickstep::ParseStatement *statement_;
  quickstep::ParseStatementSelect *select_statement_;
  quickstep::ParseStatementUpdate *update_statement_;
  quickstep::ParseStatementInsert *insert_statement_;
  quickstep::ParseStatementDelete *delete_statement_;
  quickstep::ParseStatementCopyFrom *copy_from_statement_;
  quickstep::ParseStatementCreateTable *create_table_statement_;
  quickstep::ParsePartitionClause *partition_clause_;
  quickstep::ParseBlockProperties *block_properties_;
  quickstep::ParseStatementDropTable *drop_table_statement_;
  quickstep::ParseStatementQuit *quit_statement_;

  const quickstep::Comparison *comparison_;
  const quickstep::UnaryOperation *unary_operation_;
  const quickstep::BinaryOperation *binary_operation_;

  quickstep::ParseFunctionCall *function_call_;
  quickstep::PtrList<quickstep::ParseExpression> *expression_list_;

  quickstep::ParseSelect *select_query_;
  quickstep::ParseGroupBy *opt_group_by_clause_;
  quickstep::ParseHaving *opt_having_clause_;
  quickstep::ParseOrderBy *opt_order_by_clause_;
  bool *order_direction_;
  quickstep::ParseLimit *opt_limit_clause_;
  
  quickstep::ParseSample *opt_sample_clause_;

  quickstep::PtrList<quickstep::ParseOrderByItem> *order_commalist_;
  quickstep::ParseOrderByItem *order_item_;

  quickstep::PtrVector<quickstep::ParseSubqueryTableReference> *with_list_;
  quickstep::ParseSubqueryTableReference *with_list_element_;

<<<<<<< HEAD
#line 398 "SqlParser_gen.cpp" /* yacc.c:355  */
=======
#line 399 "SqlParser_gen.cpp" /* yacc.c:355  */
>>>>>>> d3725840
};

typedef union YYSTYPE YYSTYPE;
# define YYSTYPE_IS_TRIVIAL 1
# define YYSTYPE_IS_DECLARED 1
#endif

/* Location type.  */
#if ! defined YYLTYPE && ! defined YYLTYPE_IS_DECLARED
typedef struct YYLTYPE YYLTYPE;
struct YYLTYPE
{
  int first_line;
  int first_column;
  int last_line;
  int last_column;
};
# define YYLTYPE_IS_DECLARED 1
# define YYLTYPE_IS_TRIVIAL 1
#endif



int quickstep_yyparse (yyscan_t yyscanner, quickstep::ParseStatement **parsedStatement);

#endif /* !YY_QUICKSTEP_YY_SQLPARSER_GEN_HPP_INCLUDED  */

/* Copy the second part of user declarations.  */
#line 207 "../SqlParser.ypp" /* yacc.c:358  */

/* This header needs YYSTYPE, which is defined by the %union directive above */
#include "SqlLexer_gen.hpp"
void NotSupported(const YYLTYPE *location, yyscan_t yyscanner, const std::string &feature);

<<<<<<< HEAD
#line 431 "SqlParser_gen.cpp" /* yacc.c:358  */
=======
#line 434 "SqlParser_gen.cpp" /* yacc.c:358  */
>>>>>>> d3725840

#ifdef short
# undef short
#endif

#ifdef YYTYPE_UINT8
typedef YYTYPE_UINT8 yytype_uint8;
#else
typedef unsigned char yytype_uint8;
#endif

#ifdef YYTYPE_INT8
typedef YYTYPE_INT8 yytype_int8;
#else
typedef signed char yytype_int8;
#endif

#ifdef YYTYPE_UINT16
typedef YYTYPE_UINT16 yytype_uint16;
#else
typedef unsigned short int yytype_uint16;
#endif

#ifdef YYTYPE_INT16
typedef YYTYPE_INT16 yytype_int16;
#else
typedef short int yytype_int16;
#endif

#ifndef YYSIZE_T
# ifdef __SIZE_TYPE__
#  define YYSIZE_T __SIZE_TYPE__
# elif defined size_t
#  define YYSIZE_T size_t
# elif ! defined YYSIZE_T
#  include <stddef.h> /* INFRINGES ON USER NAME SPACE */
#  define YYSIZE_T size_t
# else
#  define YYSIZE_T unsigned int
# endif
#endif

#define YYSIZE_MAXIMUM ((YYSIZE_T) -1)

#ifndef YY_
# if defined YYENABLE_NLS && YYENABLE_NLS
#  if ENABLE_NLS
#   include <libintl.h> /* INFRINGES ON USER NAME SPACE */
#   define YY_(Msgid) dgettext ("bison-runtime", Msgid)
#  endif
# endif
# ifndef YY_
#  define YY_(Msgid) Msgid
# endif
#endif

#ifndef YY_ATTRIBUTE
# if (defined __GNUC__                                               \
      && (2 < __GNUC__ || (__GNUC__ == 2 && 96 <= __GNUC_MINOR__)))  \
     || defined __SUNPRO_C && 0x5110 <= __SUNPRO_C
#  define YY_ATTRIBUTE(Spec) __attribute__(Spec)
# else
#  define YY_ATTRIBUTE(Spec) /* empty */
# endif
#endif

#ifndef YY_ATTRIBUTE_PURE
# define YY_ATTRIBUTE_PURE   YY_ATTRIBUTE ((__pure__))
#endif

#ifndef YY_ATTRIBUTE_UNUSED
# define YY_ATTRIBUTE_UNUSED YY_ATTRIBUTE ((__unused__))
#endif

#if !defined _Noreturn \
     && (!defined __STDC_VERSION__ || __STDC_VERSION__ < 201112)
# if defined _MSC_VER && 1200 <= _MSC_VER
#  define _Noreturn __declspec (noreturn)
# else
#  define _Noreturn YY_ATTRIBUTE ((__noreturn__))
# endif
#endif

/* Suppress unused-variable warnings by "using" E.  */
#if ! defined lint || defined __GNUC__
# define YYUSE(E) ((void) (E))
#else
# define YYUSE(E) /* empty */
#endif

#if defined __GNUC__ && 407 <= __GNUC__ * 100 + __GNUC_MINOR__
/* Suppress an incorrect diagnostic about yylval being uninitialized.  */
# define YY_IGNORE_MAYBE_UNINITIALIZED_BEGIN \
    _Pragma ("GCC diagnostic push") \
    _Pragma ("GCC diagnostic ignored \"-Wuninitialized\"")\
    _Pragma ("GCC diagnostic ignored \"-Wmaybe-uninitialized\"")
# define YY_IGNORE_MAYBE_UNINITIALIZED_END \
    _Pragma ("GCC diagnostic pop")
#else
# define YY_INITIAL_VALUE(Value) Value
#endif
#ifndef YY_IGNORE_MAYBE_UNINITIALIZED_BEGIN
# define YY_IGNORE_MAYBE_UNINITIALIZED_BEGIN
# define YY_IGNORE_MAYBE_UNINITIALIZED_END
#endif
#ifndef YY_INITIAL_VALUE
# define YY_INITIAL_VALUE(Value) /* Nothing. */
#endif


#if ! defined yyoverflow || YYERROR_VERBOSE

/* The parser invokes alloca or malloc; define the necessary symbols.  */

# ifdef YYSTACK_USE_ALLOCA
#  if YYSTACK_USE_ALLOCA
#   ifdef __GNUC__
#    define YYSTACK_ALLOC __builtin_alloca
#   elif defined __BUILTIN_VA_ARG_INCR
#    include <alloca.h> /* INFRINGES ON USER NAME SPACE */
#   elif defined _AIX
#    define YYSTACK_ALLOC __alloca
#   elif defined _MSC_VER
#    include <malloc.h> /* INFRINGES ON USER NAME SPACE */
#    define alloca _alloca
#   else
#    define YYSTACK_ALLOC alloca
#    if ! defined _ALLOCA_H && ! defined EXIT_SUCCESS
#     include <stdlib.h> /* INFRINGES ON USER NAME SPACE */
      /* Use EXIT_SUCCESS as a witness for stdlib.h.  */
#     ifndef EXIT_SUCCESS
#      define EXIT_SUCCESS 0
#     endif
#    endif
#   endif
#  endif
# endif

# ifdef YYSTACK_ALLOC
   /* Pacify GCC's 'empty if-body' warning.  */
#  define YYSTACK_FREE(Ptr) do { /* empty */; } while (0)
#  ifndef YYSTACK_ALLOC_MAXIMUM
    /* The OS might guarantee only one guard page at the bottom of the stack,
       and a page size can be as small as 4096 bytes.  So we cannot safely
       invoke alloca (N) if N exceeds 4096.  Use a slightly smaller number
       to allow for a few compiler-allocated temporary stack slots.  */
#   define YYSTACK_ALLOC_MAXIMUM 4032 /* reasonable circa 2006 */
#  endif
# else
#  define YYSTACK_ALLOC YYMALLOC
#  define YYSTACK_FREE YYFREE
#  ifndef YYSTACK_ALLOC_MAXIMUM
#   define YYSTACK_ALLOC_MAXIMUM YYSIZE_MAXIMUM
#  endif
#  if (defined __cplusplus && ! defined EXIT_SUCCESS \
       && ! ((defined YYMALLOC || defined malloc) \
             && (defined YYFREE || defined free)))
#   include <stdlib.h> /* INFRINGES ON USER NAME SPACE */
#   ifndef EXIT_SUCCESS
#    define EXIT_SUCCESS 0
#   endif
#  endif
#  ifndef YYMALLOC
#   define YYMALLOC malloc
#   if ! defined malloc && ! defined EXIT_SUCCESS
void *malloc (YYSIZE_T); /* INFRINGES ON USER NAME SPACE */
#   endif
#  endif
#  ifndef YYFREE
#   define YYFREE free
#   if ! defined free && ! defined EXIT_SUCCESS
void free (void *); /* INFRINGES ON USER NAME SPACE */
#   endif
#  endif
# endif
#endif /* ! defined yyoverflow || YYERROR_VERBOSE */


#if (! defined yyoverflow \
     && (! defined __cplusplus \
         || (defined YYLTYPE_IS_TRIVIAL && YYLTYPE_IS_TRIVIAL \
             && defined YYSTYPE_IS_TRIVIAL && YYSTYPE_IS_TRIVIAL)))

/* A type that is properly aligned for any stack member.  */
union yyalloc
{
  yytype_int16 yyss_alloc;
  YYSTYPE yyvs_alloc;
  YYLTYPE yyls_alloc;
};

/* The size of the maximum gap between one aligned stack and the next.  */
# define YYSTACK_GAP_MAXIMUM (sizeof (union yyalloc) - 1)

/* The size of an array large to enough to hold all stacks, each with
   N elements.  */
# define YYSTACK_BYTES(N) \
     ((N) * (sizeof (yytype_int16) + sizeof (YYSTYPE) + sizeof (YYLTYPE)) \
      + 2 * YYSTACK_GAP_MAXIMUM)

# define YYCOPY_NEEDED 1

/* Relocate STACK from its old location to the new one.  The
   local variables YYSIZE and YYSTACKSIZE give the old and new number of
   elements in the stack, and YYPTR gives the new location of the
   stack.  Advance YYPTR to a properly aligned location for the next
   stack.  */
# define YYSTACK_RELOCATE(Stack_alloc, Stack)                           \
    do                                                                  \
      {                                                                 \
        YYSIZE_T yynewbytes;                                            \
        YYCOPY (&yyptr->Stack_alloc, Stack, yysize);                    \
        Stack = &yyptr->Stack_alloc;                                    \
        yynewbytes = yystacksize * sizeof (*Stack) + YYSTACK_GAP_MAXIMUM; \
        yyptr += yynewbytes / sizeof (*yyptr);                          \
      }                                                                 \
    while (0)

#endif

#if defined YYCOPY_NEEDED && YYCOPY_NEEDED
/* Copy COUNT objects from SRC to DST.  The source and destination do
   not overlap.  */
# ifndef YYCOPY
#  if defined __GNUC__ && 1 < __GNUC__
#   define YYCOPY(Dst, Src, Count) \
      __builtin_memcpy (Dst, Src, (Count) * sizeof (*(Src)))
#  else
#   define YYCOPY(Dst, Src, Count)              \
      do                                        \
        {                                       \
          YYSIZE_T yyi;                         \
          for (yyi = 0; yyi < (Count); yyi++)   \
            (Dst)[yyi] = (Src)[yyi];            \
        }                                       \
      while (0)
#  endif
# endif
#endif /* !YYCOPY_NEEDED */

/* YYFINAL -- State number of the termination state.  */
#define YYFINAL  47
/* YYLAST -- Last index in YYTABLE.  */
<<<<<<< HEAD
#define YYLAST   1092
=======
#define YYLAST   1093
>>>>>>> d3725840

/* YYNTOKENS -- Number of terminals.  */
#define YYNTOKENS  127
/* YYNNTS -- Number of nonterminals.  */
#define YYNNTS  95
/* YYNRULES -- Number of rules.  */
<<<<<<< HEAD
#define YYNRULES  251
/* YYNSTATES -- Number of states.  */
#define YYNSTATES  487
=======
#define YYNRULES  254
/* YYNSTATES -- Number of states.  */
#define YYNSTATES  496
>>>>>>> d3725840

/* YYTRANSLATE[YYX] -- Symbol number corresponding to YYX as returned
   by yylex, with out-of-bounds checking.  */
#define YYUNDEFTOK  2
#define YYMAXUTOK   370

#define YYTRANSLATE(YYX)                                                \
  ((unsigned int) (YYX) <= YYMAXUTOK ? yytranslate[YYX] : YYUNDEFTOK)

/* YYTRANSLATE[TOKEN-NUM] -- Symbol number corresponding to TOKEN-NUM
   as returned by yylex, without out-of-bounds checking.  */
static const yytype_uint8 yytranslate[] =
{
       0,     2,     2,     2,     2,     2,     2,     2,     2,     2,
     122,     2,     2,     2,     2,     2,     2,     2,     2,     2,
       2,     2,     2,     2,     2,     2,     2,     2,     2,     2,
       2,     2,     2,     2,     2,     2,     2,   126,     2,     2,
     123,   124,    23,    21,   125,    22,    27,    24,     2,     2,
       2,     2,     2,     2,     2,     2,     2,     2,     2,   121,
       2,     2,     2,     2,     2,     2,     2,     2,     2,     2,
       2,     2,     2,     2,     2,     2,     2,     2,     2,     2,
       2,     2,     2,     2,     2,     2,     2,     2,     2,     2,
       2,     2,     2,     2,     2,     2,     2,     2,     2,     2,
       2,     2,     2,     2,     2,     2,     2,     2,     2,     2,
       2,     2,     2,     2,     2,     2,     2,     2,     2,     2,
       2,     2,     2,     2,     2,     2,     2,     2,     2,     2,
       2,     2,     2,     2,     2,     2,     2,     2,     2,     2,
       2,     2,     2,     2,     2,     2,     2,     2,     2,     2,
       2,     2,     2,     2,     2,     2,     2,     2,     2,     2,
       2,     2,     2,     2,     2,     2,     2,     2,     2,     2,
       2,     2,     2,     2,     2,     2,     2,     2,     2,     2,
       2,     2,     2,     2,     2,     2,     2,     2,     2,     2,
       2,     2,     2,     2,     2,     2,     2,     2,     2,     2,
       2,     2,     2,     2,     2,     2,     2,     2,     2,     2,
       2,     2,     2,     2,     2,     2,     2,     2,     2,     2,
       2,     2,     2,     2,     2,     2,     2,     2,     2,     2,
       2,     2,     2,     2,     2,     2,     2,     2,     2,     2,
       2,     2,     2,     2,     2,     2,     2,     2,     2,     2,
       2,     2,     2,     2,     2,     2,     1,     2,     3,     4,
       5,     6,     7,     8,     9,    10,    11,    12,    13,    14,
      15,    16,    17,    18,    19,    20,    25,    26,    28,    29,
      30,    31,    32,    33,    34,    35,    36,    37,    38,    39,
      40,    41,    42,    43,    44,    45,    46,    47,    48,    49,
      50,    51,    52,    53,    54,    55,    56,    57,    58,    59,
      60,    61,    62,    63,    64,    65,    66,    67,    68,    69,
      70,    71,    72,    73,    74,    75,    76,    77,    78,    79,
      80,    81,    82,    83,    84,    85,    86,    87,    88,    89,
      90,    91,    92,    93,    94,    95,    96,    97,    98,    99,
     100,   101,   102,   103,   104,   105,   106,   107,   108,   109,
     110,   111,   112,   113,   114,   115,   116,   117,   118,   119,
     120
};

#if YYDEBUG
  /* YYRLINE[YYN] -- Source line where rule number YYN was defined.  */
static const yytype_uint16 yyrline[] =
{
<<<<<<< HEAD
       0,   568,   568,   572,   576,   580,   584,   587,   594,   597,
     600,   603,   606,   609,   612,   615,   618,   621,   627,   633,
     640,   646,   653,   662,   667,   676,   681,   686,   690,   696,
     701,   704,   707,   712,   715,   718,   721,   724,   727,   730,
     733,   736,   739,   751,   754,   757,   775,   795,   798,   801,
     806,   811,   817,   823,   832,   836,   842,   845,   850,   855,
     860,   867,   874,   878,   884,   887,   892,   895,   900,   903,
     908,   911,   930,   934,   940,   944,   950,   953,   956,   961,
     964,   971,   976,   987,   992,   996,  1000,  1006,  1009,  1015,
    1023,  1026,  1029,  1035,  1040,  1043,  1048,  1052,  1056,  1060,
    1066,  1071,  1076,  1080,  1086,  1092,  1095,  1100,  1105,  1109,
    1115,  1121,  1127,  1130,  1134,  1140,  1143,  1148,  1152,  1158,
    1161,  1164,  1169,  1174,  1177,  1183,  1187,  1193,  1199,  1205,
    1211,  1217,  1223,  1229,  1235,  1243,  1248,  1251,  1254,  1259,
    1263,  1267,  1270,  1274,  1279,  1282,  1287,  1290,  1295,  1299,
    1305,  1308,  1313,  1316,  1321,  1324,  1329,  1332,  1351,  1355,
    1361,  1368,  1371,  1374,  1379,  1382,  1385,  1391,  1394,  1399,
    1404,  1413,  1418,  1427,  1432,  1435,  1440,  1443,  1448,  1454,
    1460,  1463,  1466,  1474,  1477,  1482,  1485,  1490,  1493,  1498,
    1501,  1504,  1507,  1510,  1513,  1518,  1522,  1526,  1529,  1534,
    1539,  1542,  1547,  1551,  1557,  1562,  1566,  1572,  1577,  1580,
    1585,  1589,  1595,  1598,  1601,  1604,  1616,  1620,  1639,  1654,
    1658,  1664,  1667,  1672,  1676,  1683,  1686,  1689,  1692,  1695,
    1698,  1701,  1704,  1707,  1710,  1715,  1726,  1729,  1734,  1737,
    1740,  1746,  1750,  1756,  1759,  1767,  1770,  1773,  1776,  1782,
    1787,  1792
=======
       0,   569,   569,   573,   577,   581,   585,   588,   595,   598,
     601,   604,   607,   610,   613,   616,   619,   622,   628,   634,
     641,   647,   654,   663,   668,   677,   682,   687,   691,   697,
     702,   705,   708,   713,   716,   719,   722,   725,   728,   731,
     734,   737,   740,   752,   755,   758,   776,   796,   799,   802,
     807,   812,   818,   824,   833,   837,   843,   846,   851,   856,
     861,   868,   875,   879,   885,   888,   893,   896,   901,   904,
     909,   912,   931,   935,   941,   945,   951,   954,   957,   962,
     965,   972,   977,   988,   992,   996,  1002,  1005,  1011,  1019,
    1022,  1025,  1031,  1036,  1039,  1044,  1048,  1052,  1056,  1062,
    1067,  1072,  1076,  1082,  1088,  1091,  1096,  1101,  1105,  1111,
    1117,  1123,  1126,  1130,  1136,  1139,  1144,  1148,  1154,  1157,
    1160,  1165,  1170,  1173,  1179,  1183,  1189,  1195,  1201,  1207,
    1213,  1219,  1225,  1231,  1239,  1244,  1247,  1250,  1255,  1259,
    1263,  1266,  1270,  1275,  1278,  1283,  1286,  1291,  1295,  1301,
    1304,  1309,  1312,  1317,  1320,  1325,  1328,  1347,  1351,  1357,
    1364,  1367,  1370,  1375,  1378,  1381,  1387,  1390,  1395,  1400,
    1409,  1414,  1423,  1428,  1431,  1436,  1439,  1444,  1450,  1456,
    1459,  1462,  1465,  1468,  1471,  1477,  1486,  1489,  1494,  1497,
    1502,  1505,  1510,  1513,  1516,  1519,  1522,  1525,  1530,  1534,
    1538,  1541,  1546,  1551,  1554,  1559,  1563,  1569,  1574,  1578,
    1584,  1589,  1592,  1597,  1601,  1607,  1610,  1613,  1616,  1628,
    1632,  1651,  1666,  1670,  1676,  1679,  1684,  1688,  1695,  1698,
    1701,  1704,  1707,  1710,  1713,  1716,  1719,  1722,  1727,  1738,
    1741,  1746,  1749,  1752,  1758,  1762,  1768,  1771,  1779,  1782,
    1785,  1788,  1794,  1799,  1804
>>>>>>> d3725840
};
#endif

#if YYDEBUG || YYERROR_VERBOSE || 0
/* YYTNAME[SYMBOL-NUM] -- String name of the symbol SYMBOL-NUM.
   First, the terminals, then, starting at YYNTOKENS, nonterminals.  */
static const char *const yytname[] =
{
  "$end", "error", "$undefined", "TOKEN_COMMAND", "TOKEN_NAME",
  "TOKEN_STRING_SINGLE_QUOTED", "TOKEN_STRING_DOUBLE_QUOTED",
  "TOKEN_UNSIGNED_NUMVAL", "TOKEN_OR", "TOKEN_AND", "TOKEN_NOT",
  "TOKEN_EQ", "TOKEN_LT", "TOKEN_LEQ", "TOKEN_GT", "TOKEN_GEQ",
  "TOKEN_NEQ", "TOKEN_LIKE", "TOKEN_REGEXP", "TOKEN_BETWEEN", "TOKEN_IS",
  "'+'", "'-'", "'*'", "'/'", "UNARY_PLUS", "UNARY_MINUS", "'.'",
  "TOKEN_ADD", "TOKEN_ALL", "TOKEN_ALTER", "TOKEN_AS", "TOKEN_ASC",
  "TOKEN_BIGINT", "TOKEN_BIT", "TOKEN_BITWEAVING", "TOKEN_BLOCKPROPERTIES",
  "TOKEN_BLOCKSAMPLE", "TOKEN_BLOOM_FILTER", "TOKEN_CSB_TREE", "TOKEN_BY",
  "TOKEN_CASE", "TOKEN_CHARACTER", "TOKEN_CHECK", "TOKEN_COLUMN",
  "TOKEN_CONSTRAINT", "TOKEN_COPY", "TOKEN_CREATE", "TOKEN_DATE",
  "TOKEN_DATETIME", "TOKEN_DECIMAL", "TOKEN_DEFAULT", "TOKEN_DELETE",
  "TOKEN_DELIMITER", "TOKEN_DESC", "TOKEN_DISTINCT", "TOKEN_DOUBLE",
  "TOKEN_DROP", "TOKEN_ELSE", "TOKEN_END", "TOKEN_ESCAPE_STRINGS",
  "TOKEN_EXISTS", "TOKEN_EXTRACT", "TOKEN_FALSE", "TOKEN_FIRST",
  "TOKEN_FLOAT", "TOKEN_FOREIGN", "TOKEN_FROM", "TOKEN_FULL",
  "TOKEN_GROUP", "TOKEN_HASH", "TOKEN_HAVING", "TOKEN_IN", "TOKEN_INDEX",
  "TOKEN_INNER", "TOKEN_INSERT", "TOKEN_INTEGER", "TOKEN_INTERVAL",
  "TOKEN_INTO", "TOKEN_JOIN", "TOKEN_KEY", "TOKEN_LAST", "TOKEN_LEFT",
  "TOKEN_LIMIT", "TOKEN_LONG", "TOKEN_NULL", "TOKEN_NULLS", "TOKEN_OFF",
  "TOKEN_ON", "TOKEN_ORDER", "TOKEN_OUTER", "TOKEN_PARTITION",
  "TOKEN_PARTITIONS", "TOKEN_PERCENT", "TOKEN_PRIMARY", "TOKEN_QUIT",
  "TOKEN_RANGE", "TOKEN_REAL", "TOKEN_REFERENCES", "TOKEN_RIGHT",
  "TOKEN_ROW_DELIMITER", "TOKEN_SELECT", "TOKEN_SET", "TOKEN_SMA",
  "TOKEN_SMALLINT", "TOKEN_TABLE", "TOKEN_THEN", "TOKEN_TIME",
  "TOKEN_TIMESTAMP", "TOKEN_TRUE", "TOKEN_TUPLESAMPLE", "TOKEN_UNIQUE",
  "TOKEN_UPDATE", "TOKEN_USING", "TOKEN_VALUES", "TOKEN_VARCHAR",
  "TOKEN_WHEN", "TOKEN_WHERE", "TOKEN_WITH", "TOKEN_YEARMONTH",
  "TOKEN_EOF", "TOKEN_LEX_ERROR", "';'", "'\\n'", "'('", "')'", "','",
  "'%'", "$accept", "start", "sql_statement", "quit_statement",
  "alter_table_statement", "create_table_statement",
  "create_index_statement", "drop_table_statement", "column_def",
  "column_def_commalist", "data_type", "column_constraint_def",
  "column_constraint_def_list", "opt_column_constraint_def_list",
  "table_constraint_def", "table_constraint_def_commalist",
  "opt_table_constraint_def_commalist", "opt_column_list",
  "opt_block_properties", "opt_partition_clause", "partition_type",
  "key_value_list", "key_value", "key_string_value", "key_string_list",
  "key_integer_value", "index_type", "opt_index_properties",
  "insert_statement", "copy_from_statement", "opt_copy_from_params",
  "copy_from_params", "update_statement", "delete_statement",
  "assignment_list", "assignment_item", "select_statement", "with_clause",
  "with_list", "with_list_element", "select_query", "opt_all_distinct",
  "selection", "selection_item_commalist", "selection_item", "from_clause",
  "opt_join_chain", "join_chain", "join", "subquery_expression",
  "opt_sample_clause", "table_reference", "table_reference_signature",
  "table_reference_signature_primary", "table_reference_commalist",
  "opt_group_by_clause", "opt_having_clause", "opt_order_by_clause",
  "opt_limit_clause", "order_commalist", "order_item",
  "opt_order_direction", "opt_nulls_first", "opt_where_clause",
  "where_clause", "or_expression", "and_expression", "not_expression",
  "predicate_expression_base", "add_expression", "multiply_expression",
  "unary_expression", "expression_base", "function_call",
  "extract_function", "case_expression", "simple_when_clause_list",
  "simple_when_clause", "searched_when_clause_list",
  "searched_when_clause", "opt_else_clause", "expression_list",
  "literal_value", "literal_value_commalist", "attribute_ref",
  "attribute_ref_list", "comparison_operation", "unary_operation",
  "add_operation", "multiply_operation", "name_commalist", "any_name",
  "boolean_value", "command", "command_argument_list", YY_NULLPTR
};
#endif

# ifdef YYPRINT
/* YYTOKNUM[NUM] -- (External) token number corresponding to the
   (internal) symbol number NUM (which must be that of a token).  */
static const yytype_uint16 yytoknum[] =
{
       0,   256,   257,   258,   259,   260,   261,   262,   263,   264,
     265,   266,   267,   268,   269,   270,   271,   272,   273,   274,
     275,    43,    45,    42,    47,   276,   277,    46,   278,   279,
     280,   281,   282,   283,   284,   285,   286,   287,   288,   289,
     290,   291,   292,   293,   294,   295,   296,   297,   298,   299,
     300,   301,   302,   303,   304,   305,   306,   307,   308,   309,
     310,   311,   312,   313,   314,   315,   316,   317,   318,   319,
     320,   321,   322,   323,   324,   325,   326,   327,   328,   329,
     330,   331,   332,   333,   334,   335,   336,   337,   338,   339,
     340,   341,   342,   343,   344,   345,   346,   347,   348,   349,
     350,   351,   352,   353,   354,   355,   356,   357,   358,   359,
     360,   361,   362,   363,   364,   365,   366,   367,   368,   369,
     370,    59,    10,    40,    41,    44,    37
};
# endif

#define YYPACT_NINF -222

#define yypact_value_is_default(Yystate) \
  (!!((Yystate) == (-222)))

#define YYTABLE_NINF -1

#define yytable_value_is_error(Yytable_value) \
  0

  /* YYPACT[STATE-NUM] -- Index in YYTABLE of the portion describing
     STATE-NUM.  */
static const yytype_int16 yypact[] =
{
<<<<<<< HEAD
     481,  -223,  -223,    59,    73,    -3,    84,    69,   100,  -223,
      66,    73,    73,  -223,    74,   136,  -223,  -223,  -223,  -223,
    -223,  -223,  -223,  -223,  -223,  -223,    93,  -223,    57,   111,
      73,  -223,  -223,   138,    73,    73,    73,    73,    73,  -223,
    -223,   590,   -11,    98,  -223,   225,   128,  -223,  -223,  -223,
     208,  -223,  -223,  -223,  -223,    47,   253,   202,   178,   195,
    -223,   122,  -223,  -223,   309,   313,  -223,  -223,  -223,   673,
     198,  -223,   246,  -223,  -223,   201,  -223,  -223,   321,  -223,
    -223,  -223,  -223,  -223,  -223,   205,   254,   839,   329,   269,
     213,  -223,   221,    -2,  -223,  -223,  -223,  -223,  -223,  -223,
    -223,   922,   -14,    73,    73,   216,    73,    73,   166,   219,
     223,    73,    73,   503,  -223,  -223,   218,    73,  -223,  -223,
    -223,   503,    37,     7,  -223,   338,  -223,    73,  -223,   339,
    -223,     3,  -223,    13,   195,   839,  -223,  -223,    73,   839,
    -223,  -223,  -223,  -223,   839,   313,  -223,    73,   416,    99,
    -223,   336,  -223,   248,  -223,   141,  -223,   248,    73,     0,
      73,    73,   226,  -223,   227,  -223,   143,   585,   756,   216,
     503,   343,   344,  -223,  -223,   395,   332,   974,   146,     1,
     839,    54,  -223,   839,  -223,   296,   233,   291,   236,  -223,
     186,  -223,    87,   186,    23,   297,  -223,  -223,    -2,  -223,
    -223,   244,   839,  -223,   251,   150,    73,  -223,   839,   245,
    -223,    73,  -223,  -223,   247,   292,   293,   250,  -223,  -223,
    -223,    38,    73,   263,     0,    73,  -223,    77,  -223,  -223,
       2,    34,   503,   503,   220,  -223,  -223,  -223,  -223,  -223,
    -223,  -223,  -223,   839,   839,    10,  -223,   152,   267,   839,
      42,  -223,   317,   251,  -223,  -223,   839,  -223,    73,  -223,
    -223,   102,   304,    73,   117,   151,    13,  -223,   163,  -223,
    -223,   377,   378,   186,   346,   316,  -223,   154,  -223,   839,
    -223,   251,  -223,  -223,   503,   265,   268,    73,   388,   112,
     156,  -223,   167,   368,    33,  -223,   271,   281,  -223,   315,
     277,   974,  -223,   322,    73,  -223,  -223,    77,  -223,  -223,
     344,  -223,  -223,  -223,   839,    64,   251,   318,  -223,  -223,
     974,   280,   251,   839,  -223,     6,  -223,    73,   337,    73,
     -49,    73,   340,    73,   341,  -223,  -223,   333,   334,  -223,
     839,   503,   342,  -223,   251,    15,    73,    73,   170,  -223,
    -223,  -223,  -223,  -223,  -223,  -223,   193,  -223,    73,  -223,
    -223,  -223,  -223,   301,     0,   391,   350,  -223,   503,  -223,
    -223,   308,  -223,   187,   839,  -223,  -223,   974,   251,  -223,
     -45,    73,   -33,   503,    -9,    73,    24,    73,  -223,  -223,
     307,   343,   393,   352,  -223,   172,   174,  -223,   431,   112,
    -223,    73,  -223,  -223,   319,   401,  -223,    21,    73,   839,
     251,   179,   503,    72,   503,   343,   503,    75,   503,    79,
     839,   436,  -223,   347,  -223,  -223,  -223,   181,  -223,  -223,
    -223,  -223,     8,    73,   -34,  -223,   323,   251,  -223,   343,
     503,   343,   343,   503,   343,   503,   320,  -223,   162,  -223,
      73,  -223,    73,  -223,  -223,    73,  -223,   184,  -223,  -223,
     330,  -223,   343,   343,   343,   839,  -223,  -223,   367,   331,
    -223,   188,  -223,    73,  -223,    17,  -223,    73,  -223,   190,
    -223,  -223,   194,   364,  -223,   449,  -223
=======
     139,  -222,  -222,   -64,   168,    17,    40,   -27,     6,  -222,
      25,   168,   168,  -222,   176,   116,  -222,  -222,  -222,  -222,
    -222,  -222,  -222,  -222,  -222,  -222,    -6,  -222,   154,   179,
     168,  -222,  -222,   122,   168,   168,   168,   168,   168,  -222,
    -222,   576,    95,   118,  -222,   210,    88,  -222,  -222,  -222,
     190,  -222,  -222,  -222,  -222,   145,   252,   184,   142,   162,
    -222,    97,  -222,  -222,   276,   278,  -222,  -222,  -222,   640,
     164,  -222,   222,  -222,  -222,   177,  -222,  -222,   291,  -222,
    -222,  -222,  -222,  -222,  -222,   193,   235,   832,   335,   290,
     236,  -222,   268,    37,  -222,  -222,  -222,  -222,  -222,  -222,
    -222,   896,   -12,   168,   168,   242,   168,   168,   249,   251,
     250,   168,   168,   512,  -222,  -222,   246,   168,  -222,  -222,
    -222,   512,     3,   -20,  -222,   364,  -222,   168,  -222,   366,
    -222,    36,  -222,    12,   162,   832,  -222,  -222,   168,   832,
    -222,  -222,  -222,  -222,   832,   278,  -222,   168,   425,   111,
    -222,   369,  -222,   275,  -222,   178,  -222,   275,   168,   105,
     168,   168,   263,  -222,   265,  -222,   180,   975,   704,   242,
     512,   374,   381,  -222,  -222,   405,   371,   942,   182,    14,
     832,   -18,  -222,   832,  -222,   334,   269,   328,   272,  -222,
     188,  -222,   136,   188,   -19,   329,  -222,  -222,    37,  -222,
    -222,   277,   832,  -222,   288,   189,   168,  -222,   832,   280,
    -222,   168,  -222,  -222,   279,   320,   326,   283,  -222,  -222,
    -222,   170,   168,   295,   105,   168,  -222,    31,  -222,  -222,
       2,    34,   512,   512,   133,  -222,  -222,  -222,  -222,  -222,
    -222,  -222,  -222,   832,   285,   832,    33,  -222,   194,   296,
     832,    50,  -222,   353,   288,  -222,  -222,   832,  -222,   168,
    -222,  -222,    86,   336,   168,   173,   186,    12,  -222,   171,
    -222,  -222,   406,   421,   188,   394,   365,  -222,   196,  -222,
     832,  -222,   288,  -222,  -222,   512,   311,   315,   168,   434,
      23,   198,  -222,   201,   413,   -10,  -222,   316,   325,  -222,
     359,   321,   942,  -222,   370,   168,  -222,  -222,    31,  -222,
    -222,   381,  -222,  -222,  -222,   832,   322,   203,   768,  -222,
     288,   367,  -222,  -222,   942,   327,   288,   832,  -222,    41,
    -222,   168,   375,   168,   -45,   168,   376,   168,   378,  -222,
    -222,   360,   372,  -222,   832,   512,   373,  -222,   288,    13,
     168,   168,   212,  -222,  -222,  -222,  -222,  -222,  -222,  -222,
     207,  -222,   168,  -222,  -222,  -222,   339,   105,   428,   377,
    -222,   512,  -222,  -222,   345,  -222,   259,   768,  -222,   832,
     214,  -222,  -222,   942,   288,  -222,   -13,   168,    -5,   512,
       0,   168,    11,   168,  -222,  -222,   344,   374,   431,   393,
    -222,   218,   220,  -222,   472,    23,  -222,   168,  -222,  -222,
     358,   444,  -222,    15,   168,   832,   224,   288,  -222,   226,
     512,    46,   512,   374,   512,    66,   512,    75,   832,   477,
    -222,   388,  -222,  -222,  -222,   228,  -222,  -222,  -222,  -222,
       7,   168,    92,  -222,   363,   288,  -222,  -222,   374,   512,
     374,   374,   512,   374,   512,   368,  -222,    43,  -222,   168,
    -222,   168,  -222,  -222,   168,  -222,   230,  -222,  -222,   379,
    -222,   374,   374,   374,   832,  -222,  -222,   403,   380,  -222,
     239,  -222,   168,  -222,   143,  -222,   168,  -222,   254,  -222,
    -222,   260,   399,  -222,   484,  -222
>>>>>>> d3725840
};

  /* YYDEFACT[STATE-NUM] -- Default reduction number in state STATE-NUM.
     Performed when YYTABLE does not specify something else to do.  Zero
     means the default is an error.  */
static const yytype_uint8 yydefact[] =
{
<<<<<<< HEAD
       0,     6,   251,     0,     0,     0,     0,     0,     0,    18,
     112,     0,     0,     7,     0,     0,    15,     8,    10,    11,
      13,    14,     9,    17,    12,    16,     0,   105,     0,   249,
       0,   243,   244,     0,     0,     0,     0,     0,     0,   113,
     114,     0,     0,   107,   108,     0,   146,     1,     3,     2,
       0,   106,     5,     4,   250,     0,     0,     0,     0,   167,
      25,     0,   216,   213,     0,   235,   115,    40,    29,     0,
       0,    30,    31,    34,    36,     0,    37,    39,     0,    41,
     212,    35,    38,    32,    33,     0,     0,     0,     0,     0,
     116,   117,   121,   184,   186,   188,   191,   192,   193,   190,
     189,     0,   221,     0,     0,     0,     0,     0,     0,     0,
      94,     0,     0,     0,   101,   168,     0,     0,    91,   214,
     215,     0,     0,   208,   205,     0,    43,     0,   217,     0,
      44,     0,   218,     0,   167,     0,   236,   237,     0,     0,
     120,   239,   240,   238,     0,     0,   187,     0,     0,   167,
     103,     0,   109,     0,   110,     0,   241,     0,     0,     0,
       0,     0,     0,    93,    66,    27,     0,     0,     0,     0,
       0,   169,   171,   173,   175,     0,   189,     0,     0,     0,
       0,   208,   202,     0,   206,     0,     0,     0,     0,   194,
       0,   148,   123,   143,   136,   150,   118,   119,   183,   185,
     222,     0,     0,   195,   210,     0,     0,   100,     0,     0,
     147,     0,    92,    19,     0,     0,     0,     0,    20,    21,
      22,     0,     0,     0,    64,     0,    42,    56,   174,   182,
       0,     0,     0,     0,     0,   225,   227,   228,   229,   230,
     226,   231,   233,     0,     0,     0,   219,     0,     0,     0,
       0,   203,     0,   209,   201,    45,     0,    46,     0,   139,
     144,     0,     0,     0,     0,     0,     0,   122,   124,   126,
     142,     0,     0,   141,     0,   152,   196,     0,   197,     0,
     102,   104,   135,   242,     0,     0,     0,     0,     0,     0,
       0,   223,     0,   221,     0,    63,    65,    68,    28,     0,
       0,     0,    47,     0,     0,    49,    55,    57,    26,   181,
     170,   172,   232,   234,     0,     0,   180,     0,   179,    90,
       0,     0,   207,     0,   200,     0,   145,     0,     0,     0,
       0,     0,     0,     0,     0,   149,   125,     0,     0,   140,
       0,     0,   154,   198,   211,     0,     0,     0,     0,    96,
     247,   248,   246,   245,    97,    95,     0,    67,     0,    83,
      84,    85,    86,    87,     0,     0,    70,    48,     0,    51,
      50,     0,    54,     0,     0,   178,   220,     0,   204,   199,
       0,     0,     0,     0,     0,     0,     0,     0,   137,   138,
     151,   153,     0,   156,    61,     0,     0,    58,     0,     0,
     224,     0,    24,    62,     0,     0,    23,     0,     0,     0,
     176,     0,     0,     0,     0,   128,     0,     0,     0,     0,
       0,     0,   111,     0,    59,    98,    99,     0,    74,    76,
      77,    78,     0,     0,     0,    52,     0,   177,    89,   134,
       0,   127,   130,     0,   132,     0,   155,   158,   161,   157,
       0,    88,     0,    82,    80,     0,    79,     0,    72,    73,
       0,    53,   133,   129,   131,     0,   162,   163,   164,     0,
      75,     0,    69,     0,   159,     0,   160,     0,    81,     0,
     165,   166,     0,     0,    60,     0,    71
=======
       0,     6,   254,     0,     0,     0,     0,     0,     0,    18,
     111,     0,     0,     7,     0,     0,    15,     8,    10,    11,
      13,    14,     9,    17,    12,    16,     0,   104,     0,   252,
       0,   246,   247,     0,     0,     0,     0,     0,     0,   112,
     113,     0,     0,   106,   107,     0,   145,     1,     3,     2,
       0,   105,     5,     4,   253,     0,     0,     0,     0,   166,
      25,     0,   219,   216,     0,   238,   114,    40,    29,     0,
       0,    30,    31,    34,    36,     0,    37,    39,     0,    41,
     215,    35,    38,    32,    33,     0,     0,     0,     0,     0,
     115,   116,   120,   187,   189,   191,   194,   195,   196,   193,
     192,     0,   224,     0,     0,     0,     0,     0,     0,     0,
      93,     0,     0,     0,   100,   167,     0,     0,    90,   217,
     218,     0,     0,   211,   208,     0,    43,     0,   220,     0,
      44,     0,   221,     0,   166,     0,   239,   240,     0,     0,
     119,   242,   243,   241,     0,     0,   190,     0,     0,   166,
     102,     0,   108,     0,   109,     0,   244,     0,     0,     0,
       0,     0,     0,    92,    66,    27,     0,     0,     0,     0,
       0,   168,   170,   172,   174,     0,   192,     0,     0,     0,
       0,   211,   205,     0,   209,     0,     0,     0,     0,   197,
       0,   147,   122,   142,   135,   149,   117,   118,   186,   188,
     225,     0,     0,   198,   213,     0,     0,    99,     0,     0,
     146,     0,    91,    19,     0,     0,     0,     0,    20,    21,
      22,     0,     0,     0,    64,     0,    42,    56,   173,   181,
       0,     0,     0,     0,     0,   228,   230,   231,   232,   233,
     229,   234,   236,     0,     0,     0,     0,   222,     0,     0,
       0,     0,   206,     0,   212,   204,    45,     0,    46,     0,
     138,   143,     0,     0,     0,     0,     0,     0,   121,   123,
     125,   141,     0,     0,   140,     0,   151,   199,     0,   200,
       0,   101,   103,   134,   245,     0,     0,     0,     0,     0,
       0,     0,   226,     0,   224,     0,    63,    65,    68,    28,
       0,     0,     0,    47,     0,     0,    49,    55,    57,    26,
     180,   169,   171,   235,   237,     0,     0,     0,     0,   182,
     179,     0,   178,    89,     0,     0,   210,     0,   203,     0,
     144,     0,     0,     0,     0,     0,     0,     0,     0,   148,
     124,     0,     0,   139,     0,     0,   153,   201,   214,     0,
       0,     0,     0,    95,   250,   251,   249,   248,    96,    94,
       0,    67,     0,    83,    84,    85,    86,     0,     0,    70,
      48,     0,    51,    50,     0,    54,     0,     0,   184,     0,
       0,   177,   223,     0,   207,   202,     0,     0,     0,     0,
       0,     0,     0,     0,   136,   137,   150,   152,     0,   155,
      61,     0,     0,    58,     0,     0,   227,     0,    24,    62,
       0,     0,    23,     0,     0,     0,     0,   175,   183,     0,
       0,     0,     0,   127,     0,     0,     0,     0,     0,     0,
     110,     0,    59,    97,    98,     0,    74,    76,    77,    78,
       0,     0,     0,    52,     0,   176,   185,    88,   133,     0,
     126,   129,     0,   131,     0,   154,   157,   160,   156,     0,
      87,     0,    82,    80,     0,    79,     0,    72,    73,     0,
      53,   132,   128,   130,     0,   161,   162,   163,     0,    75,
       0,    69,     0,   158,     0,   159,     0,    81,     0,   164,
     165,     0,     0,    60,     0,    71
>>>>>>> d3725840
};

  /* YYPGOTO[NTERM-NUM].  */
static const yytype_int16 yypgoto[] =
{
<<<<<<< HEAD
    -223,  -223,  -223,  -223,  -223,  -223,  -223,  -223,  -142,  -223,
     294,   153,  -223,  -223,  -222,  -223,  -223,  -223,  -223,  -223,
    -223,    26,    11,  -223,  -223,  -223,  -223,  -223,  -223,  -223,
    -223,  -223,  -223,  -223,  -223,   256,  -223,  -223,  -223,   363,
     -20,  -223,  -223,  -223,   335,  -223,  -223,  -223,   200,   -21,
    -223,   209,  -158,    -8,  -223,  -223,  -223,  -223,  -223,  -223,
       9,  -223,  -223,   -67,  -223,   -81,   255,   243,   311,   -30,
     349,   345,   376,  -128,  -223,  -223,  -223,   299,  -223,   360,
     305,  -199,  -176,   108,   -51,  -223,  -223,  -223,  -223,  -223,
     -99,    -4,    91,  -223,  -223
=======
    -222,  -222,  -222,  -222,  -222,  -222,  -222,  -222,  -139,  -222,
     330,   187,  -222,  -222,  -221,  -222,  -222,  -222,  -222,  -222,
    -222,    51,    35,  -222,  -222,  -222,  -222,  -222,  -222,  -222,
    -222,  -222,  -222,  -222,  -222,   292,  -222,  -222,  -222,   390,
       9,  -222,  -222,  -222,   385,  -222,  -222,  -222,   237,  -100,
    -222,   232,  -173,   -11,  -222,  -222,  -222,  -222,  -222,  -222,
      30,  -222,  -222,   -58,  -222,   -92,   273,   274,   342,    -3,
     384,   382,   410,  -129,  -222,  -222,  -222,   331,  -222,   391,
     332,  -196,  -175,   132,   -54,  -222,  -222,  -222,  -222,  -222,
    -105,    -4,   119,  -222,  -222
>>>>>>> d3725840
};

  /* YYDEFGOTO[NTERM-NUM].  */
static const yytype_int16 yydefgoto[] =
{
      -1,    14,    15,    16,    17,    18,    19,    20,   165,   166,
<<<<<<< HEAD
      88,   306,   307,   308,   218,   296,   297,   223,   366,   406,
     460,   427,   428,   429,   430,   431,   363,   402,    21,    22,
     163,   290,    23,    24,   149,   150,    25,    26,    43,    44,
      27,    41,    89,    90,    91,   134,   267,   268,   269,   190,
     273,   191,   259,   260,   192,   275,   342,   393,   422,   446,
     447,   468,   476,   114,   115,   171,   172,   173,   174,   175,
=======
      88,   307,   308,   309,   218,   297,   298,   223,   369,   412,
     469,   435,   436,   437,   438,   439,   366,   408,    21,    22,
     163,   291,    23,    24,   149,   150,    25,    26,    43,    44,
     209,    41,    89,    90,    91,   134,   268,   269,   270,   190,
     274,   191,   260,   261,   192,   276,   346,   399,   430,   455,
     456,   477,   485,   114,   115,   171,   172,   173,   174,   175,
>>>>>>> d3725840
      93,    94,    95,    96,    97,    98,   181,   182,   123,   124,
     185,   205,    99,   248,   100,   293,   245,   101,   139,   144,
     155,   102,   358,    28,    29
};

  /* YYTABLE[YYPACT[STATE-NUM]] -- What to do in state STATE-NUM.  If
     positive, shift that token.  If negative, reduce the rule whose
     number is the opposite.  If YYTABLE_NINF, syntax error.  */
static const yytype_uint16 yytable[] =
{
<<<<<<< HEAD
      33,   246,   295,   277,    45,   193,    51,    42,    46,   232,
     232,    92,    31,   147,    32,   453,   213,    31,   178,    32,
     317,   141,   142,   232,   136,   137,    55,   136,   137,   232,
      57,    58,    59,    60,    61,   270,   458,   454,   383,   122,
     179,   118,   412,   214,   234,   235,   236,   237,   238,   239,
     240,   241,   242,   243,   414,   136,   137,   131,   136,   137,
     271,   459,   176,   136,   137,   183,   215,   195,   359,    34,
     176,   360,   361,   374,    47,   108,   211,    31,   416,    32,
     211,   480,   207,   298,   154,   136,   137,   299,   140,   230,
     103,   288,   211,   216,   318,    39,    45,   481,   289,   151,
      46,    35,   156,   157,   109,    92,   249,   164,   167,   148,
     217,   418,   183,   156,    54,   339,   211,   176,   204,   176,
     300,    40,   121,   187,   143,   369,   309,   189,   301,   194,
     379,   455,   272,   209,   197,   362,   153,   212,   193,   394,
     231,   390,   403,   200,   376,   435,   148,   323,   229,   211,
     250,    36,   180,   253,   167,   261,   219,   220,   189,   440,
     262,   302,   443,    30,   330,   263,   445,    50,   264,   180,
     303,   291,   204,    37,   304,   350,    52,    38,   281,    53,
     327,   176,   176,   136,   137,   265,    46,   305,   348,    46,
      31,   328,    32,    10,   466,   331,   409,   211,   351,   352,
     211,   246,   151,   345,   211,    56,   332,   283,   136,   137,
     158,   159,   266,   315,   316,   113,   467,   258,   293,   322,
     353,   167,    10,   104,   206,    31,   325,    32,   380,   333,
     382,   261,   384,   176,   386,   116,   262,   312,   313,   314,
     334,   263,   136,   137,   264,   117,   398,   395,   396,   344,
     326,   106,   138,   399,    46,    48,   105,    49,   110,   156,
     391,   265,   194,   160,   161,   210,   211,   224,   225,    46,
     248,   211,   136,   137,   278,   279,   319,   320,   343,   279,
     355,   356,   413,   156,   373,   107,   417,   407,   419,   111,
     176,   357,   358,   378,   397,   211,   423,   211,   424,   211,
     371,   112,   415,   438,   320,   451,   452,   400,   472,   452,
     204,   113,   478,   211,   483,   211,   119,   176,   484,   211,
     120,   125,   126,   156,   127,   156,   128,   156,   129,   156,
     130,   439,   176,   441,   132,   442,   133,   444,   135,   153,
     162,   177,   156,   156,   410,   186,   188,   208,    10,   221,
     222,   232,   245,   233,   293,   254,   471,   255,   256,   462,
     257,   176,   463,   176,   464,   176,   274,   176,   276,   282,
     284,   285,   286,   287,   479,   294,   324,   156,   482,   437,
     321,   156,   329,   156,   337,   338,   340,   341,   346,   176,
     448,   347,   176,   349,   176,   147,   364,   432,   365,   367,
     368,   370,   375,   377,   436,   234,   235,   236,   237,   238,
     239,   240,   241,   242,   243,   381,   136,   137,   385,   387,
      31,    62,    32,    63,   401,   388,   389,   404,   456,   432,
     392,   408,   279,   420,   421,   448,   425,    64,    65,   201,
     405,   434,   433,   449,   450,   465,   469,   461,   432,    67,
      68,   156,   475,   473,   477,   485,   486,    69,    70,   457,
     372,   227,   280,   470,    71,    72,    73,   152,   336,   156,
     196,   202,    74,   156,   474,   335,   311,   146,    75,   228,
     251,    76,     1,   184,     2,   411,   252,   310,   198,   199,
     426,    77,    78,     0,     0,     0,     0,     0,     0,    79,
      80,     0,     0,     0,     0,     0,     0,    31,    62,    32,
      63,     3,    81,   168,     0,     0,     0,     0,     0,    82,
       0,     0,    83,    84,    64,    65,     0,     4,     5,     0,
      85,     0,     0,     6,    86,     0,    67,    68,     7,    87,
     203,     0,     0,     0,    69,    70,     0,     0,     0,     0,
       0,    71,    72,    73,     0,     8,     0,     0,     0,    74,
       0,     0,     0,     0,   169,    75,     0,     0,    76,     0,
       0,     0,     0,     0,     0,     9,     0,     0,    77,    78,
       0,    10,     0,     0,     0,     0,    79,    80,     0,     0,
       0,     0,    11,     0,    31,    62,    32,    63,    12,    81,
      13,     0,     0,     0,     0,     0,    82,     0,     0,    83,
      84,    64,    65,    66,     0,     0,     0,    85,    67,    68,
       0,    86,     0,    67,    68,     0,   170,    70,     0,     0,
       0,    69,    70,    71,    72,    73,     0,     0,    71,    72,
      73,    74,     0,     0,     0,     0,    74,     0,     0,     0,
      76,     0,    75,     0,     0,    76,     0,     0,     0,     0,
      77,   226,     0,     0,     0,    77,    78,     0,    79,     0,
       0,     0,     0,    79,    80,     0,     0,    31,    62,    32,
      63,    81,     0,     0,     0,     0,    81,     0,    82,     0,
       0,    83,    84,    82,    64,    65,    83,    84,     0,    85,
       0,     0,     0,    86,    85,     0,    67,    68,    86,     0,
       0,     0,     0,    87,    69,    70,     0,     0,     0,     0,
       0,    71,    72,    73,     0,     0,     0,     0,     0,    74,
       0,     0,     0,     0,     0,    75,     0,     0,    76,     0,
       0,     0,     0,     0,     0,     0,     0,     0,    77,    78,
       0,     0,     0,     0,     0,     0,    79,    80,     0,     0,
      31,    62,    32,    63,     0,     0,     0,     0,     0,    81,
       0,     0,     0,     0,     0,     0,    82,    64,    65,    83,
      84,     0,     0,     0,     0,     0,     0,    85,   121,    67,
      68,    86,     0,     0,     0,     0,    87,    69,    70,     0,
       0,     0,     0,     0,    71,    72,    73,     0,     0,     0,
       0,     0,    74,     0,     0,     0,     0,   169,    75,     0,
       0,    76,     0,     0,     0,     0,     0,     0,     0,     0,
       0,    77,    78,     0,     0,     0,     0,     0,     0,    79,
      80,     0,     0,    31,    62,    32,    63,     0,     0,     0,
       0,     0,    81,     0,     0,     0,     0,     0,     0,    82,
      64,    65,    83,    84,     0,     0,     0,     0,     0,     0,
      85,     0,    67,    68,    86,     0,     0,     0,     0,   170,
      69,    70,     0,     0,     0,     0,     0,    71,    72,    73,
       0,     0,     0,     0,     0,    74,     0,     0,     0,     0,
       0,    75,     0,     0,    76,     0,     0,     0,     0,     0,
       0,     0,     0,     0,    77,    78,     0,     0,     0,     0,
       0,     0,    79,    80,     0,     0,    31,    62,    32,    63,
       0,     0,     0,     0,     0,    81,     0,     0,     0,     0,
       0,     0,    82,    64,   145,    83,    84,     0,     0,     0,
       0,     0,     0,    85,     0,    67,    68,    86,     0,     0,
       0,     0,    87,    69,    70,     0,     0,     0,     0,     0,
      71,    72,    73,     0,     0,     0,     0,     0,    74,    62,
       0,    63,     0,     0,    75,     0,     0,    76,     0,     0,
       0,     0,     0,     0,     0,    64,   145,    77,    78,     0,
       0,     0,     0,     0,     0,    79,    80,    67,    68,     0,
       0,     0,     0,     0,     0,     0,    70,     0,    81,     0,
       0,     0,    71,    72,    73,    82,     0,     0,    83,    84,
      74,     0,     0,     0,     0,     0,    85,     0,     0,    76,
      86,     0,     0,     0,     0,    87,     0,     0,     0,    77,
      78,     0,     0,     0,     0,     0,     0,    79,    80,     0,
       0,     0,     0,     0,     0,     0,     0,     0,     0,     0,
      81,     0,     0,     0,     0,     0,     0,    82,     0,     0,
      83,    84,     0,     0,     0,     0,     0,     0,    85,     0,
       0,     0,    86
=======
      33,    45,   247,   296,   193,   154,   278,    42,    46,    27,
     232,    31,   178,    32,   462,   147,    31,   272,    32,   213,
     271,   232,   232,   232,   136,   137,    55,   363,   364,   179,
      57,    58,    59,    60,    61,    51,   463,   183,    92,   183,
      30,   300,   389,   321,   234,   235,   236,   237,   238,   239,
     240,   241,   242,   243,    39,   136,   137,   136,   137,   176,
     141,   142,   136,   137,   136,   137,   122,   176,    50,   229,
     118,   136,   137,   301,   420,   475,   195,    37,   230,    40,
     211,   302,   422,    38,   131,   354,   299,   424,   140,    34,
     273,   207,   365,    45,    10,   121,   476,   180,   426,   151,
      46,   343,   156,   157,   148,   244,    36,   164,   167,   355,
     356,   148,   211,   156,   176,   303,   176,   322,   180,   250,
     211,    35,   380,   187,   304,   211,   310,   372,   305,   194,
     464,   357,    92,   449,   197,   153,   211,   400,   193,   443,
       1,   306,     2,   200,   319,   204,   409,   214,   396,   382,
     313,   314,   315,   452,   167,   327,   219,   220,   189,   334,
     189,   467,   454,   143,   331,   385,   212,   231,   292,     3,
     215,   211,    31,   108,    32,   332,    47,   251,   176,   176,
     254,   416,    54,   352,     4,     5,    46,   468,    56,    46,
       6,   211,    31,   349,    32,     7,   103,    10,   216,   204,
     211,   109,   151,   262,   316,   282,   489,   284,   247,   263,
     116,   106,   379,     8,   264,   217,   378,   265,   294,   259,
     117,   167,   289,   490,   136,   137,   386,   113,   388,   290,
     390,   176,   392,     9,   266,    48,   206,    49,   262,    10,
     317,   105,   320,   104,   263,   401,   402,   326,   330,   264,
      11,   335,   265,   397,   329,    46,    12,   110,    13,   404,
     156,   267,   336,   194,   337,   112,   405,   107,   415,   266,
      46,   111,    31,    52,    32,   338,    53,   348,   113,   413,
     136,   137,   421,   119,   156,   120,   425,   125,   427,   136,
     137,   176,   158,   159,   160,   161,   128,   423,   126,   138,
     127,   374,   210,   211,   224,   225,   249,   211,   406,   136,
     137,   130,   376,   279,   280,   204,   129,   176,   323,   324,
     347,   280,   359,   360,   384,   361,   362,   156,   448,   156,
     450,   156,   451,   156,   453,   176,   403,   211,   418,   280,
     132,   204,   431,   211,   432,   211,   156,   156,   446,   280,
     447,   324,   460,   461,   481,   461,   133,   471,   294,   480,
     472,   135,   473,   487,   211,   153,   176,   162,   176,   177,
     176,   186,   176,   188,   204,    10,   417,   488,   492,   211,
     208,   491,   232,   156,   493,   211,   221,   156,   222,   156,
     233,   246,   255,   256,   257,   176,   258,   275,   176,   286,
     176,   277,   285,   440,   283,   287,   288,   295,   318,   325,
     444,   328,   445,   341,   333,   234,   235,   236,   237,   238,
     239,   240,   241,   242,   243,   457,   136,   137,   342,    31,
      62,    32,    63,   344,   350,   345,   465,   440,   351,   353,
     147,   367,   368,   370,   371,   377,    64,    65,   201,   373,
     383,   381,   394,   387,   391,   478,   393,   440,    67,    68,
     156,   398,   407,   410,   395,    69,    70,   411,   414,   280,
     428,   457,    71,    72,    73,   429,   244,   433,   156,   202,
      74,   441,   156,   442,   458,   459,    75,   470,   484,    76,
     494,   495,   466,   474,   152,   375,   479,   227,   281,   339,
      77,    78,   482,   486,   483,   311,   340,   312,    79,    80,
     228,   146,   252,   253,   184,   419,    31,    62,    32,    63,
     196,    81,   168,   198,   434,     0,   199,     0,    82,     0,
       0,    83,    84,    64,    65,     0,     0,     0,     0,    85,
       0,     0,     0,    86,     0,    67,    68,     0,    87,   203,
       0,     0,    69,    70,     0,     0,     0,     0,     0,    71,
      72,    73,     0,     0,     0,     0,     0,    74,     0,     0,
       0,     0,   169,    75,     0,     0,    76,     0,     0,     0,
      31,    62,    32,    63,     0,     0,     0,    77,    78,     0,
       0,     0,     0,     0,     0,    79,    80,    64,    65,    66,
       0,     0,     0,     0,     0,     0,     0,     0,    81,    67,
      68,     0,     0,     0,     0,    82,    69,    70,    83,    84,
       0,     0,     0,    71,    72,    73,    85,     0,     0,     0,
      86,    74,     0,     0,     0,   170,     0,    75,     0,     0,
      76,     0,     0,     0,    31,    62,    32,    63,     0,     0,
       0,    77,    78,     0,     0,     0,     0,     0,     0,    79,
      80,    64,    65,     0,     0,     0,     0,     0,     0,     0,
       0,     0,    81,    67,    68,     0,     0,     0,     0,    82,
      69,    70,    83,    84,     0,     0,     0,    71,    72,    73,
      85,     0,     0,     0,    86,    74,     0,     0,     0,    87,
       0,    75,     0,     0,    76,     0,     0,     0,    31,    62,
      32,    63,     0,     0,     0,    77,    78,     0,     0,     0,
       0,     0,     0,    79,    80,    64,    65,     0,     0,     0,
       0,     0,     0,     0,     0,     0,    81,    67,    68,     0,
       0,     0,     0,    82,    69,    70,    83,    84,     0,     0,
       0,    71,    72,    73,    85,   121,     0,     0,    86,    74,
       0,     0,     0,    87,   169,    75,     0,     0,    76,     0,
       0,     0,    31,    62,    32,    63,     0,     0,     0,    77,
      78,     0,     0,     0,     0,     0,     0,    79,    80,    64,
      65,     0,     0,     0,     0,     0,     0,     0,     0,     0,
      81,    67,    68,     0,     0,     0,     0,    82,    69,    70,
      83,    84,     0,     0,     0,    71,    72,    73,    85,     0,
       0,     0,    86,    74,     0,     0,     0,   170,     0,    75,
       0,     0,    76,     0,     0,     0,    31,    62,    32,    63,
       0,     0,     0,    77,    78,     0,     0,     0,     0,     0,
       0,    79,    80,    64,    65,     0,     0,     0,     0,     0,
       0,     0,     0,     0,    81,    67,    68,     0,    10,     0,
       0,    82,    69,    70,    83,    84,     0,     0,     0,    71,
      72,    73,    85,     0,     0,     0,    86,    74,     0,     0,
       0,    87,     0,    75,     0,     0,    76,     0,     0,     0,
      31,    62,    32,    63,     0,     0,     0,    77,    78,     0,
       0,     0,     0,     0,     0,    79,    80,    64,   145,     0,
       0,     0,     0,     0,     0,     0,     0,     0,    81,    67,
      68,     0,     0,     0,     0,    82,    69,    70,    83,    84,
       0,     0,     0,    71,    72,    73,    85,    62,     0,    63,
      86,    74,     0,     0,     0,    87,     0,    75,     0,     0,
      76,     0,     0,    64,   145,     0,     0,     0,     0,     0,
       0,    77,    78,     0,     0,    67,    68,     0,     0,    79,
      80,     0,     0,    70,     0,     0,     0,     0,     0,    71,
      72,    73,    81,     0,     0,     0,     0,    74,     0,    82,
       0,     0,    83,    84,     0,     0,    76,     0,    67,    68,
      85,     0,     0,     0,    86,     0,    70,    77,    78,    87,
       0,     0,    71,    72,    73,    79,    80,     0,     0,     0,
      74,     0,     0,     0,     0,     0,     0,     0,    81,    76,
       0,     0,     0,     0,     0,    82,     0,     0,    83,    84,
      77,   226,     0,     0,     0,     0,    85,     0,    79,     0,
      86,     0,     0,     0,     0,     0,     0,     0,     0,     0,
       0,    81,     0,     0,     0,     0,     0,     0,    82,     0,
       0,    83,    84,     0,     0,     0,     0,     0,     0,    85,
       0,     0,     0,    86
>>>>>>> d3725840
};

static const yytype_int16 yycheck[] =
{
<<<<<<< HEAD
       4,   177,   224,   202,    12,   133,    26,    11,    12,     8,
       8,    41,     4,    27,     6,     7,   158,     4,   117,     6,
      10,    23,    24,     8,    21,    22,    30,    21,    22,     8,
      34,    35,    36,    37,    38,   193,    70,    29,    87,    69,
     121,    61,    87,    43,    10,    11,    12,    13,    14,    15,
      16,    17,    18,    19,    87,    21,    22,    87,    21,    22,
      37,    95,   113,    21,    22,    58,    66,   134,    35,    72,
     121,    38,    39,     9,     0,    28,   125,     4,    87,     6,
     125,    64,   149,   225,   105,    21,    22,    10,    92,   170,
     101,    53,   125,    93,    84,    29,   104,    80,    60,   103,
     104,   104,   106,   107,    57,   135,   105,   111,   112,   123,
     110,    87,    58,   117,     3,   273,   125,   168,   148,   170,
      43,    55,   115,   127,   126,   301,   124,   124,    51,   133,
     124,   123,   109,   153,   138,   102,   123,   157,   266,   124,
     170,   340,   364,   147,   320,   124,   123,   105,   169,   125,
     180,    67,   115,   183,   158,    68,   160,   161,   124,    87,
      73,    84,    87,   104,   263,    78,    87,    74,    81,   115,
      93,   222,   202,   104,    97,    63,   119,    77,   208,   122,
      78,   232,   233,    21,    22,    98,   190,   110,   287,   193,
       4,    89,     6,   100,    32,    78,     9,   125,    86,    87,
     125,   377,   206,   284,   125,    67,    89,   211,    21,    22,
      44,    45,   125,   243,   244,   116,    54,    31,   222,   249,
     108,   225,   100,   125,   125,     4,   256,     6,   327,    78,
     329,    68,   331,   284,   333,   113,    73,    17,    18,    19,
      89,    78,    21,    22,    81,   123,    53,   346,   347,   279,
     258,   123,    31,    60,   258,   119,    31,   121,     5,   263,
     341,    98,   266,    44,    45,   124,   125,   124,   125,   273,
     124,   125,    21,    22,   124,   125,   124,   125,   124,   125,
     124,   125,   381,   287,   314,    77,   385,   368,   387,    87,
     341,   124,   125,   323,   124,   125,   124,   125,   124,   125,
     304,   123,   383,   124,   125,   124,   125,   358,   124,   125,
     340,   116,   124,   125,   124,   125,     7,   368,   124,   125,
       7,   123,    76,   327,   123,   329,     5,   331,   123,   333,
      76,   412,   383,   414,     5,   416,    67,   418,   125,   123,
     117,   123,   346,   347,   374,     7,     7,    11,   100,   123,
     123,     8,    20,     9,   358,    59,   455,   124,    67,   440,
     124,   412,   443,   414,   445,   416,    69,   418,   124,   124,
     123,    79,    79,   123,   473,   112,    59,   381,   477,   409,
     113,   385,    78,   387,     7,     7,    40,    71,   123,   440,
     420,   123,   443,     5,   445,    27,   125,   401,   117,    84,
     123,    79,    84,   123,   408,    10,    11,    12,    13,    14,
      15,    16,    17,    18,    19,    78,    21,    22,    78,    78,
       4,     5,     6,     7,   123,    92,    92,    36,   432,   433,
      88,   123,   125,    40,    82,   465,     5,    21,    22,    23,
      90,    40,   123,     7,    97,   125,   450,   124,   452,    33,
      34,   455,    85,   123,   123,    91,     7,    41,    42,   433,
     307,   167,   206,   452,    48,    49,    50,   104,   268,   473,
     135,    55,    56,   477,   465,   266,   233,   101,    62,   168,
     181,    65,     1,   123,     3,   377,   181,   232,   139,   144,
     399,    75,    76,    -1,    -1,    -1,    -1,    -1,    -1,    83,
      84,    -1,    -1,    -1,    -1,    -1,    -1,     4,     5,     6,
       7,    30,    96,    10,    -1,    -1,    -1,    -1,    -1,   103,
      -1,    -1,   106,   107,    21,    22,    -1,    46,    47,    -1,
     114,    -1,    -1,    52,   118,    -1,    33,    34,    57,   123,
     124,    -1,    -1,    -1,    41,    42,    -1,    -1,    -1,    -1,
      -1,    48,    49,    50,    -1,    74,    -1,    -1,    -1,    56,
      -1,    -1,    -1,    -1,    61,    62,    -1,    -1,    65,    -1,
      -1,    -1,    -1,    -1,    -1,    94,    -1,    -1,    75,    76,
      -1,   100,    -1,    -1,    -1,    -1,    83,    84,    -1,    -1,
      -1,    -1,   111,    -1,     4,     5,     6,     7,   117,    96,
     119,    -1,    -1,    -1,    -1,    -1,   103,    -1,    -1,   106,
     107,    21,    22,    23,    -1,    -1,    -1,   114,    33,    34,
      -1,   118,    -1,    33,    34,    -1,   123,    42,    -1,    -1,
      -1,    41,    42,    48,    49,    50,    -1,    -1,    48,    49,
      50,    56,    -1,    -1,    -1,    -1,    56,    -1,    -1,    -1,
      65,    -1,    62,    -1,    -1,    65,    -1,    -1,    -1,    -1,
      75,    76,    -1,    -1,    -1,    75,    76,    -1,    83,    -1,
      -1,    -1,    -1,    83,    84,    -1,    -1,     4,     5,     6,
       7,    96,    -1,    -1,    -1,    -1,    96,    -1,   103,    -1,
      -1,   106,   107,   103,    21,    22,   106,   107,    -1,   114,
      -1,    -1,    -1,   118,   114,    -1,    33,    34,   118,    -1,
      -1,    -1,    -1,   123,    41,    42,    -1,    -1,    -1,    -1,
      -1,    48,    49,    50,    -1,    -1,    -1,    -1,    -1,    56,
      -1,    -1,    -1,    -1,    -1,    62,    -1,    -1,    65,    -1,
      -1,    -1,    -1,    -1,    -1,    -1,    -1,    -1,    75,    76,
      -1,    -1,    -1,    -1,    -1,    -1,    83,    84,    -1,    -1,
       4,     5,     6,     7,    -1,    -1,    -1,    -1,    -1,    96,
      -1,    -1,    -1,    -1,    -1,    -1,   103,    21,    22,   106,
     107,    -1,    -1,    -1,    -1,    -1,    -1,   114,   115,    33,
      34,   118,    -1,    -1,    -1,    -1,   123,    41,    42,    -1,
      -1,    -1,    -1,    -1,    48,    49,    50,    -1,    -1,    -1,
      -1,    -1,    56,    -1,    -1,    -1,    -1,    61,    62,    -1,
      -1,    65,    -1,    -1,    -1,    -1,    -1,    -1,    -1,    -1,
      -1,    75,    76,    -1,    -1,    -1,    -1,    -1,    -1,    83,
      84,    -1,    -1,     4,     5,     6,     7,    -1,    -1,    -1,
      -1,    -1,    96,    -1,    -1,    -1,    -1,    -1,    -1,   103,
      21,    22,   106,   107,    -1,    -1,    -1,    -1,    -1,    -1,
     114,    -1,    33,    34,   118,    -1,    -1,    -1,    -1,   123,
      41,    42,    -1,    -1,    -1,    -1,    -1,    48,    49,    50,
      -1,    -1,    -1,    -1,    -1,    56,    -1,    -1,    -1,    -1,
      -1,    62,    -1,    -1,    65,    -1,    -1,    -1,    -1,    -1,
      -1,    -1,    -1,    -1,    75,    76,    -1,    -1,    -1,    -1,
      -1,    -1,    83,    84,    -1,    -1,     4,     5,     6,     7,
      -1,    -1,    -1,    -1,    -1,    96,    -1,    -1,    -1,    -1,
      -1,    -1,   103,    21,    22,   106,   107,    -1,    -1,    -1,
      -1,    -1,    -1,   114,    -1,    33,    34,   118,    -1,    -1,
      -1,    -1,   123,    41,    42,    -1,    -1,    -1,    -1,    -1,
      48,    49,    50,    -1,    -1,    -1,    -1,    -1,    56,     5,
      -1,     7,    -1,    -1,    62,    -1,    -1,    65,    -1,    -1,
      -1,    -1,    -1,    -1,    -1,    21,    22,    75,    76,    -1,
      -1,    -1,    -1,    -1,    -1,    83,    84,    33,    34,    -1,
      -1,    -1,    -1,    -1,    -1,    -1,    42,    -1,    96,    -1,
      -1,    -1,    48,    49,    50,   103,    -1,    -1,   106,   107,
      56,    -1,    -1,    -1,    -1,    -1,   114,    -1,    -1,    65,
     118,    -1,    -1,    -1,    -1,   123,    -1,    -1,    -1,    75,
      76,    -1,    -1,    -1,    -1,    -1,    -1,    83,    84,    -1,
      -1,    -1,    -1,    -1,    -1,    -1,    -1,    -1,    -1,    -1,
      96,    -1,    -1,    -1,    -1,    -1,    -1,   103,    -1,    -1,
     106,   107,    -1,    -1,    -1,    -1,    -1,    -1,   114,    -1,
      -1,    -1,   118
=======
       4,    12,   177,   224,   133,   105,   202,    11,    12,     0,
       8,     4,   117,     6,     7,    27,     4,    36,     6,   158,
     193,     8,     8,     8,    21,    22,    30,    37,    38,   121,
      34,    35,    36,    37,    38,    26,    29,    57,    41,    57,
     104,    10,    87,    10,    10,    11,    12,    13,    14,    15,
      16,    17,    18,    19,    29,    21,    22,    21,    22,   113,
      23,    24,    21,    22,    21,    22,    69,   121,    74,   169,
      61,    21,    22,    42,    87,    32,   134,   104,   170,    54,
     125,    50,    87,    77,    87,    62,   225,    87,    92,    72,
     109,   149,   102,   104,   100,   115,    53,   115,    87,   103,
     104,   274,   106,   107,   123,    71,    66,   111,   112,    86,
      87,   123,   125,   117,   168,    84,   170,    84,   115,   105,
     125,   104,   318,   127,    93,   125,   124,   302,    97,   133,
     123,   108,   135,    87,   138,   123,   125,   124,   267,   124,
       1,   110,     3,   147,   244,   148,   367,    42,   344,   324,
      17,    18,    19,    87,   158,   105,   160,   161,   124,   264,
     124,    69,    87,   126,    78,   124,   157,   170,   222,    30,
      65,   125,     4,    28,     6,    89,     0,   180,   232,   233,
     183,   377,     3,   288,    45,    46,   190,    95,    66,   193,
      51,   125,     4,   285,     6,    56,   101,   100,    93,   202,
     125,    56,   206,    67,    71,   208,    63,   211,   383,    73,
     113,   123,     9,    74,    78,   110,   316,    81,   222,    31,
     123,   225,    52,    80,    21,    22,   331,   116,   333,    59,
     335,   285,   337,    94,    98,   119,   125,   121,    67,   100,
     243,    31,   245,   125,    73,   350,   351,   250,   259,    78,
     111,    78,    81,   345,   257,   259,   117,     5,   119,    52,
     264,   125,    89,   267,    78,   123,    59,    77,     9,    98,
     274,    87,     4,   119,     6,    89,   122,   280,   116,   371,
      21,    22,   387,     7,   288,     7,   391,   123,   393,    21,
      22,   345,    43,    44,    43,    44,     5,   389,    76,    31,
     123,   305,   124,   125,   124,   125,   124,   125,   362,    21,
      22,    76,   315,   124,   125,   318,   123,   371,   124,   125,
     124,   125,   124,   125,   327,   124,   125,   331,   420,   333,
     422,   335,   424,   337,   426,   389,   124,   125,   124,   125,
       5,   344,   124,   125,   124,   125,   350,   351,   124,   125,
     124,   125,   124,   125,   124,   125,    66,   449,   362,   464,
     452,   125,   454,   124,   125,   123,   420,   117,   422,   123,
     424,     7,   426,     7,   377,   100,   379,   482,   124,   125,
      11,   486,     8,   387,   124,   125,   123,   391,   123,   393,
       9,    20,    58,   124,    66,   449,   124,    68,   452,    79,
     454,   124,   123,   407,   124,    79,   123,   112,   123,   113,
     414,    58,   415,     7,    78,    10,    11,    12,    13,    14,
      15,    16,    17,    18,    19,   428,    21,    22,     7,     4,
       5,     6,     7,    39,   123,    70,   440,   441,   123,     5,
      27,   125,   117,    84,   123,   123,    21,    22,    23,    79,
     123,    84,    92,    78,    78,   459,    78,   461,    33,    34,
     464,    88,   123,    35,    92,    40,    41,    90,   123,   125,
      39,   474,    47,    48,    49,    82,    71,     5,   482,    54,
      55,   123,   486,    39,     7,    97,    61,   124,    85,    64,
      91,     7,   441,   125,   104,   308,   461,   167,   206,   267,
      75,    76,   123,   123,   474,   232,   269,   233,    83,    84,
     168,   101,   181,   181,   123,   383,     4,     5,     6,     7,
     135,    96,    10,   139,   405,    -1,   144,    -1,   103,    -1,
      -1,   106,   107,    21,    22,    -1,    -1,    -1,    -1,   114,
      -1,    -1,    -1,   118,    -1,    33,    34,    -1,   123,   124,
      -1,    -1,    40,    41,    -1,    -1,    -1,    -1,    -1,    47,
      48,    49,    -1,    -1,    -1,    -1,    -1,    55,    -1,    -1,
      -1,    -1,    60,    61,    -1,    -1,    64,    -1,    -1,    -1,
       4,     5,     6,     7,    -1,    -1,    -1,    75,    76,    -1,
      -1,    -1,    -1,    -1,    -1,    83,    84,    21,    22,    23,
      -1,    -1,    -1,    -1,    -1,    -1,    -1,    -1,    96,    33,
      34,    -1,    -1,    -1,    -1,   103,    40,    41,   106,   107,
      -1,    -1,    -1,    47,    48,    49,   114,    -1,    -1,    -1,
     118,    55,    -1,    -1,    -1,   123,    -1,    61,    -1,    -1,
      64,    -1,    -1,    -1,     4,     5,     6,     7,    -1,    -1,
      -1,    75,    76,    -1,    -1,    -1,    -1,    -1,    -1,    83,
      84,    21,    22,    -1,    -1,    -1,    -1,    -1,    -1,    -1,
      -1,    -1,    96,    33,    34,    -1,    -1,    -1,    -1,   103,
      40,    41,   106,   107,    -1,    -1,    -1,    47,    48,    49,
     114,    -1,    -1,    -1,   118,    55,    -1,    -1,    -1,   123,
      -1,    61,    -1,    -1,    64,    -1,    -1,    -1,     4,     5,
       6,     7,    -1,    -1,    -1,    75,    76,    -1,    -1,    -1,
      -1,    -1,    -1,    83,    84,    21,    22,    -1,    -1,    -1,
      -1,    -1,    -1,    -1,    -1,    -1,    96,    33,    34,    -1,
      -1,    -1,    -1,   103,    40,    41,   106,   107,    -1,    -1,
      -1,    47,    48,    49,   114,   115,    -1,    -1,   118,    55,
      -1,    -1,    -1,   123,    60,    61,    -1,    -1,    64,    -1,
      -1,    -1,     4,     5,     6,     7,    -1,    -1,    -1,    75,
      76,    -1,    -1,    -1,    -1,    -1,    -1,    83,    84,    21,
      22,    -1,    -1,    -1,    -1,    -1,    -1,    -1,    -1,    -1,
      96,    33,    34,    -1,    -1,    -1,    -1,   103,    40,    41,
     106,   107,    -1,    -1,    -1,    47,    48,    49,   114,    -1,
      -1,    -1,   118,    55,    -1,    -1,    -1,   123,    -1,    61,
      -1,    -1,    64,    -1,    -1,    -1,     4,     5,     6,     7,
      -1,    -1,    -1,    75,    76,    -1,    -1,    -1,    -1,    -1,
      -1,    83,    84,    21,    22,    -1,    -1,    -1,    -1,    -1,
      -1,    -1,    -1,    -1,    96,    33,    34,    -1,   100,    -1,
      -1,   103,    40,    41,   106,   107,    -1,    -1,    -1,    47,
      48,    49,   114,    -1,    -1,    -1,   118,    55,    -1,    -1,
      -1,   123,    -1,    61,    -1,    -1,    64,    -1,    -1,    -1,
       4,     5,     6,     7,    -1,    -1,    -1,    75,    76,    -1,
      -1,    -1,    -1,    -1,    -1,    83,    84,    21,    22,    -1,
      -1,    -1,    -1,    -1,    -1,    -1,    -1,    -1,    96,    33,
      34,    -1,    -1,    -1,    -1,   103,    40,    41,   106,   107,
      -1,    -1,    -1,    47,    48,    49,   114,     5,    -1,     7,
     118,    55,    -1,    -1,    -1,   123,    -1,    61,    -1,    -1,
      64,    -1,    -1,    21,    22,    -1,    -1,    -1,    -1,    -1,
      -1,    75,    76,    -1,    -1,    33,    34,    -1,    -1,    83,
      84,    -1,    -1,    41,    -1,    -1,    -1,    -1,    -1,    47,
      48,    49,    96,    -1,    -1,    -1,    -1,    55,    -1,   103,
      -1,    -1,   106,   107,    -1,    -1,    64,    -1,    33,    34,
     114,    -1,    -1,    -1,   118,    -1,    41,    75,    76,   123,
      -1,    -1,    47,    48,    49,    83,    84,    -1,    -1,    -1,
      55,    -1,    -1,    -1,    -1,    -1,    -1,    -1,    96,    64,
      -1,    -1,    -1,    -1,    -1,   103,    -1,    -1,   106,   107,
      75,    76,    -1,    -1,    -1,    -1,   114,    -1,    83,    -1,
     118,    -1,    -1,    -1,    -1,    -1,    -1,    -1,    -1,    -1,
      -1,    96,    -1,    -1,    -1,    -1,    -1,    -1,   103,    -1,
      -1,   106,   107,    -1,    -1,    -1,    -1,    -1,    -1,   114,
      -1,    -1,    -1,   118
>>>>>>> d3725840
};

  /* YYSTOS[STATE-NUM] -- The (internal number of the) accessing
     symbol of state STATE-NUM.  */
static const yytype_uint8 yystos[] =
{
<<<<<<< HEAD
       0,     1,     3,    30,    46,    47,    52,    57,    74,    94,
     100,   111,   117,   119,   128,   129,   130,   131,   132,   133,
     134,   155,   156,   159,   160,   163,   164,   167,   220,   221,
     104,     4,     6,   218,    72,   104,    67,   104,    77,    29,
      55,   168,   218,   165,   166,   180,   218,     0,   119,   121,
      74,   167,   119,   122,     3,   218,    67,   218,   218,   218,
     218,   218,     5,     7,    21,    22,    23,    33,    34,    41,
      42,    48,    49,    50,    56,    62,    65,    75,    76,    83,
      84,    96,   103,   106,   107,   114,   118,   123,   137,   169,
     170,   171,   196,   197,   198,   199,   200,   201,   202,   209,
     211,   214,   218,   101,   125,    31,   123,    77,    28,    57,
       5,    87,   123,   116,   190,   191,   113,   123,   167,     7,
       7,   115,   196,   205,   206,   123,    76,   123,     5,   123,
      76,   196,     5,    67,   172,   125,    21,    22,    31,   215,
     218,    23,    24,   126,   216,    22,   199,    27,   123,   161,
     162,   218,   166,   123,   176,   217,   218,   218,    44,    45,
      44,    45,   117,   157,   218,   135,   136,   218,    10,    61,
     123,   192,   193,   194,   195,   196,   211,   123,   217,   192,
     115,   203,   204,    58,   206,   207,     7,   218,     7,   124,
     176,   178,   181,   200,   218,   190,   171,   218,   197,   198,
     218,    23,    55,   124,   196,   208,   125,   190,    11,   167,
     124,   125,   167,   135,    43,    66,    93,   110,   141,   218,
     218,   123,   123,   144,   124,   125,    76,   137,   195,   176,
     192,   196,     8,     9,    10,    11,    12,    13,    14,    15,
      16,    17,    18,    19,   213,    20,   209,   210,   124,   105,
     196,   204,   207,   196,    59,   124,    67,   124,    31,   179,
     180,    68,    73,    78,    81,    98,   125,   173,   174,   175,
     179,    37,   109,   177,    69,   182,   124,   208,   124,   125,
     162,   196,   124,   218,   123,    79,    79,   123,    53,    60,
     158,   211,   212,   218,   112,   141,   142,   143,   135,    10,
      43,    51,    84,    93,    97,   110,   138,   139,   140,   124,
     193,   194,    17,    18,    19,   196,   196,    10,    84,   124,
     125,   113,   196,   105,    59,   196,   180,    78,    89,    78,
     217,    78,    89,    78,    89,   178,   175,     7,     7,   179,
      40,    71,   183,   124,   196,   192,   123,   123,   217,     5,
      63,    86,    87,   108,   219,   124,   125,   124,   125,    35,
      38,    39,   102,   153,   125,   117,   145,    84,   123,   209,
      79,   218,   138,   196,     9,    84,   209,   123,   196,   124,
     217,    78,   217,    87,   217,    78,   217,    78,    92,    92,
     208,   192,    88,   184,   124,   217,   217,   124,    53,    60,
     211,   123,   154,   141,    36,    90,   146,   192,   123,     9,
     196,   210,    87,   217,    87,   192,    87,   217,    87,   217,
      40,    82,   185,   124,   124,     5,   219,   148,   149,   150,
     151,   152,   218,   123,    40,   124,   218,   196,   124,   192,
      87,   192,   192,    87,   192,    87,   186,   187,   196,     7,
      97,   124,   125,     7,    29,   123,   218,   148,    70,    95,
     147,   124,   192,   192,   192,   125,    32,    54,   188,   218,
     149,   217,   124,   123,   187,    85,   189,   123,   124,   217,
      64,    80,   217,   124,   124,    91,     7
=======
       0,     1,     3,    30,    45,    46,    51,    56,    74,    94,
     100,   111,   117,   119,   128,   129,   130,   131,   132,   133,
     134,   155,   156,   159,   160,   163,   164,   167,   220,   221,
     104,     4,     6,   218,    72,   104,    66,   104,    77,    29,
      54,   168,   218,   165,   166,   180,   218,     0,   119,   121,
      74,   167,   119,   122,     3,   218,    66,   218,   218,   218,
     218,   218,     5,     7,    21,    22,    23,    33,    34,    40,
      41,    47,    48,    49,    55,    61,    64,    75,    76,    83,
      84,    96,   103,   106,   107,   114,   118,   123,   137,   169,
     170,   171,   196,   197,   198,   199,   200,   201,   202,   209,
     211,   214,   218,   101,   125,    31,   123,    77,    28,    56,
       5,    87,   123,   116,   190,   191,   113,   123,   167,     7,
       7,   115,   196,   205,   206,   123,    76,   123,     5,   123,
      76,   196,     5,    66,   172,   125,    21,    22,    31,   215,
     218,    23,    24,   126,   216,    22,   199,    27,   123,   161,
     162,   218,   166,   123,   176,   217,   218,   218,    43,    44,
      43,    44,   117,   157,   218,   135,   136,   218,    10,    60,
     123,   192,   193,   194,   195,   196,   211,   123,   217,   192,
     115,   203,   204,    57,   206,   207,     7,   218,     7,   124,
     176,   178,   181,   200,   218,   190,   171,   218,   197,   198,
     218,    23,    54,   124,   196,   208,   125,   190,    11,   167,
     124,   125,   167,   135,    42,    65,    93,   110,   141,   218,
     218,   123,   123,   144,   124,   125,    76,   137,   195,   176,
     192,   196,     8,     9,    10,    11,    12,    13,    14,    15,
      16,    17,    18,    19,    71,   213,    20,   209,   210,   124,
     105,   196,   204,   207,   196,    58,   124,    66,   124,    31,
     179,   180,    67,    73,    78,    81,    98,   125,   173,   174,
     175,   179,    36,   109,   177,    68,   182,   124,   208,   124,
     125,   162,   196,   124,   218,   123,    79,    79,   123,    52,
      59,   158,   211,   212,   218,   112,   141,   142,   143,   135,
      10,    42,    50,    84,    93,    97,   110,   138,   139,   140,
     124,   193,   194,    17,    18,    19,    71,   196,   123,   176,
     196,    10,    84,   124,   125,   113,   196,   105,    58,   196,
     180,    78,    89,    78,   217,    78,    89,    78,    89,   178,
     175,     7,     7,   179,    39,    70,   183,   124,   196,   192,
     123,   123,   217,     5,    62,    86,    87,   108,   219,   124,
     125,   124,   125,    37,    38,   102,   153,   125,   117,   145,
      84,   123,   209,    79,   218,   138,   196,   123,   176,     9,
     208,    84,   209,   123,   196,   124,   217,    78,   217,    87,
     217,    78,   217,    78,    92,    92,   208,   192,    88,   184,
     124,   217,   217,   124,    52,    59,   211,   123,   154,   141,
      35,    90,   146,   192,   123,     9,   208,   196,   124,   210,
      87,   217,    87,   192,    87,   217,    87,   217,    39,    82,
     185,   124,   124,     5,   219,   148,   149,   150,   151,   152,
     218,   123,    39,   124,   218,   196,   124,   124,   192,    87,
     192,   192,    87,   192,    87,   186,   187,   196,     7,    97,
     124,   125,     7,    29,   123,   218,   148,    69,    95,   147,
     124,   192,   192,   192,   125,    32,    53,   188,   218,   149,
     217,   124,   123,   187,    85,   189,   123,   124,   217,    63,
      80,   217,   124,   124,    91,     7
>>>>>>> d3725840
};

  /* YYR1[YYN] -- Symbol number of symbol that rule YYN derives.  */
static const yytype_uint8 yyr1[] =
{
       0,   127,   128,   128,   128,   128,   128,   128,   129,   129,
     129,   129,   129,   129,   129,   129,   129,   129,   130,   131,
     131,   131,   131,   132,   133,   134,   135,   136,   136,   137,
     137,   137,   137,   137,   137,   137,   137,   137,   137,   137,
     137,   137,   137,   137,   137,   137,   137,   138,   138,   138,
     138,   138,   138,   138,   139,   139,   140,   140,   141,   141,
     141,   141,   142,   142,   143,   143,   144,   144,   145,   145,
     146,   146,   147,   147,   148,   148,   149,   149,   149,   150,
<<<<<<< HEAD
     150,   151,   152,   153,   153,   153,   153,   154,   154,   155,
     155,   155,   155,   156,   157,   157,   158,   158,   158,   158,
     159,   160,   161,   161,   162,   163,   163,   164,   165,   165,
     166,   167,   168,   168,   168,   169,   169,   170,   170,   171,
     171,   171,   172,   173,   173,   174,   174,   175,   175,   175,
     175,   175,   175,   175,   175,   176,   177,   177,   177,   178,
     178,   178,   178,   178,   179,   179,   180,   180,   181,   181,
     182,   182,   183,   183,   184,   184,   185,   185,   186,   186,
     187,   188,   188,   188,   189,   189,   189,   190,   190,   191,
     192,   192,   193,   193,   194,   194,   195,   195,   195,   195,
     195,   195,   195,   196,   196,   197,   197,   198,   198,   199,
     199,   199,   199,   199,   199,   200,   200,   200,   200,   201,
     202,   202,   203,   203,   204,   205,   205,   206,   207,   207,
     208,   208,   209,   209,   209,   209,   209,   209,   209,   210,
     210,   211,   211,   212,   212,   213,   213,   213,   213,   213,
     213,   213,   213,   213,   213,   214,   215,   215,   216,   216,
     216,   217,   217,   218,   218,   219,   219,   219,   219,   220,
     221,   221
=======
     150,   151,   152,   153,   153,   153,   154,   154,   155,   155,
     155,   155,   156,   157,   157,   158,   158,   158,   158,   159,
     160,   161,   161,   162,   163,   163,   164,   165,   165,   166,
     167,   168,   168,   168,   169,   169,   170,   170,   171,   171,
     171,   172,   173,   173,   174,   174,   175,   175,   175,   175,
     175,   175,   175,   175,   176,   177,   177,   177,   178,   178,
     178,   178,   178,   179,   179,   180,   180,   181,   181,   182,
     182,   183,   183,   184,   184,   185,   185,   186,   186,   187,
     188,   188,   188,   189,   189,   189,   190,   190,   191,   192,
     192,   193,   193,   194,   194,   195,   195,   195,   195,   195,
     195,   195,   195,   195,   195,   195,   196,   196,   197,   197,
     198,   198,   199,   199,   199,   199,   199,   199,   200,   200,
     200,   200,   201,   202,   202,   203,   203,   204,   205,   205,
     206,   207,   207,   208,   208,   209,   209,   209,   209,   209,
     209,   209,   210,   210,   211,   211,   212,   212,   213,   213,
     213,   213,   213,   213,   213,   213,   213,   213,   214,   215,
     215,   216,   216,   216,   217,   217,   218,   218,   219,   219,
     219,   219,   220,   221,   221
>>>>>>> d3725840
};

  /* YYR2[YYN] -- Number of symbols on the right hand side of rule YYN.  */
static const yytype_uint8 yyr2[] =
{
       0,     2,     2,     2,     2,     2,     1,     1,     1,     1,
       1,     1,     1,     1,     1,     1,     1,     1,     1,     6,
       6,     6,     6,     9,     9,     3,     3,     1,     3,     1,
       1,     1,     1,     1,     1,     1,     1,     1,     1,     1,
       1,     1,     1,     2,     2,     4,     4,     1,     2,     1,
       2,     2,     4,     5,     2,     1,     0,     1,     4,     5,
      10,     4,     3,     1,     0,     1,     0,     3,     0,     5,
       0,     8,     1,     1,     1,     3,     1,     1,     1,     2,
<<<<<<< HEAD
       2,     4,     2,     1,     1,     1,     1,     0,     3,    10,
       7,     4,     5,     5,     0,     4,     2,     2,     4,     4,
       5,     4,     3,     1,     3,     1,     2,     2,     1,     3,
       3,     9,     0,     1,     1,     1,     1,     1,     3,     3,
       2,     1,     3,     0,     1,     2,     1,     5,     4,     6,
       5,     6,     5,     6,     5,     3,     0,     3,     3,     2,
       3,     2,     2,     1,     1,     2,     1,     4,     1,     3,
       0,     3,     0,     2,     0,     3,     0,     2,     1,     3,
       3,     0,     1,     1,     0,     2,     2,     0,     1,     2,
       3,     1,     3,     1,     2,     1,     5,     6,     4,     3,
       3,     3,     2,     3,     1,     3,     1,     2,     1,     1,
       1,     1,     1,     1,     3,     3,     4,     4,     5,     6,
       5,     4,     1,     2,     4,     1,     2,     4,     0,     2,
       1,     3,     1,     1,     2,     2,     1,     2,     2,     1,
       3,     1,     3,     1,     3,     1,     1,     1,     1,     1,
       1,     1,     2,     1,     2,     1,     1,     1,     1,     1,
       1,     1,     3,     1,     1,     1,     1,     1,     1,     2,
       2,     0
=======
       2,     4,     2,     1,     1,     1,     0,     3,    10,     7,
       4,     5,     5,     0,     4,     2,     2,     4,     4,     5,
       4,     3,     1,     3,     1,     2,     2,     1,     3,     3,
       9,     0,     1,     1,     1,     1,     1,     3,     3,     2,
       1,     3,     0,     1,     2,     1,     5,     4,     6,     5,
       6,     5,     6,     5,     3,     0,     3,     3,     2,     3,
       2,     2,     1,     1,     2,     1,     4,     1,     3,     0,
       3,     0,     2,     0,     3,     0,     2,     1,     3,     3,
       0,     1,     1,     0,     2,     2,     0,     1,     2,     3,
       1,     3,     1,     2,     1,     5,     6,     4,     3,     3,
       3,     2,     3,     5,     4,     6,     3,     1,     3,     1,
       2,     1,     1,     1,     1,     1,     1,     3,     3,     4,
       4,     5,     6,     5,     4,     1,     2,     4,     1,     2,
       4,     0,     2,     1,     3,     1,     1,     2,     2,     1,
       2,     2,     1,     3,     1,     3,     1,     3,     1,     1,
       1,     1,     1,     1,     1,     2,     1,     2,     1,     1,
       1,     1,     1,     1,     1,     3,     1,     1,     1,     1,
       1,     1,     2,     2,     0
>>>>>>> d3725840
};


#define yyerrok         (yyerrstatus = 0)
#define yyclearin       (yychar = YYEMPTY)
#define YYEMPTY         (-2)
#define YYEOF           0

#define YYACCEPT        goto yyacceptlab
#define YYABORT         goto yyabortlab
#define YYERROR         goto yyerrorlab


#define YYRECOVERING()  (!!yyerrstatus)

#define YYBACKUP(Token, Value)                                  \
do                                                              \
  if (yychar == YYEMPTY)                                        \
    {                                                           \
      yychar = (Token);                                         \
      yylval = (Value);                                         \
      YYPOPSTACK (yylen);                                       \
      yystate = *yyssp;                                         \
      goto yybackup;                                            \
    }                                                           \
  else                                                          \
    {                                                           \
      yyerror (&yylloc, yyscanner, parsedStatement, YY_("syntax error: cannot back up")); \
      YYERROR;                                                  \
    }                                                           \
while (0)

/* Error token number */
#define YYTERROR        1
#define YYERRCODE       256


/* YYLLOC_DEFAULT -- Set CURRENT to span from RHS[1] to RHS[N].
   If N is 0, then set CURRENT to the empty location which ends
   the previous symbol: RHS[0] (always defined).  */

#ifndef YYLLOC_DEFAULT
# define YYLLOC_DEFAULT(Current, Rhs, N)                                \
    do                                                                  \
      if (N)                                                            \
        {                                                               \
          (Current).first_line   = YYRHSLOC (Rhs, 1).first_line;        \
          (Current).first_column = YYRHSLOC (Rhs, 1).first_column;      \
          (Current).last_line    = YYRHSLOC (Rhs, N).last_line;         \
          (Current).last_column  = YYRHSLOC (Rhs, N).last_column;       \
        }                                                               \
      else                                                              \
        {                                                               \
          (Current).first_line   = (Current).last_line   =              \
            YYRHSLOC (Rhs, 0).last_line;                                \
          (Current).first_column = (Current).last_column =              \
            YYRHSLOC (Rhs, 0).last_column;                              \
        }                                                               \
    while (0)
#endif

#define YYRHSLOC(Rhs, K) ((Rhs)[K])


/* Enable debugging if requested.  */
#if YYDEBUG

# ifndef YYFPRINTF
#  include <stdio.h> /* INFRINGES ON USER NAME SPACE */
#  define YYFPRINTF fprintf
# endif

# define YYDPRINTF(Args)                        \
do {                                            \
  if (yydebug)                                  \
    YYFPRINTF Args;                             \
} while (0)


/* YY_LOCATION_PRINT -- Print the location on the stream.
   This macro was not mandated originally: define only if we know
   we won't break user code: when these are the locations we know.  */

#ifndef YY_LOCATION_PRINT
# if defined YYLTYPE_IS_TRIVIAL && YYLTYPE_IS_TRIVIAL

/* Print *YYLOCP on YYO.  Private, do not rely on its existence. */

YY_ATTRIBUTE_UNUSED
static unsigned
yy_location_print_ (FILE *yyo, YYLTYPE const * const yylocp)
{
  unsigned res = 0;
  int end_col = 0 != yylocp->last_column ? yylocp->last_column - 1 : 0;
  if (0 <= yylocp->first_line)
    {
      res += YYFPRINTF (yyo, "%d", yylocp->first_line);
      if (0 <= yylocp->first_column)
        res += YYFPRINTF (yyo, ".%d", yylocp->first_column);
    }
  if (0 <= yylocp->last_line)
    {
      if (yylocp->first_line < yylocp->last_line)
        {
          res += YYFPRINTF (yyo, "-%d", yylocp->last_line);
          if (0 <= end_col)
            res += YYFPRINTF (yyo, ".%d", end_col);
        }
      else if (0 <= end_col && yylocp->first_column < end_col)
        res += YYFPRINTF (yyo, "-%d", end_col);
    }
  return res;
 }

#  define YY_LOCATION_PRINT(File, Loc)          \
  yy_location_print_ (File, &(Loc))

# else
#  define YY_LOCATION_PRINT(File, Loc) ((void) 0)
# endif
#endif


# define YY_SYMBOL_PRINT(Title, Type, Value, Location)                    \
do {                                                                      \
  if (yydebug)                                                            \
    {                                                                     \
      YYFPRINTF (stderr, "%s ", Title);                                   \
      yy_symbol_print (stderr,                                            \
                  Type, Value, Location, yyscanner, parsedStatement); \
      YYFPRINTF (stderr, "\n");                                           \
    }                                                                     \
} while (0)


/*----------------------------------------.
| Print this symbol's value on YYOUTPUT.  |
`----------------------------------------*/

static void
yy_symbol_value_print (FILE *yyoutput, int yytype, YYSTYPE const * const yyvaluep, YYLTYPE const * const yylocationp, yyscan_t yyscanner, quickstep::ParseStatement **parsedStatement)
{
  FILE *yyo = yyoutput;
  YYUSE (yyo);
  YYUSE (yylocationp);
  YYUSE (yyscanner);
  YYUSE (parsedStatement);
  if (!yyvaluep)
    return;
# ifdef YYPRINT
  if (yytype < YYNTOKENS)
    YYPRINT (yyoutput, yytoknum[yytype], *yyvaluep);
# endif
  YYUSE (yytype);
}


/*--------------------------------.
| Print this symbol on YYOUTPUT.  |
`--------------------------------*/

static void
yy_symbol_print (FILE *yyoutput, int yytype, YYSTYPE const * const yyvaluep, YYLTYPE const * const yylocationp, yyscan_t yyscanner, quickstep::ParseStatement **parsedStatement)
{
  YYFPRINTF (yyoutput, "%s %s (",
             yytype < YYNTOKENS ? "token" : "nterm", yytname[yytype]);

  YY_LOCATION_PRINT (yyoutput, *yylocationp);
  YYFPRINTF (yyoutput, ": ");
  yy_symbol_value_print (yyoutput, yytype, yyvaluep, yylocationp, yyscanner, parsedStatement);
  YYFPRINTF (yyoutput, ")");
}

/*------------------------------------------------------------------.
| yy_stack_print -- Print the state stack from its BOTTOM up to its |
| TOP (included).                                                   |
`------------------------------------------------------------------*/

static void
yy_stack_print (yytype_int16 *yybottom, yytype_int16 *yytop)
{
  YYFPRINTF (stderr, "Stack now");
  for (; yybottom <= yytop; yybottom++)
    {
      int yybot = *yybottom;
      YYFPRINTF (stderr, " %d", yybot);
    }
  YYFPRINTF (stderr, "\n");
}

# define YY_STACK_PRINT(Bottom, Top)                            \
do {                                                            \
  if (yydebug)                                                  \
    yy_stack_print ((Bottom), (Top));                           \
} while (0)


/*------------------------------------------------.
| Report that the YYRULE is going to be reduced.  |
`------------------------------------------------*/

static void
yy_reduce_print (yytype_int16 *yyssp, YYSTYPE *yyvsp, YYLTYPE *yylsp, int yyrule, yyscan_t yyscanner, quickstep::ParseStatement **parsedStatement)
{
  unsigned long int yylno = yyrline[yyrule];
  int yynrhs = yyr2[yyrule];
  int yyi;
  YYFPRINTF (stderr, "Reducing stack by rule %d (line %lu):\n",
             yyrule - 1, yylno);
  /* The symbols being reduced.  */
  for (yyi = 0; yyi < yynrhs; yyi++)
    {
      YYFPRINTF (stderr, "   $%d = ", yyi + 1);
      yy_symbol_print (stderr,
                       yystos[yyssp[yyi + 1 - yynrhs]],
                       &(yyvsp[(yyi + 1) - (yynrhs)])
                       , &(yylsp[(yyi + 1) - (yynrhs)])                       , yyscanner, parsedStatement);
      YYFPRINTF (stderr, "\n");
    }
}

# define YY_REDUCE_PRINT(Rule)          \
do {                                    \
  if (yydebug)                          \
    yy_reduce_print (yyssp, yyvsp, yylsp, Rule, yyscanner, parsedStatement); \
} while (0)

/* Nonzero means print parse trace.  It is left uninitialized so that
   multiple parsers can coexist.  */
int yydebug;
#else /* !YYDEBUG */
# define YYDPRINTF(Args)
# define YY_SYMBOL_PRINT(Title, Type, Value, Location)
# define YY_STACK_PRINT(Bottom, Top)
# define YY_REDUCE_PRINT(Rule)
#endif /* !YYDEBUG */


/* YYINITDEPTH -- initial size of the parser's stacks.  */
#ifndef YYINITDEPTH
# define YYINITDEPTH 200
#endif

/* YYMAXDEPTH -- maximum size the stacks can grow to (effective only
   if the built-in stack extension method is used).

   Do not make this value too large; the results are undefined if
   YYSTACK_ALLOC_MAXIMUM < YYSTACK_BYTES (YYMAXDEPTH)
   evaluated with infinite-precision integer arithmetic.  */

#ifndef YYMAXDEPTH
# define YYMAXDEPTH 10000
#endif


#if YYERROR_VERBOSE

# ifndef yystrlen
#  if defined __GLIBC__ && defined _STRING_H
#   define yystrlen strlen
#  else
/* Return the length of YYSTR.  */
static YYSIZE_T
yystrlen (const char *yystr)
{
  YYSIZE_T yylen;
  for (yylen = 0; yystr[yylen]; yylen++)
    continue;
  return yylen;
}
#  endif
# endif

# ifndef yystpcpy
#  if defined __GLIBC__ && defined _STRING_H && defined _GNU_SOURCE
#   define yystpcpy stpcpy
#  else
/* Copy YYSRC to YYDEST, returning the address of the terminating '\0' in
   YYDEST.  */
static char *
yystpcpy (char *yydest, const char *yysrc)
{
  char *yyd = yydest;
  const char *yys = yysrc;

  while ((*yyd++ = *yys++) != '\0')
    continue;

  return yyd - 1;
}
#  endif
# endif

# ifndef yytnamerr
/* Copy to YYRES the contents of YYSTR after stripping away unnecessary
   quotes and backslashes, so that it's suitable for yyerror.  The
   heuristic is that double-quoting is unnecessary unless the string
   contains an apostrophe, a comma, or backslash (other than
   backslash-backslash).  YYSTR is taken from yytname.  If YYRES is
   null, do not copy; instead, return the length of what the result
   would have been.  */
static YYSIZE_T
yytnamerr (char *yyres, const char *yystr)
{
  if (*yystr == '"')
    {
      YYSIZE_T yyn = 0;
      char const *yyp = yystr;

      for (;;)
        switch (*++yyp)
          {
          case '\'':
          case ',':
            goto do_not_strip_quotes;

          case '\\':
            if (*++yyp != '\\')
              goto do_not_strip_quotes;
            /* Fall through.  */
          default:
            if (yyres)
              yyres[yyn] = *yyp;
            yyn++;
            break;

          case '"':
            if (yyres)
              yyres[yyn] = '\0';
            return yyn;
          }
    do_not_strip_quotes: ;
    }

  if (! yyres)
    return yystrlen (yystr);

  return yystpcpy (yyres, yystr) - yyres;
}
# endif

/* Copy into *YYMSG, which is of size *YYMSG_ALLOC, an error message
   about the unexpected token YYTOKEN for the state stack whose top is
   YYSSP.

   Return 0 if *YYMSG was successfully written.  Return 1 if *YYMSG is
   not large enough to hold the message.  In that case, also set
   *YYMSG_ALLOC to the required number of bytes.  Return 2 if the
   required number of bytes is too large to store.  */
static int
yysyntax_error (YYSIZE_T *yymsg_alloc, char **yymsg,
                yytype_int16 *yyssp, int yytoken)
{
  YYSIZE_T yysize0 = yytnamerr (YY_NULLPTR, yytname[yytoken]);
  YYSIZE_T yysize = yysize0;
  enum { YYERROR_VERBOSE_ARGS_MAXIMUM = 5 };
  /* Internationalized format string. */
  const char *yyformat = YY_NULLPTR;
  /* Arguments of yyformat. */
  char const *yyarg[YYERROR_VERBOSE_ARGS_MAXIMUM];
  /* Number of reported tokens (one for the "unexpected", one per
     "expected"). */
  int yycount = 0;

  /* There are many possibilities here to consider:
     - If this state is a consistent state with a default action, then
       the only way this function was invoked is if the default action
       is an error action.  In that case, don't check for expected
       tokens because there are none.
     - The only way there can be no lookahead present (in yychar) is if
       this state is a consistent state with a default action.  Thus,
       detecting the absence of a lookahead is sufficient to determine
       that there is no unexpected or expected token to report.  In that
       case, just report a simple "syntax error".
     - Don't assume there isn't a lookahead just because this state is a
       consistent state with a default action.  There might have been a
       previous inconsistent state, consistent state with a non-default
       action, or user semantic action that manipulated yychar.
     - Of course, the expected token list depends on states to have
       correct lookahead information, and it depends on the parser not
       to perform extra reductions after fetching a lookahead from the
       scanner and before detecting a syntax error.  Thus, state merging
       (from LALR or IELR) and default reductions corrupt the expected
       token list.  However, the list is correct for canonical LR with
       one exception: it will still contain any token that will not be
       accepted due to an error action in a later state.
  */
  if (yytoken != YYEMPTY)
    {
      int yyn = yypact[*yyssp];
      yyarg[yycount++] = yytname[yytoken];
      if (!yypact_value_is_default (yyn))
        {
          /* Start YYX at -YYN if negative to avoid negative indexes in
             YYCHECK.  In other words, skip the first -YYN actions for
             this state because they are default actions.  */
          int yyxbegin = yyn < 0 ? -yyn : 0;
          /* Stay within bounds of both yycheck and yytname.  */
          int yychecklim = YYLAST - yyn + 1;
          int yyxend = yychecklim < YYNTOKENS ? yychecklim : YYNTOKENS;
          int yyx;

          for (yyx = yyxbegin; yyx < yyxend; ++yyx)
            if (yycheck[yyx + yyn] == yyx && yyx != YYTERROR
                && !yytable_value_is_error (yytable[yyx + yyn]))
              {
                if (yycount == YYERROR_VERBOSE_ARGS_MAXIMUM)
                  {
                    yycount = 1;
                    yysize = yysize0;
                    break;
                  }
                yyarg[yycount++] = yytname[yyx];
                {
                  YYSIZE_T yysize1 = yysize + yytnamerr (YY_NULLPTR, yytname[yyx]);
                  if (! (yysize <= yysize1
                         && yysize1 <= YYSTACK_ALLOC_MAXIMUM))
                    return 2;
                  yysize = yysize1;
                }
              }
        }
    }

  switch (yycount)
    {
# define YYCASE_(N, S)                      \
      case N:                               \
        yyformat = S;                       \
      break
      YYCASE_(0, YY_("syntax error"));
      YYCASE_(1, YY_("syntax error, unexpected %s"));
      YYCASE_(2, YY_("syntax error, unexpected %s, expecting %s"));
      YYCASE_(3, YY_("syntax error, unexpected %s, expecting %s or %s"));
      YYCASE_(4, YY_("syntax error, unexpected %s, expecting %s or %s or %s"));
      YYCASE_(5, YY_("syntax error, unexpected %s, expecting %s or %s or %s or %s"));
# undef YYCASE_
    }

  {
    YYSIZE_T yysize1 = yysize + yystrlen (yyformat);
    if (! (yysize <= yysize1 && yysize1 <= YYSTACK_ALLOC_MAXIMUM))
      return 2;
    yysize = yysize1;
  }

  if (*yymsg_alloc < yysize)
    {
      *yymsg_alloc = 2 * yysize;
      if (! (yysize <= *yymsg_alloc
             && *yymsg_alloc <= YYSTACK_ALLOC_MAXIMUM))
        *yymsg_alloc = YYSTACK_ALLOC_MAXIMUM;
      return 1;
    }

  /* Avoid sprintf, as that infringes on the user's name space.
     Don't have undefined behavior even if the translation
     produced a string with the wrong number of "%s"s.  */
  {
    char *yyp = *yymsg;
    int yyi = 0;
    while ((*yyp = *yyformat) != '\0')
      if (*yyp == '%' && yyformat[1] == 's' && yyi < yycount)
        {
          yyp += yytnamerr (yyp, yyarg[yyi++]);
          yyformat += 2;
        }
      else
        {
          yyp++;
          yyformat++;
        }
  }
  return 0;
}
#endif /* YYERROR_VERBOSE */

/*-----------------------------------------------.
| Release the memory associated to this symbol.  |
`-----------------------------------------------*/

static void
yydestruct (const char *yymsg, int yytype, YYSTYPE *yyvaluep, YYLTYPE *yylocationp, yyscan_t yyscanner, quickstep::ParseStatement **parsedStatement)
{
  YYUSE (yyvaluep);
  YYUSE (yylocationp);
  YYUSE (yyscanner);
  YYUSE (parsedStatement);
  if (!yymsg)
    yymsg = "Deleting";
  YY_SYMBOL_PRINT (yymsg, yytype, yyvaluep, yylocationp);

  YY_IGNORE_MAYBE_UNINITIALIZED_BEGIN
  switch (yytype)
    {
          case 3: /* TOKEN_COMMAND  */
<<<<<<< HEAD
#line 559 "../SqlParser.ypp" /* yacc.c:1257  */
=======
#line 560 "../SqlParser.ypp" /* yacc.c:1257  */
>>>>>>> d3725840
      {
  if (((*yyvaluep).string_value_) != nullptr) {
    delete ((*yyvaluep).string_value_);
  }
}
<<<<<<< HEAD
#line 1859 "SqlParser_gen.cpp" /* yacc.c:1257  */
        break;

    case 4: /* TOKEN_NAME  */
#line 559 "../SqlParser.ypp" /* yacc.c:1257  */
=======
#line 1865 "SqlParser_gen.cpp" /* yacc.c:1257  */
        break;

    case 4: /* TOKEN_NAME  */
#line 560 "../SqlParser.ypp" /* yacc.c:1257  */
>>>>>>> d3725840
      {
  if (((*yyvaluep).string_value_) != nullptr) {
    delete ((*yyvaluep).string_value_);
  }
}
<<<<<<< HEAD
#line 1869 "SqlParser_gen.cpp" /* yacc.c:1257  */
        break;

    case 5: /* TOKEN_STRING_SINGLE_QUOTED  */
#line 559 "../SqlParser.ypp" /* yacc.c:1257  */
=======
#line 1875 "SqlParser_gen.cpp" /* yacc.c:1257  */
        break;

    case 5: /* TOKEN_STRING_SINGLE_QUOTED  */
#line 560 "../SqlParser.ypp" /* yacc.c:1257  */
>>>>>>> d3725840
      {
  if (((*yyvaluep).string_value_) != nullptr) {
    delete ((*yyvaluep).string_value_);
  }
}
<<<<<<< HEAD
#line 1879 "SqlParser_gen.cpp" /* yacc.c:1257  */
        break;

    case 6: /* TOKEN_STRING_DOUBLE_QUOTED  */
#line 559 "../SqlParser.ypp" /* yacc.c:1257  */
=======
#line 1885 "SqlParser_gen.cpp" /* yacc.c:1257  */
        break;

    case 6: /* TOKEN_STRING_DOUBLE_QUOTED  */
#line 560 "../SqlParser.ypp" /* yacc.c:1257  */
>>>>>>> d3725840
      {
  if (((*yyvaluep).string_value_) != nullptr) {
    delete ((*yyvaluep).string_value_);
  }
}
<<<<<<< HEAD
#line 1889 "SqlParser_gen.cpp" /* yacc.c:1257  */
        break;

    case 7: /* TOKEN_UNSIGNED_NUMVAL  */
#line 559 "../SqlParser.ypp" /* yacc.c:1257  */
=======
#line 1895 "SqlParser_gen.cpp" /* yacc.c:1257  */
        break;

    case 7: /* TOKEN_UNSIGNED_NUMVAL  */
#line 560 "../SqlParser.ypp" /* yacc.c:1257  */
>>>>>>> d3725840
      {
  if (((*yyvaluep).numeric_literal_value_) != nullptr) {
    delete ((*yyvaluep).numeric_literal_value_);
  }
}
<<<<<<< HEAD
#line 1899 "SqlParser_gen.cpp" /* yacc.c:1257  */
        break;

    case 129: /* sql_statement  */
#line 559 "../SqlParser.ypp" /* yacc.c:1257  */
=======
#line 1905 "SqlParser_gen.cpp" /* yacc.c:1257  */
        break;

    case 129: /* sql_statement  */
#line 560 "../SqlParser.ypp" /* yacc.c:1257  */
>>>>>>> d3725840
      {
  if (((*yyvaluep).statement_) != nullptr) {
    delete ((*yyvaluep).statement_);
  }
}
<<<<<<< HEAD
#line 1909 "SqlParser_gen.cpp" /* yacc.c:1257  */
        break;

    case 130: /* quit_statement  */
#line 559 "../SqlParser.ypp" /* yacc.c:1257  */
=======
#line 1915 "SqlParser_gen.cpp" /* yacc.c:1257  */
        break;

    case 130: /* quit_statement  */
#line 560 "../SqlParser.ypp" /* yacc.c:1257  */
>>>>>>> d3725840
      {
  if (((*yyvaluep).quit_statement_) != nullptr) {
    delete ((*yyvaluep).quit_statement_);
  }
}
<<<<<<< HEAD
#line 1919 "SqlParser_gen.cpp" /* yacc.c:1257  */
        break;

    case 131: /* alter_table_statement  */
#line 559 "../SqlParser.ypp" /* yacc.c:1257  */
=======
#line 1925 "SqlParser_gen.cpp" /* yacc.c:1257  */
        break;

    case 131: /* alter_table_statement  */
#line 560 "../SqlParser.ypp" /* yacc.c:1257  */
>>>>>>> d3725840
      {
  if (((*yyvaluep).statement_) != nullptr) {
    delete ((*yyvaluep).statement_);
  }
}
<<<<<<< HEAD
#line 1929 "SqlParser_gen.cpp" /* yacc.c:1257  */
        break;

    case 132: /* create_table_statement  */
#line 559 "../SqlParser.ypp" /* yacc.c:1257  */
=======
#line 1935 "SqlParser_gen.cpp" /* yacc.c:1257  */
        break;

    case 132: /* create_table_statement  */
#line 560 "../SqlParser.ypp" /* yacc.c:1257  */
>>>>>>> d3725840
      {
  if (((*yyvaluep).create_table_statement_) != nullptr) {
    delete ((*yyvaluep).create_table_statement_);
  }
}
<<<<<<< HEAD
#line 1939 "SqlParser_gen.cpp" /* yacc.c:1257  */
        break;

    case 133: /* create_index_statement  */
#line 559 "../SqlParser.ypp" /* yacc.c:1257  */
=======
#line 1945 "SqlParser_gen.cpp" /* yacc.c:1257  */
        break;

    case 133: /* create_index_statement  */
#line 560 "../SqlParser.ypp" /* yacc.c:1257  */
>>>>>>> d3725840
      {
  if (((*yyvaluep).statement_) != nullptr) {
    delete ((*yyvaluep).statement_);
  }
}
<<<<<<< HEAD
#line 1949 "SqlParser_gen.cpp" /* yacc.c:1257  */
        break;

    case 134: /* drop_table_statement  */
#line 559 "../SqlParser.ypp" /* yacc.c:1257  */
=======
#line 1955 "SqlParser_gen.cpp" /* yacc.c:1257  */
        break;

    case 134: /* drop_table_statement  */
#line 560 "../SqlParser.ypp" /* yacc.c:1257  */
>>>>>>> d3725840
      {
  if (((*yyvaluep).drop_table_statement_) != nullptr) {
    delete ((*yyvaluep).drop_table_statement_);
  }
}
<<<<<<< HEAD
#line 1959 "SqlParser_gen.cpp" /* yacc.c:1257  */
        break;

    case 135: /* column_def  */
#line 559 "../SqlParser.ypp" /* yacc.c:1257  */
=======
#line 1965 "SqlParser_gen.cpp" /* yacc.c:1257  */
        break;

    case 135: /* column_def  */
#line 560 "../SqlParser.ypp" /* yacc.c:1257  */
>>>>>>> d3725840
      {
  if (((*yyvaluep).attribute_definition_) != nullptr) {
    delete ((*yyvaluep).attribute_definition_);
  }
}
<<<<<<< HEAD
#line 1969 "SqlParser_gen.cpp" /* yacc.c:1257  */
        break;

    case 136: /* column_def_commalist  */
#line 559 "../SqlParser.ypp" /* yacc.c:1257  */
=======
#line 1975 "SqlParser_gen.cpp" /* yacc.c:1257  */
        break;

    case 136: /* column_def_commalist  */
#line 560 "../SqlParser.ypp" /* yacc.c:1257  */
>>>>>>> d3725840
      {
  if (((*yyvaluep).attribute_definition_list_) != nullptr) {
    delete ((*yyvaluep).attribute_definition_list_);
  }
}
<<<<<<< HEAD
#line 1979 "SqlParser_gen.cpp" /* yacc.c:1257  */
        break;

    case 137: /* data_type  */
#line 559 "../SqlParser.ypp" /* yacc.c:1257  */
=======
#line 1985 "SqlParser_gen.cpp" /* yacc.c:1257  */
        break;

    case 137: /* data_type  */
#line 560 "../SqlParser.ypp" /* yacc.c:1257  */
>>>>>>> d3725840
      {
  if (((*yyvaluep).data_type_) != nullptr) {
    delete ((*yyvaluep).data_type_);
  }
}
<<<<<<< HEAD
#line 1989 "SqlParser_gen.cpp" /* yacc.c:1257  */
        break;

    case 138: /* column_constraint_def  */
#line 559 "../SqlParser.ypp" /* yacc.c:1257  */
=======
#line 1995 "SqlParser_gen.cpp" /* yacc.c:1257  */
        break;

    case 138: /* column_constraint_def  */
#line 560 "../SqlParser.ypp" /* yacc.c:1257  */
>>>>>>> d3725840
      {
  if (((*yyvaluep).column_constraint_) != nullptr) {
    delete ((*yyvaluep).column_constraint_);
  }
}
<<<<<<< HEAD
#line 1999 "SqlParser_gen.cpp" /* yacc.c:1257  */
        break;

    case 139: /* column_constraint_def_list  */
#line 559 "../SqlParser.ypp" /* yacc.c:1257  */
=======
#line 2005 "SqlParser_gen.cpp" /* yacc.c:1257  */
        break;

    case 139: /* column_constraint_def_list  */
#line 560 "../SqlParser.ypp" /* yacc.c:1257  */
>>>>>>> d3725840
      {
  if (((*yyvaluep).column_constraint_list_) != nullptr) {
    delete ((*yyvaluep).column_constraint_list_);
  }
}
<<<<<<< HEAD
#line 2009 "SqlParser_gen.cpp" /* yacc.c:1257  */
        break;

    case 140: /* opt_column_constraint_def_list  */
#line 559 "../SqlParser.ypp" /* yacc.c:1257  */
=======
#line 2015 "SqlParser_gen.cpp" /* yacc.c:1257  */
        break;

    case 140: /* opt_column_constraint_def_list  */
#line 560 "../SqlParser.ypp" /* yacc.c:1257  */
>>>>>>> d3725840
      {
  if (((*yyvaluep).column_constraint_list_) != nullptr) {
    delete ((*yyvaluep).column_constraint_list_);
  }
}
<<<<<<< HEAD
#line 2019 "SqlParser_gen.cpp" /* yacc.c:1257  */
        break;

    case 144: /* opt_column_list  */
#line 559 "../SqlParser.ypp" /* yacc.c:1257  */
=======
#line 2025 "SqlParser_gen.cpp" /* yacc.c:1257  */
        break;

    case 144: /* opt_column_list  */
#line 560 "../SqlParser.ypp" /* yacc.c:1257  */
>>>>>>> d3725840
      {
  if (((*yyvaluep).attribute_list_) != nullptr) {
    delete ((*yyvaluep).attribute_list_);
  }
}
<<<<<<< HEAD
#line 2029 "SqlParser_gen.cpp" /* yacc.c:1257  */
        break;

    case 145: /* opt_block_properties  */
#line 559 "../SqlParser.ypp" /* yacc.c:1257  */
=======
#line 2035 "SqlParser_gen.cpp" /* yacc.c:1257  */
        break;

    case 145: /* opt_block_properties  */
#line 560 "../SqlParser.ypp" /* yacc.c:1257  */
>>>>>>> d3725840
      {
  if (((*yyvaluep).block_properties_) != nullptr) {
    delete ((*yyvaluep).block_properties_);
  }
}
<<<<<<< HEAD
#line 2039 "SqlParser_gen.cpp" /* yacc.c:1257  */
        break;

    case 146: /* opt_partition_clause  */
#line 559 "../SqlParser.ypp" /* yacc.c:1257  */
=======
#line 2045 "SqlParser_gen.cpp" /* yacc.c:1257  */
        break;

    case 146: /* opt_partition_clause  */
#line 560 "../SqlParser.ypp" /* yacc.c:1257  */
>>>>>>> d3725840
      {
  if (((*yyvaluep).partition_clause_) != nullptr) {
    delete ((*yyvaluep).partition_clause_);
  }
}
<<<<<<< HEAD
#line 2049 "SqlParser_gen.cpp" /* yacc.c:1257  */
        break;

    case 147: /* partition_type  */
#line 559 "../SqlParser.ypp" /* yacc.c:1257  */
=======
#line 2055 "SqlParser_gen.cpp" /* yacc.c:1257  */
        break;

    case 147: /* partition_type  */
#line 560 "../SqlParser.ypp" /* yacc.c:1257  */
>>>>>>> d3725840
      {
  if (((*yyvaluep).string_value_) != nullptr) {
    delete ((*yyvaluep).string_value_);
  }
}
<<<<<<< HEAD
#line 2059 "SqlParser_gen.cpp" /* yacc.c:1257  */
        break;

    case 148: /* key_value_list  */
#line 559 "../SqlParser.ypp" /* yacc.c:1257  */
=======
#line 2065 "SqlParser_gen.cpp" /* yacc.c:1257  */
        break;

    case 148: /* key_value_list  */
#line 560 "../SqlParser.ypp" /* yacc.c:1257  */
>>>>>>> d3725840
      {
  if (((*yyvaluep).key_value_list_) != nullptr) {
    delete ((*yyvaluep).key_value_list_);
  }
}
<<<<<<< HEAD
#line 2069 "SqlParser_gen.cpp" /* yacc.c:1257  */
        break;

    case 149: /* key_value  */
#line 559 "../SqlParser.ypp" /* yacc.c:1257  */
=======
#line 2075 "SqlParser_gen.cpp" /* yacc.c:1257  */
        break;

    case 149: /* key_value  */
#line 560 "../SqlParser.ypp" /* yacc.c:1257  */
>>>>>>> d3725840
      {
  if (((*yyvaluep).key_value_) != nullptr) {
    delete ((*yyvaluep).key_value_);
  }
}
<<<<<<< HEAD
#line 2079 "SqlParser_gen.cpp" /* yacc.c:1257  */
        break;

    case 150: /* key_string_value  */
#line 559 "../SqlParser.ypp" /* yacc.c:1257  */
=======
#line 2085 "SqlParser_gen.cpp" /* yacc.c:1257  */
        break;

    case 150: /* key_string_value  */
#line 560 "../SqlParser.ypp" /* yacc.c:1257  */
>>>>>>> d3725840
      {
  if (((*yyvaluep).key_string_value_) != nullptr) {
    delete ((*yyvaluep).key_string_value_);
  }
}
<<<<<<< HEAD
#line 2089 "SqlParser_gen.cpp" /* yacc.c:1257  */
        break;

    case 151: /* key_string_list  */
#line 559 "../SqlParser.ypp" /* yacc.c:1257  */
=======
#line 2095 "SqlParser_gen.cpp" /* yacc.c:1257  */
        break;

    case 151: /* key_string_list  */
#line 560 "../SqlParser.ypp" /* yacc.c:1257  */
>>>>>>> d3725840
      {
  if (((*yyvaluep).key_string_list_) != nullptr) {
    delete ((*yyvaluep).key_string_list_);
  }
}
<<<<<<< HEAD
#line 2099 "SqlParser_gen.cpp" /* yacc.c:1257  */
        break;

    case 152: /* key_integer_value  */
#line 559 "../SqlParser.ypp" /* yacc.c:1257  */
=======
#line 2105 "SqlParser_gen.cpp" /* yacc.c:1257  */
        break;

    case 152: /* key_integer_value  */
#line 560 "../SqlParser.ypp" /* yacc.c:1257  */
>>>>>>> d3725840
      {
  if (((*yyvaluep).key_integer_value_) != nullptr) {
    delete ((*yyvaluep).key_integer_value_);
  }
}
<<<<<<< HEAD
#line 2109 "SqlParser_gen.cpp" /* yacc.c:1257  */
        break;

    case 153: /* index_type  */
#line 559 "../SqlParser.ypp" /* yacc.c:1257  */
=======
#line 2115 "SqlParser_gen.cpp" /* yacc.c:1257  */
        break;

    case 153: /* index_type  */
#line 560 "../SqlParser.ypp" /* yacc.c:1257  */
>>>>>>> d3725840
      {
  if (((*yyvaluep).string_value_) != nullptr) {
    delete ((*yyvaluep).string_value_);
  }
}
<<<<<<< HEAD
#line 2119 "SqlParser_gen.cpp" /* yacc.c:1257  */
        break;

    case 154: /* opt_index_properties  */
#line 559 "../SqlParser.ypp" /* yacc.c:1257  */
=======
#line 2125 "SqlParser_gen.cpp" /* yacc.c:1257  */
        break;

    case 154: /* opt_index_properties  */
#line 560 "../SqlParser.ypp" /* yacc.c:1257  */
>>>>>>> d3725840
      {
  if (((*yyvaluep).key_value_list_) != nullptr) {
    delete ((*yyvaluep).key_value_list_);
  }
}
<<<<<<< HEAD
#line 2129 "SqlParser_gen.cpp" /* yacc.c:1257  */
        break;

    case 155: /* insert_statement  */
#line 559 "../SqlParser.ypp" /* yacc.c:1257  */
=======
#line 2135 "SqlParser_gen.cpp" /* yacc.c:1257  */
        break;

    case 155: /* insert_statement  */
#line 560 "../SqlParser.ypp" /* yacc.c:1257  */
>>>>>>> d3725840
      {
  if (((*yyvaluep).insert_statement_) != nullptr) {
    delete ((*yyvaluep).insert_statement_);
  }
}
<<<<<<< HEAD
#line 2139 "SqlParser_gen.cpp" /* yacc.c:1257  */
        break;

    case 156: /* copy_from_statement  */
#line 559 "../SqlParser.ypp" /* yacc.c:1257  */
=======
#line 2145 "SqlParser_gen.cpp" /* yacc.c:1257  */
        break;

    case 156: /* copy_from_statement  */
#line 560 "../SqlParser.ypp" /* yacc.c:1257  */
>>>>>>> d3725840
      {
  if (((*yyvaluep).copy_from_statement_) != nullptr) {
    delete ((*yyvaluep).copy_from_statement_);
  }
}
<<<<<<< HEAD
#line 2149 "SqlParser_gen.cpp" /* yacc.c:1257  */
        break;

    case 157: /* opt_copy_from_params  */
#line 559 "../SqlParser.ypp" /* yacc.c:1257  */
=======
#line 2155 "SqlParser_gen.cpp" /* yacc.c:1257  */
        break;

    case 157: /* opt_copy_from_params  */
#line 560 "../SqlParser.ypp" /* yacc.c:1257  */
>>>>>>> d3725840
      {
  if (((*yyvaluep).copy_from_params_) != nullptr) {
    delete ((*yyvaluep).copy_from_params_);
  }
}
<<<<<<< HEAD
#line 2159 "SqlParser_gen.cpp" /* yacc.c:1257  */
        break;

    case 158: /* copy_from_params  */
#line 559 "../SqlParser.ypp" /* yacc.c:1257  */
=======
#line 2165 "SqlParser_gen.cpp" /* yacc.c:1257  */
        break;

    case 158: /* copy_from_params  */
#line 560 "../SqlParser.ypp" /* yacc.c:1257  */
>>>>>>> d3725840
      {
  if (((*yyvaluep).copy_from_params_) != nullptr) {
    delete ((*yyvaluep).copy_from_params_);
  }
}
<<<<<<< HEAD
#line 2169 "SqlParser_gen.cpp" /* yacc.c:1257  */
        break;

    case 159: /* update_statement  */
#line 559 "../SqlParser.ypp" /* yacc.c:1257  */
=======
#line 2175 "SqlParser_gen.cpp" /* yacc.c:1257  */
        break;

    case 159: /* update_statement  */
#line 560 "../SqlParser.ypp" /* yacc.c:1257  */
>>>>>>> d3725840
      {
  if (((*yyvaluep).update_statement_) != nullptr) {
    delete ((*yyvaluep).update_statement_);
  }
}
<<<<<<< HEAD
#line 2179 "SqlParser_gen.cpp" /* yacc.c:1257  */
        break;

    case 160: /* delete_statement  */
#line 559 "../SqlParser.ypp" /* yacc.c:1257  */
=======
#line 2185 "SqlParser_gen.cpp" /* yacc.c:1257  */
        break;

    case 160: /* delete_statement  */
#line 560 "../SqlParser.ypp" /* yacc.c:1257  */
>>>>>>> d3725840
      {
  if (((*yyvaluep).delete_statement_) != nullptr) {
    delete ((*yyvaluep).delete_statement_);
  }
}
<<<<<<< HEAD
#line 2189 "SqlParser_gen.cpp" /* yacc.c:1257  */
        break;

    case 161: /* assignment_list  */
#line 559 "../SqlParser.ypp" /* yacc.c:1257  */
=======
#line 2195 "SqlParser_gen.cpp" /* yacc.c:1257  */
        break;

    case 161: /* assignment_list  */
#line 560 "../SqlParser.ypp" /* yacc.c:1257  */
>>>>>>> d3725840
      {
  if (((*yyvaluep).assignment_list_) != nullptr) {
    delete ((*yyvaluep).assignment_list_);
  }
}
<<<<<<< HEAD
#line 2199 "SqlParser_gen.cpp" /* yacc.c:1257  */
        break;

    case 162: /* assignment_item  */
#line 559 "../SqlParser.ypp" /* yacc.c:1257  */
=======
#line 2205 "SqlParser_gen.cpp" /* yacc.c:1257  */
        break;

    case 162: /* assignment_item  */
#line 560 "../SqlParser.ypp" /* yacc.c:1257  */
>>>>>>> d3725840
      {
  if (((*yyvaluep).assignment_) != nullptr) {
    delete ((*yyvaluep).assignment_);
  }
}
<<<<<<< HEAD
#line 2209 "SqlParser_gen.cpp" /* yacc.c:1257  */
        break;

    case 163: /* select_statement  */
#line 559 "../SqlParser.ypp" /* yacc.c:1257  */
=======
#line 2215 "SqlParser_gen.cpp" /* yacc.c:1257  */
        break;

    case 163: /* select_statement  */
#line 560 "../SqlParser.ypp" /* yacc.c:1257  */
>>>>>>> d3725840
      {
  if (((*yyvaluep).select_statement_) != nullptr) {
    delete ((*yyvaluep).select_statement_);
  }
}
<<<<<<< HEAD
#line 2219 "SqlParser_gen.cpp" /* yacc.c:1257  */
        break;

    case 164: /* with_clause  */
#line 559 "../SqlParser.ypp" /* yacc.c:1257  */
=======
#line 2225 "SqlParser_gen.cpp" /* yacc.c:1257  */
        break;

    case 164: /* with_clause  */
#line 560 "../SqlParser.ypp" /* yacc.c:1257  */
>>>>>>> d3725840
      {
  if (((*yyvaluep).with_list_) != nullptr) {
    delete ((*yyvaluep).with_list_);
  }
}
<<<<<<< HEAD
#line 2229 "SqlParser_gen.cpp" /* yacc.c:1257  */
        break;

    case 165: /* with_list  */
#line 559 "../SqlParser.ypp" /* yacc.c:1257  */
=======
#line 2235 "SqlParser_gen.cpp" /* yacc.c:1257  */
        break;

    case 165: /* with_list  */
#line 560 "../SqlParser.ypp" /* yacc.c:1257  */
>>>>>>> d3725840
      {
  if (((*yyvaluep).with_list_) != nullptr) {
    delete ((*yyvaluep).with_list_);
  }
}
<<<<<<< HEAD
#line 2239 "SqlParser_gen.cpp" /* yacc.c:1257  */
        break;

    case 166: /* with_list_element  */
#line 559 "../SqlParser.ypp" /* yacc.c:1257  */
=======
#line 2245 "SqlParser_gen.cpp" /* yacc.c:1257  */
        break;

    case 166: /* with_list_element  */
#line 560 "../SqlParser.ypp" /* yacc.c:1257  */
>>>>>>> d3725840
      {
  if (((*yyvaluep).with_list_element_) != nullptr) {
    delete ((*yyvaluep).with_list_element_);
  }
}
<<<<<<< HEAD
#line 2249 "SqlParser_gen.cpp" /* yacc.c:1257  */
        break;

    case 167: /* select_query  */
#line 559 "../SqlParser.ypp" /* yacc.c:1257  */
=======
#line 2255 "SqlParser_gen.cpp" /* yacc.c:1257  */
        break;

    case 167: /* select_query  */
#line 560 "../SqlParser.ypp" /* yacc.c:1257  */
>>>>>>> d3725840
      {
  if (((*yyvaluep).select_query_) != nullptr) {
    delete ((*yyvaluep).select_query_);
  }
}
<<<<<<< HEAD
#line 2259 "SqlParser_gen.cpp" /* yacc.c:1257  */
        break;

    case 169: /* selection  */
#line 559 "../SqlParser.ypp" /* yacc.c:1257  */
=======
#line 2265 "SqlParser_gen.cpp" /* yacc.c:1257  */
        break;

    case 169: /* selection  */
#line 560 "../SqlParser.ypp" /* yacc.c:1257  */
>>>>>>> d3725840
      {
  if (((*yyvaluep).selection_) != nullptr) {
    delete ((*yyvaluep).selection_);
  }
}
<<<<<<< HEAD
#line 2269 "SqlParser_gen.cpp" /* yacc.c:1257  */
        break;

    case 170: /* selection_item_commalist  */
#line 559 "../SqlParser.ypp" /* yacc.c:1257  */
=======
#line 2275 "SqlParser_gen.cpp" /* yacc.c:1257  */
        break;

    case 170: /* selection_item_commalist  */
#line 560 "../SqlParser.ypp" /* yacc.c:1257  */
>>>>>>> d3725840
      {
  if (((*yyvaluep).selection_list_) != nullptr) {
    delete ((*yyvaluep).selection_list_);
  }
}
<<<<<<< HEAD
#line 2279 "SqlParser_gen.cpp" /* yacc.c:1257  */
        break;

    case 171: /* selection_item  */
#line 559 "../SqlParser.ypp" /* yacc.c:1257  */
=======
#line 2285 "SqlParser_gen.cpp" /* yacc.c:1257  */
        break;

    case 171: /* selection_item  */
#line 560 "../SqlParser.ypp" /* yacc.c:1257  */
>>>>>>> d3725840
      {
  if (((*yyvaluep).selection_item_) != nullptr) {
    delete ((*yyvaluep).selection_item_);
  }
}
<<<<<<< HEAD
#line 2289 "SqlParser_gen.cpp" /* yacc.c:1257  */
        break;

    case 172: /* from_clause  */
#line 559 "../SqlParser.ypp" /* yacc.c:1257  */
=======
#line 2295 "SqlParser_gen.cpp" /* yacc.c:1257  */
        break;

    case 172: /* from_clause  */
#line 560 "../SqlParser.ypp" /* yacc.c:1257  */
>>>>>>> d3725840
      {
  if (((*yyvaluep).table_reference_list_) != nullptr) {
    delete ((*yyvaluep).table_reference_list_);
  }
}
<<<<<<< HEAD
#line 2299 "SqlParser_gen.cpp" /* yacc.c:1257  */
        break;

    case 176: /* subquery_expression  */
#line 559 "../SqlParser.ypp" /* yacc.c:1257  */
=======
#line 2305 "SqlParser_gen.cpp" /* yacc.c:1257  */
        break;

    case 176: /* subquery_expression  */
#line 560 "../SqlParser.ypp" /* yacc.c:1257  */
>>>>>>> d3725840
      {
  if (((*yyvaluep).subquery_expression_) != nullptr) {
    delete ((*yyvaluep).subquery_expression_);
  }
}
<<<<<<< HEAD
#line 2309 "SqlParser_gen.cpp" /* yacc.c:1257  */
        break;

    case 177: /* opt_sample_clause  */
#line 559 "../SqlParser.ypp" /* yacc.c:1257  */
=======
#line 2315 "SqlParser_gen.cpp" /* yacc.c:1257  */
        break;

    case 177: /* opt_sample_clause  */
#line 560 "../SqlParser.ypp" /* yacc.c:1257  */
>>>>>>> d3725840
      {
  if (((*yyvaluep).opt_sample_clause_) != nullptr) {
    delete ((*yyvaluep).opt_sample_clause_);
  }
}
<<<<<<< HEAD
#line 2319 "SqlParser_gen.cpp" /* yacc.c:1257  */
        break;

    case 178: /* table_reference  */
#line 559 "../SqlParser.ypp" /* yacc.c:1257  */
=======
#line 2325 "SqlParser_gen.cpp" /* yacc.c:1257  */
        break;

    case 178: /* table_reference  */
#line 560 "../SqlParser.ypp" /* yacc.c:1257  */
>>>>>>> d3725840
      {
  if (((*yyvaluep).table_reference_) != nullptr) {
    delete ((*yyvaluep).table_reference_);
  }
}
<<<<<<< HEAD
#line 2329 "SqlParser_gen.cpp" /* yacc.c:1257  */
        break;

    case 179: /* table_reference_signature  */
#line 559 "../SqlParser.ypp" /* yacc.c:1257  */
=======
#line 2335 "SqlParser_gen.cpp" /* yacc.c:1257  */
        break;

    case 179: /* table_reference_signature  */
#line 560 "../SqlParser.ypp" /* yacc.c:1257  */
>>>>>>> d3725840
      {
  if (((*yyvaluep).table_reference_signature_) != nullptr) {
    delete ((*yyvaluep).table_reference_signature_);
  }
}
<<<<<<< HEAD
#line 2339 "SqlParser_gen.cpp" /* yacc.c:1257  */
        break;

    case 180: /* table_reference_signature_primary  */
#line 559 "../SqlParser.ypp" /* yacc.c:1257  */
=======
#line 2345 "SqlParser_gen.cpp" /* yacc.c:1257  */
        break;

    case 180: /* table_reference_signature_primary  */
#line 560 "../SqlParser.ypp" /* yacc.c:1257  */
>>>>>>> d3725840
      {
  if (((*yyvaluep).table_reference_signature_) != nullptr) {
    delete ((*yyvaluep).table_reference_signature_);
  }
}
<<<<<<< HEAD
#line 2349 "SqlParser_gen.cpp" /* yacc.c:1257  */
        break;

    case 181: /* table_reference_commalist  */
#line 559 "../SqlParser.ypp" /* yacc.c:1257  */
=======
#line 2355 "SqlParser_gen.cpp" /* yacc.c:1257  */
        break;

    case 181: /* table_reference_commalist  */
#line 560 "../SqlParser.ypp" /* yacc.c:1257  */
>>>>>>> d3725840
      {
  if (((*yyvaluep).table_reference_list_) != nullptr) {
    delete ((*yyvaluep).table_reference_list_);
  }
}
<<<<<<< HEAD
#line 2359 "SqlParser_gen.cpp" /* yacc.c:1257  */
        break;

    case 182: /* opt_group_by_clause  */
#line 559 "../SqlParser.ypp" /* yacc.c:1257  */
=======
#line 2365 "SqlParser_gen.cpp" /* yacc.c:1257  */
        break;

    case 182: /* opt_group_by_clause  */
#line 560 "../SqlParser.ypp" /* yacc.c:1257  */
>>>>>>> d3725840
      {
  if (((*yyvaluep).opt_group_by_clause_) != nullptr) {
    delete ((*yyvaluep).opt_group_by_clause_);
  }
}
<<<<<<< HEAD
#line 2369 "SqlParser_gen.cpp" /* yacc.c:1257  */
        break;

    case 183: /* opt_having_clause  */
#line 559 "../SqlParser.ypp" /* yacc.c:1257  */
=======
#line 2375 "SqlParser_gen.cpp" /* yacc.c:1257  */
        break;

    case 183: /* opt_having_clause  */
#line 560 "../SqlParser.ypp" /* yacc.c:1257  */
>>>>>>> d3725840
      {
  if (((*yyvaluep).opt_having_clause_) != nullptr) {
    delete ((*yyvaluep).opt_having_clause_);
  }
}
<<<<<<< HEAD
#line 2379 "SqlParser_gen.cpp" /* yacc.c:1257  */
        break;

    case 184: /* opt_order_by_clause  */
#line 559 "../SqlParser.ypp" /* yacc.c:1257  */
=======
#line 2385 "SqlParser_gen.cpp" /* yacc.c:1257  */
        break;

    case 184: /* opt_order_by_clause  */
#line 560 "../SqlParser.ypp" /* yacc.c:1257  */
>>>>>>> d3725840
      {
  if (((*yyvaluep).opt_order_by_clause_) != nullptr) {
    delete ((*yyvaluep).opt_order_by_clause_);
  }
}
<<<<<<< HEAD
#line 2389 "SqlParser_gen.cpp" /* yacc.c:1257  */
        break;

    case 185: /* opt_limit_clause  */
#line 559 "../SqlParser.ypp" /* yacc.c:1257  */
=======
#line 2395 "SqlParser_gen.cpp" /* yacc.c:1257  */
        break;

    case 185: /* opt_limit_clause  */
#line 560 "../SqlParser.ypp" /* yacc.c:1257  */
>>>>>>> d3725840
      {
  if (((*yyvaluep).opt_limit_clause_) != nullptr) {
    delete ((*yyvaluep).opt_limit_clause_);
  }
}
<<<<<<< HEAD
#line 2399 "SqlParser_gen.cpp" /* yacc.c:1257  */
        break;

    case 186: /* order_commalist  */
#line 559 "../SqlParser.ypp" /* yacc.c:1257  */
=======
#line 2405 "SqlParser_gen.cpp" /* yacc.c:1257  */
        break;

    case 186: /* order_commalist  */
#line 560 "../SqlParser.ypp" /* yacc.c:1257  */
>>>>>>> d3725840
      {
  if (((*yyvaluep).order_commalist_) != nullptr) {
    delete ((*yyvaluep).order_commalist_);
  }
}
<<<<<<< HEAD
#line 2409 "SqlParser_gen.cpp" /* yacc.c:1257  */
        break;

    case 187: /* order_item  */
#line 559 "../SqlParser.ypp" /* yacc.c:1257  */
=======
#line 2415 "SqlParser_gen.cpp" /* yacc.c:1257  */
        break;

    case 187: /* order_item  */
#line 560 "../SqlParser.ypp" /* yacc.c:1257  */
>>>>>>> d3725840
      {
  if (((*yyvaluep).order_item_) != nullptr) {
    delete ((*yyvaluep).order_item_);
  }
}
<<<<<<< HEAD
#line 2419 "SqlParser_gen.cpp" /* yacc.c:1257  */
        break;

    case 188: /* opt_order_direction  */
#line 559 "../SqlParser.ypp" /* yacc.c:1257  */
=======
#line 2425 "SqlParser_gen.cpp" /* yacc.c:1257  */
        break;

    case 188: /* opt_order_direction  */
#line 560 "../SqlParser.ypp" /* yacc.c:1257  */
>>>>>>> d3725840
      {
  if (((*yyvaluep).order_direction_) != nullptr) {
    delete ((*yyvaluep).order_direction_);
  }
}
<<<<<<< HEAD
#line 2429 "SqlParser_gen.cpp" /* yacc.c:1257  */
        break;

    case 189: /* opt_nulls_first  */
#line 559 "../SqlParser.ypp" /* yacc.c:1257  */
=======
#line 2435 "SqlParser_gen.cpp" /* yacc.c:1257  */
        break;

    case 189: /* opt_nulls_first  */
#line 560 "../SqlParser.ypp" /* yacc.c:1257  */
>>>>>>> d3725840
      {
  if (((*yyvaluep).order_direction_) != nullptr) {
    delete ((*yyvaluep).order_direction_);
  }
}
<<<<<<< HEAD
#line 2439 "SqlParser_gen.cpp" /* yacc.c:1257  */
        break;

    case 190: /* opt_where_clause  */
#line 559 "../SqlParser.ypp" /* yacc.c:1257  */
=======
#line 2445 "SqlParser_gen.cpp" /* yacc.c:1257  */
        break;

    case 190: /* opt_where_clause  */
#line 560 "../SqlParser.ypp" /* yacc.c:1257  */
>>>>>>> d3725840
      {
  if (((*yyvaluep).predicate_) != nullptr) {
    delete ((*yyvaluep).predicate_);
  }
}
<<<<<<< HEAD
#line 2449 "SqlParser_gen.cpp" /* yacc.c:1257  */
        break;

    case 191: /* where_clause  */
#line 559 "../SqlParser.ypp" /* yacc.c:1257  */
=======
#line 2455 "SqlParser_gen.cpp" /* yacc.c:1257  */
        break;

    case 191: /* where_clause  */
#line 560 "../SqlParser.ypp" /* yacc.c:1257  */
>>>>>>> d3725840
      {
  if (((*yyvaluep).predicate_) != nullptr) {
    delete ((*yyvaluep).predicate_);
  }
}
<<<<<<< HEAD
#line 2459 "SqlParser_gen.cpp" /* yacc.c:1257  */
        break;

    case 192: /* or_expression  */
#line 559 "../SqlParser.ypp" /* yacc.c:1257  */
=======
#line 2465 "SqlParser_gen.cpp" /* yacc.c:1257  */
        break;

    case 192: /* or_expression  */
#line 560 "../SqlParser.ypp" /* yacc.c:1257  */
>>>>>>> d3725840
      {
  if (((*yyvaluep).predicate_) != nullptr) {
    delete ((*yyvaluep).predicate_);
  }
}
<<<<<<< HEAD
#line 2469 "SqlParser_gen.cpp" /* yacc.c:1257  */
        break;

    case 193: /* and_expression  */
#line 559 "../SqlParser.ypp" /* yacc.c:1257  */
=======
#line 2475 "SqlParser_gen.cpp" /* yacc.c:1257  */
        break;

    case 193: /* and_expression  */
#line 560 "../SqlParser.ypp" /* yacc.c:1257  */
>>>>>>> d3725840
      {
  if (((*yyvaluep).predicate_) != nullptr) {
    delete ((*yyvaluep).predicate_);
  }
}
<<<<<<< HEAD
#line 2479 "SqlParser_gen.cpp" /* yacc.c:1257  */
        break;

    case 194: /* not_expression  */
#line 559 "../SqlParser.ypp" /* yacc.c:1257  */
=======
#line 2485 "SqlParser_gen.cpp" /* yacc.c:1257  */
        break;

    case 194: /* not_expression  */
#line 560 "../SqlParser.ypp" /* yacc.c:1257  */
>>>>>>> d3725840
      {
  if (((*yyvaluep).predicate_) != nullptr) {
    delete ((*yyvaluep).predicate_);
  }
}
<<<<<<< HEAD
#line 2489 "SqlParser_gen.cpp" /* yacc.c:1257  */
        break;

    case 195: /* predicate_expression_base  */
#line 559 "../SqlParser.ypp" /* yacc.c:1257  */
=======
#line 2495 "SqlParser_gen.cpp" /* yacc.c:1257  */
        break;

    case 195: /* predicate_expression_base  */
#line 560 "../SqlParser.ypp" /* yacc.c:1257  */
>>>>>>> d3725840
      {
  if (((*yyvaluep).predicate_) != nullptr) {
    delete ((*yyvaluep).predicate_);
  }
}
<<<<<<< HEAD
#line 2499 "SqlParser_gen.cpp" /* yacc.c:1257  */
        break;

    case 196: /* add_expression  */
#line 559 "../SqlParser.ypp" /* yacc.c:1257  */
=======
#line 2505 "SqlParser_gen.cpp" /* yacc.c:1257  */
        break;

    case 196: /* add_expression  */
#line 560 "../SqlParser.ypp" /* yacc.c:1257  */
>>>>>>> d3725840
      {
  if (((*yyvaluep).expression_) != nullptr) {
    delete ((*yyvaluep).expression_);
  }
}
<<<<<<< HEAD
#line 2509 "SqlParser_gen.cpp" /* yacc.c:1257  */
        break;

    case 197: /* multiply_expression  */
#line 559 "../SqlParser.ypp" /* yacc.c:1257  */
=======
#line 2515 "SqlParser_gen.cpp" /* yacc.c:1257  */
        break;

    case 197: /* multiply_expression  */
#line 560 "../SqlParser.ypp" /* yacc.c:1257  */
>>>>>>> d3725840
      {
  if (((*yyvaluep).expression_) != nullptr) {
    delete ((*yyvaluep).expression_);
  }
}
<<<<<<< HEAD
#line 2519 "SqlParser_gen.cpp" /* yacc.c:1257  */
        break;

    case 198: /* unary_expression  */
#line 559 "../SqlParser.ypp" /* yacc.c:1257  */
=======
#line 2525 "SqlParser_gen.cpp" /* yacc.c:1257  */
        break;

    case 198: /* unary_expression  */
#line 560 "../SqlParser.ypp" /* yacc.c:1257  */
>>>>>>> d3725840
      {
  if (((*yyvaluep).expression_) != nullptr) {
    delete ((*yyvaluep).expression_);
  }
}
<<<<<<< HEAD
#line 2529 "SqlParser_gen.cpp" /* yacc.c:1257  */
        break;

    case 199: /* expression_base  */
#line 559 "../SqlParser.ypp" /* yacc.c:1257  */
=======
#line 2535 "SqlParser_gen.cpp" /* yacc.c:1257  */
        break;

    case 199: /* expression_base  */
#line 560 "../SqlParser.ypp" /* yacc.c:1257  */
>>>>>>> d3725840
      {
  if (((*yyvaluep).expression_) != nullptr) {
    delete ((*yyvaluep).expression_);
  }
}
<<<<<<< HEAD
#line 2539 "SqlParser_gen.cpp" /* yacc.c:1257  */
        break;

    case 200: /* function_call  */
#line 559 "../SqlParser.ypp" /* yacc.c:1257  */
=======
#line 2545 "SqlParser_gen.cpp" /* yacc.c:1257  */
        break;

    case 200: /* function_call  */
#line 560 "../SqlParser.ypp" /* yacc.c:1257  */
>>>>>>> d3725840
      {
  if (((*yyvaluep).function_call_) != nullptr) {
    delete ((*yyvaluep).function_call_);
  }
}
<<<<<<< HEAD
#line 2549 "SqlParser_gen.cpp" /* yacc.c:1257  */
        break;

    case 201: /* extract_function  */
#line 559 "../SqlParser.ypp" /* yacc.c:1257  */
=======
#line 2555 "SqlParser_gen.cpp" /* yacc.c:1257  */
        break;

    case 201: /* extract_function  */
#line 560 "../SqlParser.ypp" /* yacc.c:1257  */
>>>>>>> d3725840
      {
  if (((*yyvaluep).expression_) != nullptr) {
    delete ((*yyvaluep).expression_);
  }
}
<<<<<<< HEAD
#line 2559 "SqlParser_gen.cpp" /* yacc.c:1257  */
        break;

    case 202: /* case_expression  */
#line 559 "../SqlParser.ypp" /* yacc.c:1257  */
=======
#line 2565 "SqlParser_gen.cpp" /* yacc.c:1257  */
        break;

    case 202: /* case_expression  */
#line 560 "../SqlParser.ypp" /* yacc.c:1257  */
>>>>>>> d3725840
      {
  if (((*yyvaluep).expression_) != nullptr) {
    delete ((*yyvaluep).expression_);
  }
}
<<<<<<< HEAD
#line 2569 "SqlParser_gen.cpp" /* yacc.c:1257  */
        break;

    case 203: /* simple_when_clause_list  */
#line 559 "../SqlParser.ypp" /* yacc.c:1257  */
=======
#line 2575 "SqlParser_gen.cpp" /* yacc.c:1257  */
        break;

    case 203: /* simple_when_clause_list  */
#line 560 "../SqlParser.ypp" /* yacc.c:1257  */
>>>>>>> d3725840
      {
  if (((*yyvaluep).simple_when_clause_list_) != nullptr) {
    delete ((*yyvaluep).simple_when_clause_list_);
  }
}
<<<<<<< HEAD
#line 2579 "SqlParser_gen.cpp" /* yacc.c:1257  */
        break;

    case 204: /* simple_when_clause  */
#line 559 "../SqlParser.ypp" /* yacc.c:1257  */
=======
#line 2585 "SqlParser_gen.cpp" /* yacc.c:1257  */
        break;

    case 204: /* simple_when_clause  */
#line 560 "../SqlParser.ypp" /* yacc.c:1257  */
>>>>>>> d3725840
      {
  if (((*yyvaluep).simple_when_clause_) != nullptr) {
    delete ((*yyvaluep).simple_when_clause_);
  }
}
<<<<<<< HEAD
#line 2589 "SqlParser_gen.cpp" /* yacc.c:1257  */
        break;

    case 205: /* searched_when_clause_list  */
#line 559 "../SqlParser.ypp" /* yacc.c:1257  */
=======
#line 2595 "SqlParser_gen.cpp" /* yacc.c:1257  */
        break;

    case 205: /* searched_when_clause_list  */
#line 560 "../SqlParser.ypp" /* yacc.c:1257  */
>>>>>>> d3725840
      {
  if (((*yyvaluep).searched_when_clause_list_) != nullptr) {
    delete ((*yyvaluep).searched_when_clause_list_);
  }
}
<<<<<<< HEAD
#line 2599 "SqlParser_gen.cpp" /* yacc.c:1257  */
        break;

    case 206: /* searched_when_clause  */
#line 559 "../SqlParser.ypp" /* yacc.c:1257  */
=======
#line 2605 "SqlParser_gen.cpp" /* yacc.c:1257  */
        break;

    case 206: /* searched_when_clause  */
#line 560 "../SqlParser.ypp" /* yacc.c:1257  */
>>>>>>> d3725840
      {
  if (((*yyvaluep).searched_when_clause_) != nullptr) {
    delete ((*yyvaluep).searched_when_clause_);
  }
}
<<<<<<< HEAD
#line 2609 "SqlParser_gen.cpp" /* yacc.c:1257  */
        break;

    case 207: /* opt_else_clause  */
#line 559 "../SqlParser.ypp" /* yacc.c:1257  */
=======
#line 2615 "SqlParser_gen.cpp" /* yacc.c:1257  */
        break;

    case 207: /* opt_else_clause  */
#line 560 "../SqlParser.ypp" /* yacc.c:1257  */
>>>>>>> d3725840
      {
  if (((*yyvaluep).expression_) != nullptr) {
    delete ((*yyvaluep).expression_);
  }
}
<<<<<<< HEAD
#line 2619 "SqlParser_gen.cpp" /* yacc.c:1257  */
        break;

    case 208: /* expression_list  */
#line 559 "../SqlParser.ypp" /* yacc.c:1257  */
=======
#line 2625 "SqlParser_gen.cpp" /* yacc.c:1257  */
        break;

    case 208: /* expression_list  */
#line 560 "../SqlParser.ypp" /* yacc.c:1257  */
>>>>>>> d3725840
      {
  if (((*yyvaluep).expression_list_) != nullptr) {
    delete ((*yyvaluep).expression_list_);
  }
}
<<<<<<< HEAD
#line 2629 "SqlParser_gen.cpp" /* yacc.c:1257  */
        break;

    case 209: /* literal_value  */
#line 559 "../SqlParser.ypp" /* yacc.c:1257  */
=======
#line 2635 "SqlParser_gen.cpp" /* yacc.c:1257  */
        break;

    case 209: /* literal_value  */
#line 560 "../SqlParser.ypp" /* yacc.c:1257  */
>>>>>>> d3725840
      {
  if (((*yyvaluep).literal_value_) != nullptr) {
    delete ((*yyvaluep).literal_value_);
  }
}
<<<<<<< HEAD
#line 2639 "SqlParser_gen.cpp" /* yacc.c:1257  */
        break;

    case 210: /* literal_value_commalist  */
#line 559 "../SqlParser.ypp" /* yacc.c:1257  */
=======
#line 2645 "SqlParser_gen.cpp" /* yacc.c:1257  */
        break;

    case 210: /* literal_value_commalist  */
#line 560 "../SqlParser.ypp" /* yacc.c:1257  */
>>>>>>> d3725840
      {
  if (((*yyvaluep).literal_value_list_) != nullptr) {
    delete ((*yyvaluep).literal_value_list_);
  }
}
<<<<<<< HEAD
#line 2649 "SqlParser_gen.cpp" /* yacc.c:1257  */
        break;

    case 211: /* attribute_ref  */
#line 559 "../SqlParser.ypp" /* yacc.c:1257  */
=======
#line 2655 "SqlParser_gen.cpp" /* yacc.c:1257  */
        break;

    case 211: /* attribute_ref  */
#line 560 "../SqlParser.ypp" /* yacc.c:1257  */
>>>>>>> d3725840
      {
  if (((*yyvaluep).attribute_) != nullptr) {
    delete ((*yyvaluep).attribute_);
  }
}
<<<<<<< HEAD
#line 2659 "SqlParser_gen.cpp" /* yacc.c:1257  */
        break;

    case 212: /* attribute_ref_list  */
#line 559 "../SqlParser.ypp" /* yacc.c:1257  */
=======
#line 2665 "SqlParser_gen.cpp" /* yacc.c:1257  */
        break;

    case 212: /* attribute_ref_list  */
#line 560 "../SqlParser.ypp" /* yacc.c:1257  */
>>>>>>> d3725840
      {
  if (((*yyvaluep).attribute_list_) != nullptr) {
    delete ((*yyvaluep).attribute_list_);
  }
}
<<<<<<< HEAD
#line 2669 "SqlParser_gen.cpp" /* yacc.c:1257  */
        break;

    case 213: /* comparison_operation  */
#line 555 "../SqlParser.ypp" /* yacc.c:1257  */
      { }
#line 2675 "SqlParser_gen.cpp" /* yacc.c:1257  */
        break;

    case 214: /* unary_operation  */
#line 556 "../SqlParser.ypp" /* yacc.c:1257  */
      { }
#line 2681 "SqlParser_gen.cpp" /* yacc.c:1257  */
        break;

    case 215: /* add_operation  */
#line 557 "../SqlParser.ypp" /* yacc.c:1257  */
      { }
#line 2687 "SqlParser_gen.cpp" /* yacc.c:1257  */
        break;

    case 216: /* multiply_operation  */
#line 557 "../SqlParser.ypp" /* yacc.c:1257  */
      { }
#line 2693 "SqlParser_gen.cpp" /* yacc.c:1257  */
        break;

    case 217: /* name_commalist  */
#line 559 "../SqlParser.ypp" /* yacc.c:1257  */
=======
#line 2675 "SqlParser_gen.cpp" /* yacc.c:1257  */
        break;

    case 213: /* comparison_operation  */
#line 556 "../SqlParser.ypp" /* yacc.c:1257  */
      { }
#line 2681 "SqlParser_gen.cpp" /* yacc.c:1257  */
        break;

    case 214: /* unary_operation  */
#line 557 "../SqlParser.ypp" /* yacc.c:1257  */
      { }
#line 2687 "SqlParser_gen.cpp" /* yacc.c:1257  */
        break;

    case 215: /* add_operation  */
#line 558 "../SqlParser.ypp" /* yacc.c:1257  */
      { }
#line 2693 "SqlParser_gen.cpp" /* yacc.c:1257  */
        break;

    case 216: /* multiply_operation  */
#line 558 "../SqlParser.ypp" /* yacc.c:1257  */
      { }
#line 2699 "SqlParser_gen.cpp" /* yacc.c:1257  */
        break;

    case 217: /* name_commalist  */
#line 560 "../SqlParser.ypp" /* yacc.c:1257  */
>>>>>>> d3725840
      {
  if (((*yyvaluep).string_list_) != nullptr) {
    delete ((*yyvaluep).string_list_);
  }
}
<<<<<<< HEAD
#line 2703 "SqlParser_gen.cpp" /* yacc.c:1257  */
        break;

    case 218: /* any_name  */
#line 559 "../SqlParser.ypp" /* yacc.c:1257  */
=======
#line 2709 "SqlParser_gen.cpp" /* yacc.c:1257  */
        break;

    case 218: /* any_name  */
#line 560 "../SqlParser.ypp" /* yacc.c:1257  */
>>>>>>> d3725840
      {
  if (((*yyvaluep).string_value_) != nullptr) {
    delete ((*yyvaluep).string_value_);
  }
}
<<<<<<< HEAD
#line 2713 "SqlParser_gen.cpp" /* yacc.c:1257  */
        break;

    case 219: /* boolean_value  */
#line 554 "../SqlParser.ypp" /* yacc.c:1257  */
      { }
#line 2719 "SqlParser_gen.cpp" /* yacc.c:1257  */
        break;

    case 220: /* command  */
#line 559 "../SqlParser.ypp" /* yacc.c:1257  */
=======
#line 2719 "SqlParser_gen.cpp" /* yacc.c:1257  */
        break;

    case 219: /* boolean_value  */
#line 555 "../SqlParser.ypp" /* yacc.c:1257  */
      { }
#line 2725 "SqlParser_gen.cpp" /* yacc.c:1257  */
        break;

    case 220: /* command  */
#line 560 "../SqlParser.ypp" /* yacc.c:1257  */
>>>>>>> d3725840
      {
  if (((*yyvaluep).command_) != nullptr) {
    delete ((*yyvaluep).command_);
  }
}
<<<<<<< HEAD
#line 2729 "SqlParser_gen.cpp" /* yacc.c:1257  */
        break;

    case 221: /* command_argument_list  */
#line 559 "../SqlParser.ypp" /* yacc.c:1257  */
=======
#line 2735 "SqlParser_gen.cpp" /* yacc.c:1257  */
        break;

    case 221: /* command_argument_list  */
#line 560 "../SqlParser.ypp" /* yacc.c:1257  */
>>>>>>> d3725840
      {
  if (((*yyvaluep).command_argument_list_) != nullptr) {
    delete ((*yyvaluep).command_argument_list_);
  }
}
<<<<<<< HEAD
#line 2739 "SqlParser_gen.cpp" /* yacc.c:1257  */
=======
#line 2745 "SqlParser_gen.cpp" /* yacc.c:1257  */
>>>>>>> d3725840
        break;


      default:
        break;
    }
  YY_IGNORE_MAYBE_UNINITIALIZED_END
}




/*----------.
| yyparse.  |
`----------*/

int
yyparse (yyscan_t yyscanner, quickstep::ParseStatement **parsedStatement)
{
/* The lookahead symbol.  */
int yychar;


/* The semantic value of the lookahead symbol.  */
/* Default value used for initialization, for pacifying older GCCs
   or non-GCC compilers.  */
YY_INITIAL_VALUE (static YYSTYPE yyval_default;)
YYSTYPE yylval YY_INITIAL_VALUE (= yyval_default);

/* Location data for the lookahead symbol.  */
static YYLTYPE yyloc_default
# if defined YYLTYPE_IS_TRIVIAL && YYLTYPE_IS_TRIVIAL
  = { 1, 1, 1, 1 }
# endif
;
YYLTYPE yylloc = yyloc_default;

    /* Number of syntax errors so far.  */
    int yynerrs;

    int yystate;
    /* Number of tokens to shift before error messages enabled.  */
    int yyerrstatus;

    /* The stacks and their tools:
       'yyss': related to states.
       'yyvs': related to semantic values.
       'yyls': related to locations.

       Refer to the stacks through separate pointers, to allow yyoverflow
       to reallocate them elsewhere.  */

    /* The state stack.  */
    yytype_int16 yyssa[YYINITDEPTH];
    yytype_int16 *yyss;
    yytype_int16 *yyssp;

    /* The semantic value stack.  */
    YYSTYPE yyvsa[YYINITDEPTH];
    YYSTYPE *yyvs;
    YYSTYPE *yyvsp;

    /* The location stack.  */
    YYLTYPE yylsa[YYINITDEPTH];
    YYLTYPE *yyls;
    YYLTYPE *yylsp;

    /* The locations where the error started and ended.  */
    YYLTYPE yyerror_range[3];

    YYSIZE_T yystacksize;

  int yyn;
  int yyresult;
  /* Lookahead token as an internal (translated) token number.  */
  int yytoken = 0;
  /* The variables used to return semantic value and location from the
     action routines.  */
  YYSTYPE yyval;
  YYLTYPE yyloc;

#if YYERROR_VERBOSE
  /* Buffer for error messages, and its allocated size.  */
  char yymsgbuf[128];
  char *yymsg = yymsgbuf;
  YYSIZE_T yymsg_alloc = sizeof yymsgbuf;
#endif

#define YYPOPSTACK(N)   (yyvsp -= (N), yyssp -= (N), yylsp -= (N))

  /* The number of symbols on the RHS of the reduced rule.
     Keep to zero when no symbol should be popped.  */
  int yylen = 0;

  yyssp = yyss = yyssa;
  yyvsp = yyvs = yyvsa;
  yylsp = yyls = yylsa;
  yystacksize = YYINITDEPTH;

  YYDPRINTF ((stderr, "Starting parse\n"));

  yystate = 0;
  yyerrstatus = 0;
  yynerrs = 0;
  yychar = YYEMPTY; /* Cause a token to be read.  */
  yylsp[0] = yylloc;
  goto yysetstate;

/*------------------------------------------------------------.
| yynewstate -- Push a new state, which is found in yystate.  |
`------------------------------------------------------------*/
 yynewstate:
  /* In all cases, when you get here, the value and location stacks
     have just been pushed.  So pushing a state here evens the stacks.  */
  yyssp++;

 yysetstate:
  *yyssp = yystate;

  if (yyss + yystacksize - 1 <= yyssp)
    {
      /* Get the current used size of the three stacks, in elements.  */
      YYSIZE_T yysize = yyssp - yyss + 1;

#ifdef yyoverflow
      {
        /* Give user a chance to reallocate the stack.  Use copies of
           these so that the &'s don't force the real ones into
           memory.  */
        YYSTYPE *yyvs1 = yyvs;
        yytype_int16 *yyss1 = yyss;
        YYLTYPE *yyls1 = yyls;

        /* Each stack pointer address is followed by the size of the
           data in use in that stack, in bytes.  This used to be a
           conditional around just the two extra args, but that might
           be undefined if yyoverflow is a macro.  */
        yyoverflow (YY_("memory exhausted"),
                    &yyss1, yysize * sizeof (*yyssp),
                    &yyvs1, yysize * sizeof (*yyvsp),
                    &yyls1, yysize * sizeof (*yylsp),
                    &yystacksize);

        yyls = yyls1;
        yyss = yyss1;
        yyvs = yyvs1;
      }
#else /* no yyoverflow */
# ifndef YYSTACK_RELOCATE
      goto yyexhaustedlab;
# else
      /* Extend the stack our own way.  */
      if (YYMAXDEPTH <= yystacksize)
        goto yyexhaustedlab;
      yystacksize *= 2;
      if (YYMAXDEPTH < yystacksize)
        yystacksize = YYMAXDEPTH;

      {
        yytype_int16 *yyss1 = yyss;
        union yyalloc *yyptr =
          (union yyalloc *) YYSTACK_ALLOC (YYSTACK_BYTES (yystacksize));
        if (! yyptr)
          goto yyexhaustedlab;
        YYSTACK_RELOCATE (yyss_alloc, yyss);
        YYSTACK_RELOCATE (yyvs_alloc, yyvs);
        YYSTACK_RELOCATE (yyls_alloc, yyls);
#  undef YYSTACK_RELOCATE
        if (yyss1 != yyssa)
          YYSTACK_FREE (yyss1);
      }
# endif
#endif /* no yyoverflow */

      yyssp = yyss + yysize - 1;
      yyvsp = yyvs + yysize - 1;
      yylsp = yyls + yysize - 1;

      YYDPRINTF ((stderr, "Stack size increased to %lu\n",
                  (unsigned long int) yystacksize));

      if (yyss + yystacksize - 1 <= yyssp)
        YYABORT;
    }

  YYDPRINTF ((stderr, "Entering state %d\n", yystate));

  if (yystate == YYFINAL)
    YYACCEPT;

  goto yybackup;

/*-----------.
| yybackup.  |
`-----------*/
yybackup:

  /* Do appropriate processing given the current state.  Read a
     lookahead token if we need one and don't already have one.  */

  /* First try to decide what to do without reference to lookahead token.  */
  yyn = yypact[yystate];
  if (yypact_value_is_default (yyn))
    goto yydefault;

  /* Not known => get a lookahead token if don't already have one.  */

  /* YYCHAR is either YYEMPTY or YYEOF or a valid lookahead symbol.  */
  if (yychar == YYEMPTY)
    {
      YYDPRINTF ((stderr, "Reading a token: "));
      yychar = yylex (&yylval, &yylloc, yyscanner);
    }

  if (yychar <= YYEOF)
    {
      yychar = yytoken = YYEOF;
      YYDPRINTF ((stderr, "Now at end of input.\n"));
    }
  else
    {
      yytoken = YYTRANSLATE (yychar);
      YY_SYMBOL_PRINT ("Next token is", yytoken, &yylval, &yylloc);
    }

  /* If the proper action on seeing token YYTOKEN is to reduce or to
     detect an error, take that action.  */
  yyn += yytoken;
  if (yyn < 0 || YYLAST < yyn || yycheck[yyn] != yytoken)
    goto yydefault;
  yyn = yytable[yyn];
  if (yyn <= 0)
    {
      if (yytable_value_is_error (yyn))
        goto yyerrlab;
      yyn = -yyn;
      goto yyreduce;
    }

  /* Count tokens shifted since error; after three, turn off error
     status.  */
  if (yyerrstatus)
    yyerrstatus--;

  /* Shift the lookahead token.  */
  YY_SYMBOL_PRINT ("Shifting", yytoken, &yylval, &yylloc);

  /* Discard the shifted token.  */
  yychar = YYEMPTY;

  yystate = yyn;
  YY_IGNORE_MAYBE_UNINITIALIZED_BEGIN
  *++yyvsp = yylval;
  YY_IGNORE_MAYBE_UNINITIALIZED_END
  *++yylsp = yylloc;
  goto yynewstate;


/*-----------------------------------------------------------.
| yydefault -- do the default action for the current state.  |
`-----------------------------------------------------------*/
yydefault:
  yyn = yydefact[yystate];
  if (yyn == 0)
    goto yyerrlab;
  goto yyreduce;


/*-----------------------------.
| yyreduce -- Do a reduction.  |
`-----------------------------*/
yyreduce:
  /* yyn is the number of a rule to reduce with.  */
  yylen = yyr2[yyn];

  /* If YYLEN is nonzero, implement the default value of the action:
     '$$ = $1'.

     Otherwise, the following line sets YYVAL to garbage.
     This behavior is undocumented and Bison
     users should not rely upon it.  Assigning to YYVAL
     unconditionally makes the parser a bit smaller, and it avoids a
     GCC warning that YYVAL may be used uninitialized.  */
  yyval = yyvsp[1-yylen];

  /* Default location.  */
  YYLLOC_DEFAULT (yyloc, (yylsp - yylen), yylen);
  YY_REDUCE_PRINT (yyn);
  switch (yyn)
    {
        case 2:
<<<<<<< HEAD
#line 568 "../SqlParser.ypp" /* yacc.c:1646  */
=======
#line 569 "../SqlParser.ypp" /* yacc.c:1661  */
>>>>>>> d3725840
    {
    *parsedStatement = (yyvsp[-1].statement_);
    YYACCEPT;
  }
<<<<<<< HEAD
#line 3036 "SqlParser_gen.cpp" /* yacc.c:1646  */
    break;

  case 3:
#line 572 "../SqlParser.ypp" /* yacc.c:1646  */
=======
#line 3042 "SqlParser_gen.cpp" /* yacc.c:1661  */
    break;

  case 3:
#line 573 "../SqlParser.ypp" /* yacc.c:1661  */
>>>>>>> d3725840
    {
    *parsedStatement = (yyvsp[-1].statement_);
    YYACCEPT;
  }
<<<<<<< HEAD
#line 3045 "SqlParser_gen.cpp" /* yacc.c:1646  */
    break;

  case 4:
#line 576 "../SqlParser.ypp" /* yacc.c:1646  */
=======
#line 3051 "SqlParser_gen.cpp" /* yacc.c:1661  */
    break;

  case 4:
#line 577 "../SqlParser.ypp" /* yacc.c:1661  */
>>>>>>> d3725840
    {
    *parsedStatement = (yyvsp[-1].command_);
    YYACCEPT;
  }
<<<<<<< HEAD
#line 3054 "SqlParser_gen.cpp" /* yacc.c:1646  */
    break;

  case 5:
#line 580 "../SqlParser.ypp" /* yacc.c:1646  */
=======
#line 3060 "SqlParser_gen.cpp" /* yacc.c:1661  */
    break;

  case 5:
#line 581 "../SqlParser.ypp" /* yacc.c:1661  */
>>>>>>> d3725840
    {
    *parsedStatement = (yyvsp[-1].command_);
    YYACCEPT;
  }
<<<<<<< HEAD
#line 3063 "SqlParser_gen.cpp" /* yacc.c:1646  */
    break;

  case 6:
#line 584 "../SqlParser.ypp" /* yacc.c:1646  */
    {
    YYABORT;
  }
#line 3071 "SqlParser_gen.cpp" /* yacc.c:1646  */
    break;

  case 7:
#line 587 "../SqlParser.ypp" /* yacc.c:1646  */
=======
#line 3069 "SqlParser_gen.cpp" /* yacc.c:1661  */
    break;

  case 6:
#line 585 "../SqlParser.ypp" /* yacc.c:1661  */
    {
    YYABORT;
  }
#line 3077 "SqlParser_gen.cpp" /* yacc.c:1661  */
    break;

  case 7:
#line 588 "../SqlParser.ypp" /* yacc.c:1661  */
>>>>>>> d3725840
    {
    // Regular yyparse() return codes are non-negative, so use a negative one here.
    return -1;
  }
<<<<<<< HEAD
#line 3080 "SqlParser_gen.cpp" /* yacc.c:1646  */
    break;

  case 8:
#line 594 "../SqlParser.ypp" /* yacc.c:1646  */
    {
    (yyval.statement_) = (yyvsp[0].statement_);
  }
#line 3088 "SqlParser_gen.cpp" /* yacc.c:1646  */
    break;

  case 9:
#line 597 "../SqlParser.ypp" /* yacc.c:1646  */
    {
    (yyval.statement_) = (yyvsp[0].copy_from_statement_);
  }
#line 3096 "SqlParser_gen.cpp" /* yacc.c:1646  */
    break;

  case 10:
#line 600 "../SqlParser.ypp" /* yacc.c:1646  */
    {
    (yyval.statement_) = (yyvsp[0].create_table_statement_);
  }
#line 3104 "SqlParser_gen.cpp" /* yacc.c:1646  */
    break;

  case 11:
#line 603 "../SqlParser.ypp" /* yacc.c:1646  */
    {
    (yyval.statement_) = (yyvsp[0].statement_);
  }
#line 3112 "SqlParser_gen.cpp" /* yacc.c:1646  */
    break;

  case 12:
#line 606 "../SqlParser.ypp" /* yacc.c:1646  */
    {
    (yyval.statement_) = (yyvsp[0].delete_statement_);
  }
#line 3120 "SqlParser_gen.cpp" /* yacc.c:1646  */
    break;

  case 13:
#line 609 "../SqlParser.ypp" /* yacc.c:1646  */
    {
    (yyval.statement_) = (yyvsp[0].drop_table_statement_);
  }
#line 3128 "SqlParser_gen.cpp" /* yacc.c:1646  */
    break;

  case 14:
#line 612 "../SqlParser.ypp" /* yacc.c:1646  */
    {
    (yyval.statement_) = (yyvsp[0].insert_statement_);
  }
#line 3136 "SqlParser_gen.cpp" /* yacc.c:1646  */
    break;

  case 15:
#line 615 "../SqlParser.ypp" /* yacc.c:1646  */
    {
    (yyval.statement_) = (yyvsp[0].quit_statement_);
  }
#line 3144 "SqlParser_gen.cpp" /* yacc.c:1646  */
    break;

  case 16:
#line 618 "../SqlParser.ypp" /* yacc.c:1646  */
    {
    (yyval.statement_) = (yyvsp[0].select_statement_);
  }
#line 3152 "SqlParser_gen.cpp" /* yacc.c:1646  */
    break;

  case 17:
#line 621 "../SqlParser.ypp" /* yacc.c:1646  */
    {
    (yyval.statement_) = (yyvsp[0].update_statement_);
  }
#line 3160 "SqlParser_gen.cpp" /* yacc.c:1646  */
    break;

  case 18:
#line 627 "../SqlParser.ypp" /* yacc.c:1646  */
    {
    (yyval.quit_statement_) = new quickstep::ParseStatementQuit((yylsp[0]).first_line, (yylsp[0]).first_column);
  }
#line 3168 "SqlParser_gen.cpp" /* yacc.c:1646  */
    break;

  case 19:
#line 633 "../SqlParser.ypp" /* yacc.c:1646  */
=======
#line 3086 "SqlParser_gen.cpp" /* yacc.c:1661  */
    break;

  case 8:
#line 595 "../SqlParser.ypp" /* yacc.c:1661  */
    {
    (yyval.statement_) = (yyvsp[0].statement_);
  }
#line 3094 "SqlParser_gen.cpp" /* yacc.c:1661  */
    break;

  case 9:
#line 598 "../SqlParser.ypp" /* yacc.c:1661  */
    {
    (yyval.statement_) = (yyvsp[0].copy_from_statement_);
  }
#line 3102 "SqlParser_gen.cpp" /* yacc.c:1661  */
    break;

  case 10:
#line 601 "../SqlParser.ypp" /* yacc.c:1661  */
    {
    (yyval.statement_) = (yyvsp[0].create_table_statement_);
  }
#line 3110 "SqlParser_gen.cpp" /* yacc.c:1661  */
    break;

  case 11:
#line 604 "../SqlParser.ypp" /* yacc.c:1661  */
    {
    (yyval.statement_) = (yyvsp[0].statement_);
  }
#line 3118 "SqlParser_gen.cpp" /* yacc.c:1661  */
    break;

  case 12:
#line 607 "../SqlParser.ypp" /* yacc.c:1661  */
    {
    (yyval.statement_) = (yyvsp[0].delete_statement_);
  }
#line 3126 "SqlParser_gen.cpp" /* yacc.c:1661  */
    break;

  case 13:
#line 610 "../SqlParser.ypp" /* yacc.c:1661  */
    {
    (yyval.statement_) = (yyvsp[0].drop_table_statement_);
  }
#line 3134 "SqlParser_gen.cpp" /* yacc.c:1661  */
    break;

  case 14:
#line 613 "../SqlParser.ypp" /* yacc.c:1661  */
    {
    (yyval.statement_) = (yyvsp[0].insert_statement_);
  }
#line 3142 "SqlParser_gen.cpp" /* yacc.c:1661  */
    break;

  case 15:
#line 616 "../SqlParser.ypp" /* yacc.c:1661  */
    {
    (yyval.statement_) = (yyvsp[0].quit_statement_);
  }
#line 3150 "SqlParser_gen.cpp" /* yacc.c:1661  */
    break;

  case 16:
#line 619 "../SqlParser.ypp" /* yacc.c:1661  */
    {
    (yyval.statement_) = (yyvsp[0].select_statement_);
  }
#line 3158 "SqlParser_gen.cpp" /* yacc.c:1661  */
    break;

  case 17:
#line 622 "../SqlParser.ypp" /* yacc.c:1661  */
    {
    (yyval.statement_) = (yyvsp[0].update_statement_);
  }
#line 3166 "SqlParser_gen.cpp" /* yacc.c:1661  */
    break;

  case 18:
#line 628 "../SqlParser.ypp" /* yacc.c:1661  */
    {
    (yyval.quit_statement_) = new quickstep::ParseStatementQuit((yylsp[0]).first_line, (yylsp[0]).first_column);
  }
#line 3174 "SqlParser_gen.cpp" /* yacc.c:1661  */
    break;

  case 19:
#line 634 "../SqlParser.ypp" /* yacc.c:1661  */
>>>>>>> d3725840
    {
    delete (yyvsp[-3].string_value_);
    delete (yyvsp[0].attribute_definition_);
    (yyval.statement_) = nullptr;
    NotSupported(&(yylsp[-5]), yyscanner, "ALTER statements");
    YYERROR;
  }
<<<<<<< HEAD
#line 3180 "SqlParser_gen.cpp" /* yacc.c:1646  */
    break;

  case 20:
#line 640 "../SqlParser.ypp" /* yacc.c:1646  */
=======
#line 3186 "SqlParser_gen.cpp" /* yacc.c:1661  */
    break;

  case 20:
#line 641 "../SqlParser.ypp" /* yacc.c:1661  */
>>>>>>> d3725840
    {
    delete (yyvsp[-3].string_value_);
    (yyval.statement_) = nullptr;
    NotSupported(&(yylsp[-5]), yyscanner, "ALTER statements");
    YYERROR;
  }
<<<<<<< HEAD
#line 3191 "SqlParser_gen.cpp" /* yacc.c:1646  */
    break;

  case 21:
#line 646 "../SqlParser.ypp" /* yacc.c:1646  */
=======
#line 3197 "SqlParser_gen.cpp" /* yacc.c:1661  */
    break;

  case 21:
#line 647 "../SqlParser.ypp" /* yacc.c:1661  */
>>>>>>> d3725840
    {
    delete (yyvsp[-3].string_value_);
    delete (yyvsp[0].string_value_);
    (yyval.statement_) = nullptr;
    NotSupported(&(yylsp[-5]), yyscanner, "ALTER statements");
    YYERROR;
  }
<<<<<<< HEAD
#line 3203 "SqlParser_gen.cpp" /* yacc.c:1646  */
    break;

  case 22:
#line 653 "../SqlParser.ypp" /* yacc.c:1646  */
=======
#line 3209 "SqlParser_gen.cpp" /* yacc.c:1661  */
    break;

  case 22:
#line 654 "../SqlParser.ypp" /* yacc.c:1661  */
>>>>>>> d3725840
    {
    delete (yyvsp[-3].string_value_);
    delete (yyvsp[0].string_value_);
    (yyval.statement_) = nullptr;
    NotSupported(&(yylsp[-5]), yyscanner, "ALTER statements");
    YYERROR;
  }
<<<<<<< HEAD
#line 3215 "SqlParser_gen.cpp" /* yacc.c:1646  */
    break;

  case 23:
#line 662 "../SqlParser.ypp" /* yacc.c:1646  */
    {
    (yyval.create_table_statement_) = new quickstep::ParseStatementCreateTable((yylsp[-8]).first_line, (yylsp[-8]).first_column, (yyvsp[-6].string_value_), (yyvsp[-4].attribute_definition_list_), (yyvsp[-1].block_properties_), (yyvsp[0].partition_clause_));
  }
#line 3223 "SqlParser_gen.cpp" /* yacc.c:1646  */
    break;

  case 24:
#line 667 "../SqlParser.ypp" /* yacc.c:1646  */
=======
#line 3221 "SqlParser_gen.cpp" /* yacc.c:1661  */
    break;

  case 23:
#line 663 "../SqlParser.ypp" /* yacc.c:1661  */
    {
    (yyval.create_table_statement_) = new quickstep::ParseStatementCreateTable((yylsp[-8]).first_line, (yylsp[-8]).first_column, (yyvsp[-6].string_value_), (yyvsp[-4].attribute_definition_list_), (yyvsp[-1].block_properties_), (yyvsp[0].partition_clause_));
  }
#line 3229 "SqlParser_gen.cpp" /* yacc.c:1661  */
    break;

  case 24:
#line 668 "../SqlParser.ypp" /* yacc.c:1661  */
>>>>>>> d3725840
    {
    if ((yyvsp[0].key_value_list_)) {
      (yyval.statement_) = new quickstep::ParseStatementCreateIndex((yylsp[-8]).first_line, (yylsp[-8]).first_column, (yyvsp[-6].string_value_), (yyvsp[-4].string_value_), (yyvsp[-3].attribute_list_), (yyvsp[-1].string_value_), (yylsp[0]).first_line, (yylsp[0]).first_column, (yyvsp[0].key_value_list_));
    } else {
      (yyval.statement_) = new quickstep::ParseStatementCreateIndex((yylsp[-8]).first_line, (yylsp[-8]).first_column, (yyvsp[-6].string_value_), (yyvsp[-4].string_value_), (yyvsp[-3].attribute_list_), (yyvsp[-1].string_value_));
    }
  }
<<<<<<< HEAD
#line 3235 "SqlParser_gen.cpp" /* yacc.c:1646  */
    break;

  case 25:
#line 676 "../SqlParser.ypp" /* yacc.c:1646  */
    {
    (yyval.drop_table_statement_) = new quickstep::ParseStatementDropTable((yylsp[-2]).first_line, (yylsp[-2]).first_column, (yyvsp[0].string_value_));
  }
#line 3243 "SqlParser_gen.cpp" /* yacc.c:1646  */
    break;

  case 26:
#line 681 "../SqlParser.ypp" /* yacc.c:1646  */
    {
    (yyval.attribute_definition_) = new quickstep::ParseAttributeDefinition((yylsp[-2]).first_line, (yylsp[-2]).first_column, (yyvsp[-2].string_value_), (yyvsp[-1].data_type_), (yyvsp[0].column_constraint_list_));
  }
#line 3251 "SqlParser_gen.cpp" /* yacc.c:1646  */
    break;

  case 27:
#line 686 "../SqlParser.ypp" /* yacc.c:1646  */
=======
#line 3241 "SqlParser_gen.cpp" /* yacc.c:1661  */
    break;

  case 25:
#line 677 "../SqlParser.ypp" /* yacc.c:1661  */
    {
    (yyval.drop_table_statement_) = new quickstep::ParseStatementDropTable((yylsp[-2]).first_line, (yylsp[-2]).first_column, (yyvsp[0].string_value_));
  }
#line 3249 "SqlParser_gen.cpp" /* yacc.c:1661  */
    break;

  case 26:
#line 682 "../SqlParser.ypp" /* yacc.c:1661  */
    {
    (yyval.attribute_definition_) = new quickstep::ParseAttributeDefinition((yylsp[-2]).first_line, (yylsp[-2]).first_column, (yyvsp[-2].string_value_), (yyvsp[-1].data_type_), (yyvsp[0].column_constraint_list_));
  }
#line 3257 "SqlParser_gen.cpp" /* yacc.c:1661  */
    break;

  case 27:
#line 687 "../SqlParser.ypp" /* yacc.c:1661  */
>>>>>>> d3725840
    {
    (yyval.attribute_definition_list_) = new quickstep::PtrList<quickstep::ParseAttributeDefinition>();
    (yyval.attribute_definition_list_)->push_back((yyvsp[0].attribute_definition_));
  }
<<<<<<< HEAD
#line 3260 "SqlParser_gen.cpp" /* yacc.c:1646  */
    break;

  case 28:
#line 690 "../SqlParser.ypp" /* yacc.c:1646  */
=======
#line 3266 "SqlParser_gen.cpp" /* yacc.c:1661  */
    break;

  case 28:
#line 691 "../SqlParser.ypp" /* yacc.c:1661  */
>>>>>>> d3725840
    {
    (yyval.attribute_definition_list_) = (yyvsp[-2].attribute_definition_list_);
    (yyval.attribute_definition_list_)->push_back((yyvsp[0].attribute_definition_));
  }
<<<<<<< HEAD
#line 3269 "SqlParser_gen.cpp" /* yacc.c:1646  */
    break;

  case 29:
#line 696 "../SqlParser.ypp" /* yacc.c:1646  */
=======
#line 3275 "SqlParser_gen.cpp" /* yacc.c:1661  */
    break;

  case 29:
#line 697 "../SqlParser.ypp" /* yacc.c:1661  */
>>>>>>> d3725840
    {
    (yyval.data_type_) = nullptr;
    NotSupported(&(yylsp[0]), yyscanner, "BIT data type");
    YYERROR;
  }
<<<<<<< HEAD
#line 3279 "SqlParser_gen.cpp" /* yacc.c:1646  */
    break;

  case 30:
#line 701 "../SqlParser.ypp" /* yacc.c:1646  */
    {
    (yyval.data_type_) = new quickstep::ParseDataType(quickstep::TypeFactory::GetType(quickstep::kDatetime));
  }
#line 3287 "SqlParser_gen.cpp" /* yacc.c:1646  */
    break;

  case 31:
#line 704 "../SqlParser.ypp" /* yacc.c:1646  */
    {
    (yyval.data_type_) = new quickstep::ParseDataType(quickstep::TypeFactory::GetType(quickstep::kDatetime));
  }
#line 3295 "SqlParser_gen.cpp" /* yacc.c:1646  */
    break;

  case 32:
#line 707 "../SqlParser.ypp" /* yacc.c:1646  */
=======
#line 3285 "SqlParser_gen.cpp" /* yacc.c:1661  */
    break;

  case 30:
#line 702 "../SqlParser.ypp" /* yacc.c:1661  */
    {
    (yyval.data_type_) = new quickstep::ParseDataType(quickstep::TypeFactory::GetType(quickstep::kDatetime));
  }
#line 3293 "SqlParser_gen.cpp" /* yacc.c:1661  */
    break;

  case 31:
#line 705 "../SqlParser.ypp" /* yacc.c:1661  */
    {
    (yyval.data_type_) = new quickstep::ParseDataType(quickstep::TypeFactory::GetType(quickstep::kDatetime));
  }
#line 3301 "SqlParser_gen.cpp" /* yacc.c:1661  */
    break;

  case 32:
#line 708 "../SqlParser.ypp" /* yacc.c:1661  */
>>>>>>> d3725840
    {
    (yyval.data_type_) = nullptr;
    NotSupported(&(yylsp[0]), yyscanner, "TIME data type");
    YYERROR;
  }
<<<<<<< HEAD
#line 3305 "SqlParser_gen.cpp" /* yacc.c:1646  */
    break;

  case 33:
#line 712 "../SqlParser.ypp" /* yacc.c:1646  */
    {
    (yyval.data_type_) = new quickstep::ParseDataType(quickstep::TypeFactory::GetType(quickstep::kDatetime));
  }
#line 3313 "SqlParser_gen.cpp" /* yacc.c:1646  */
    break;

  case 34:
#line 715 "../SqlParser.ypp" /* yacc.c:1646  */
    {
    (yyval.data_type_) = new quickstep::ParseDataType(quickstep::TypeFactory::GetType(quickstep::kDouble));
  }
#line 3321 "SqlParser_gen.cpp" /* yacc.c:1646  */
    break;

  case 35:
#line 718 "../SqlParser.ypp" /* yacc.c:1646  */
    {
    (yyval.data_type_) = new quickstep::ParseDataType(quickstep::TypeFactory::GetType(quickstep::kDouble));
  }
#line 3329 "SqlParser_gen.cpp" /* yacc.c:1646  */
    break;

  case 36:
#line 721 "../SqlParser.ypp" /* yacc.c:1646  */
    {
    (yyval.data_type_) = new quickstep::ParseDataType(quickstep::TypeFactory::GetType(quickstep::kDouble));
  }
#line 3337 "SqlParser_gen.cpp" /* yacc.c:1646  */
    break;

  case 37:
#line 724 "../SqlParser.ypp" /* yacc.c:1646  */
    {
    (yyval.data_type_) = new quickstep::ParseDataType(quickstep::TypeFactory::GetType(quickstep::kFloat));
  }
#line 3345 "SqlParser_gen.cpp" /* yacc.c:1646  */
    break;

  case 38:
#line 727 "../SqlParser.ypp" /* yacc.c:1646  */
    {
    (yyval.data_type_) = new quickstep::ParseDataType(quickstep::TypeFactory::GetType(quickstep::kInt));
  }
#line 3353 "SqlParser_gen.cpp" /* yacc.c:1646  */
    break;

  case 39:
#line 730 "../SqlParser.ypp" /* yacc.c:1646  */
    {
    (yyval.data_type_) = new quickstep::ParseDataType(quickstep::TypeFactory::GetType(quickstep::kInt));
  }
#line 3361 "SqlParser_gen.cpp" /* yacc.c:1646  */
    break;

  case 40:
#line 733 "../SqlParser.ypp" /* yacc.c:1646  */
    {
    (yyval.data_type_) = new quickstep::ParseDataType(quickstep::TypeFactory::GetType(quickstep::kLong));
  }
#line 3369 "SqlParser_gen.cpp" /* yacc.c:1646  */
    break;

  case 41:
#line 736 "../SqlParser.ypp" /* yacc.c:1646  */
    {
    (yyval.data_type_) = new quickstep::ParseDataType(quickstep::TypeFactory::GetType(quickstep::kLong));
  }
#line 3377 "SqlParser_gen.cpp" /* yacc.c:1646  */
    break;

  case 42:
#line 739 "../SqlParser.ypp" /* yacc.c:1646  */
=======
#line 3311 "SqlParser_gen.cpp" /* yacc.c:1661  */
    break;

  case 33:
#line 713 "../SqlParser.ypp" /* yacc.c:1661  */
    {
    (yyval.data_type_) = new quickstep::ParseDataType(quickstep::TypeFactory::GetType(quickstep::kDatetime));
  }
#line 3319 "SqlParser_gen.cpp" /* yacc.c:1661  */
    break;

  case 34:
#line 716 "../SqlParser.ypp" /* yacc.c:1661  */
    {
    (yyval.data_type_) = new quickstep::ParseDataType(quickstep::TypeFactory::GetType(quickstep::kDouble));
  }
#line 3327 "SqlParser_gen.cpp" /* yacc.c:1661  */
    break;

  case 35:
#line 719 "../SqlParser.ypp" /* yacc.c:1661  */
    {
    (yyval.data_type_) = new quickstep::ParseDataType(quickstep::TypeFactory::GetType(quickstep::kDouble));
  }
#line 3335 "SqlParser_gen.cpp" /* yacc.c:1661  */
    break;

  case 36:
#line 722 "../SqlParser.ypp" /* yacc.c:1661  */
    {
    (yyval.data_type_) = new quickstep::ParseDataType(quickstep::TypeFactory::GetType(quickstep::kDouble));
  }
#line 3343 "SqlParser_gen.cpp" /* yacc.c:1661  */
    break;

  case 37:
#line 725 "../SqlParser.ypp" /* yacc.c:1661  */
    {
    (yyval.data_type_) = new quickstep::ParseDataType(quickstep::TypeFactory::GetType(quickstep::kFloat));
  }
#line 3351 "SqlParser_gen.cpp" /* yacc.c:1661  */
    break;

  case 38:
#line 728 "../SqlParser.ypp" /* yacc.c:1661  */
    {
    (yyval.data_type_) = new quickstep::ParseDataType(quickstep::TypeFactory::GetType(quickstep::kInt));
  }
#line 3359 "SqlParser_gen.cpp" /* yacc.c:1661  */
    break;

  case 39:
#line 731 "../SqlParser.ypp" /* yacc.c:1661  */
    {
    (yyval.data_type_) = new quickstep::ParseDataType(quickstep::TypeFactory::GetType(quickstep::kInt));
  }
#line 3367 "SqlParser_gen.cpp" /* yacc.c:1661  */
    break;

  case 40:
#line 734 "../SqlParser.ypp" /* yacc.c:1661  */
    {
    (yyval.data_type_) = new quickstep::ParseDataType(quickstep::TypeFactory::GetType(quickstep::kLong));
  }
#line 3375 "SqlParser_gen.cpp" /* yacc.c:1661  */
    break;

  case 41:
#line 737 "../SqlParser.ypp" /* yacc.c:1661  */
    {
    (yyval.data_type_) = new quickstep::ParseDataType(quickstep::TypeFactory::GetType(quickstep::kLong));
  }
#line 3383 "SqlParser_gen.cpp" /* yacc.c:1661  */
    break;

  case 42:
#line 740 "../SqlParser.ypp" /* yacc.c:1661  */
>>>>>>> d3725840
    {
    /**
     * NOTE(chasseur): This pattern exhibits a shift/reduce conflict with the
     * TOKEN_INTERVAL case in 'literal_value'. Bison prefers to shift rather
     * than reduce, so the case in 'literal_value' has precedence over this.
     **/
    (yyval.data_type_) = nullptr;
    quickstep_yyerror(&(yylsp[0]), yyscanner, nullptr,
        "INTERVAL is ambiguous as a column type. Specify either DATETIME INTERVAL "
        "or YEARMONTH INTERVAL");
    YYERROR;
  }
<<<<<<< HEAD
#line 3394 "SqlParser_gen.cpp" /* yacc.c:1646  */
    break;

  case 43:
#line 751 "../SqlParser.ypp" /* yacc.c:1646  */
    {
    (yyval.data_type_) = new quickstep::ParseDataType(quickstep::TypeFactory::GetType(quickstep::kDatetimeInterval));
  }
#line 3402 "SqlParser_gen.cpp" /* yacc.c:1646  */
    break;

  case 44:
#line 754 "../SqlParser.ypp" /* yacc.c:1646  */
    {
    (yyval.data_type_) = new quickstep::ParseDataType(quickstep::TypeFactory::GetType(quickstep::kYearMonthInterval));
  }
#line 3410 "SqlParser_gen.cpp" /* yacc.c:1646  */
    break;

  case 45:
#line 757 "../SqlParser.ypp" /* yacc.c:1646  */
=======
#line 3400 "SqlParser_gen.cpp" /* yacc.c:1661  */
    break;

  case 43:
#line 752 "../SqlParser.ypp" /* yacc.c:1661  */
    {
    (yyval.data_type_) = new quickstep::ParseDataType(quickstep::TypeFactory::GetType(quickstep::kDatetimeInterval));
  }
#line 3408 "SqlParser_gen.cpp" /* yacc.c:1661  */
    break;

  case 44:
#line 755 "../SqlParser.ypp" /* yacc.c:1661  */
    {
    (yyval.data_type_) = new quickstep::ParseDataType(quickstep::TypeFactory::GetType(quickstep::kYearMonthInterval));
  }
#line 3416 "SqlParser_gen.cpp" /* yacc.c:1661  */
    break;

  case 45:
#line 758 "../SqlParser.ypp" /* yacc.c:1661  */
>>>>>>> d3725840
    {
    if ((yyvsp[-1].numeric_literal_value_)->float_like()) {
      delete (yyvsp[-1].numeric_literal_value_);
      (yyval.data_type_) = NULL;
      quickstep_yyerror(&(yylsp[-1]), yyscanner, nullptr, "Non-integer length supplied for CHAR type");
      YYERROR;
    } else {
      if ((yyvsp[-1].numeric_literal_value_)->long_value() <= 0) {
        delete (yyvsp[-1].numeric_literal_value_);
        (yyval.data_type_) = NULL;
        quickstep_yyerror(&(yylsp[-1]), yyscanner, nullptr, "Length for CHAR type must be at least 1");
        YYERROR;
      } else {
        (yyval.data_type_) = new quickstep::ParseDataType(quickstep::TypeFactory::GetType(quickstep::kChar, (yyvsp[-1].numeric_literal_value_)->long_value(), false));
        delete (yyvsp[-1].numeric_literal_value_);
      }
    }
  }
<<<<<<< HEAD
#line 3433 "SqlParser_gen.cpp" /* yacc.c:1646  */
    break;

  case 46:
#line 775 "../SqlParser.ypp" /* yacc.c:1646  */
=======
#line 3439 "SqlParser_gen.cpp" /* yacc.c:1661  */
    break;

  case 46:
#line 776 "../SqlParser.ypp" /* yacc.c:1661  */
>>>>>>> d3725840
    {
    if ((yyvsp[-1].numeric_literal_value_)->float_like()) {
      delete (yyvsp[-1].numeric_literal_value_);
      (yyval.data_type_) = NULL;
      quickstep_yyerror(&(yylsp[-1]), yyscanner, nullptr, "Non-integer length supplied for VARCHAR type");
      YYERROR;
    } else {
      if ((yyvsp[-1].numeric_literal_value_)->long_value() < 0) {
        delete (yyvsp[-1].numeric_literal_value_);
        (yyval.data_type_) = NULL;
        quickstep_yyerror(&(yylsp[-1]), yyscanner, nullptr, "Negative length supplied for VARCHAR type");
        YYERROR;
      } else {
        (yyval.data_type_) = new quickstep::ParseDataType(quickstep::TypeFactory::GetType(quickstep::kVarChar, (yyvsp[-1].numeric_literal_value_)->long_value(), false));
        delete (yyvsp[-1].numeric_literal_value_);
      }
    }
  }
<<<<<<< HEAD
#line 3456 "SqlParser_gen.cpp" /* yacc.c:1646  */
    break;

  case 47:
#line 795 "../SqlParser.ypp" /* yacc.c:1646  */
    {
    (yyval.column_constraint_) = new quickstep::ParseColumnConstraintNull((yylsp[0]).first_line, (yylsp[0]).first_column);
  }
#line 3464 "SqlParser_gen.cpp" /* yacc.c:1646  */
    break;

  case 48:
#line 798 "../SqlParser.ypp" /* yacc.c:1646  */
    {
    (yyval.column_constraint_) = new quickstep::ParseColumnConstraintNotNull((yylsp[-1]).first_line, (yylsp[-1]).first_column);
  }
#line 3472 "SqlParser_gen.cpp" /* yacc.c:1646  */
    break;

  case 49:
#line 801 "../SqlParser.ypp" /* yacc.c:1646  */
=======
#line 3462 "SqlParser_gen.cpp" /* yacc.c:1661  */
    break;

  case 47:
#line 796 "../SqlParser.ypp" /* yacc.c:1661  */
    {
    (yyval.column_constraint_) = new quickstep::ParseColumnConstraintNull((yylsp[0]).first_line, (yylsp[0]).first_column);
  }
#line 3470 "SqlParser_gen.cpp" /* yacc.c:1661  */
    break;

  case 48:
#line 799 "../SqlParser.ypp" /* yacc.c:1661  */
    {
    (yyval.column_constraint_) = new quickstep::ParseColumnConstraintNotNull((yylsp[-1]).first_line, (yylsp[-1]).first_column);
  }
#line 3478 "SqlParser_gen.cpp" /* yacc.c:1661  */
    break;

  case 49:
#line 802 "../SqlParser.ypp" /* yacc.c:1661  */
>>>>>>> d3725840
    {
    (yyval.column_constraint_) = nullptr;
    NotSupported(&(yylsp[0]), yyscanner, "Column Constraints (UNIQUE)");
    YYERROR;
  }
<<<<<<< HEAD
#line 3482 "SqlParser_gen.cpp" /* yacc.c:1646  */
    break;

  case 50:
#line 806 "../SqlParser.ypp" /* yacc.c:1646  */
=======
#line 3488 "SqlParser_gen.cpp" /* yacc.c:1661  */
    break;

  case 50:
#line 807 "../SqlParser.ypp" /* yacc.c:1661  */
>>>>>>> d3725840
    {
    (yyval.column_constraint_) = nullptr;
    NotSupported(&(yylsp[-1]), yyscanner, "Column Constraints (PRIMARY KEY)");
    YYERROR;
  }
<<<<<<< HEAD
#line 3492 "SqlParser_gen.cpp" /* yacc.c:1646  */
    break;

  case 51:
#line 811 "../SqlParser.ypp" /* yacc.c:1646  */
=======
#line 3498 "SqlParser_gen.cpp" /* yacc.c:1661  */
    break;

  case 51:
#line 812 "../SqlParser.ypp" /* yacc.c:1661  */
>>>>>>> d3725840
    {
    (yyval.column_constraint_) = nullptr;
    delete (yyvsp[0].literal_value_);
    NotSupported(&(yylsp[-1]), yyscanner, "Column Constraints (DEFAULT)");
    YYERROR;
  }
<<<<<<< HEAD
#line 3503 "SqlParser_gen.cpp" /* yacc.c:1646  */
    break;

  case 52:
#line 817 "../SqlParser.ypp" /* yacc.c:1646  */
=======
#line 3509 "SqlParser_gen.cpp" /* yacc.c:1661  */
    break;

  case 52:
#line 818 "../SqlParser.ypp" /* yacc.c:1661  */
>>>>>>> d3725840
    {
    (yyval.column_constraint_) = nullptr;
    delete (yyvsp[-1].predicate_);
    NotSupported(&(yylsp[-3]), yyscanner, "Column Constraints (CHECK)");
    YYERROR;
  }
<<<<<<< HEAD
#line 3514 "SqlParser_gen.cpp" /* yacc.c:1646  */
    break;

  case 53:
#line 823 "../SqlParser.ypp" /* yacc.c:1646  */
=======
#line 3520 "SqlParser_gen.cpp" /* yacc.c:1661  */
    break;

  case 53:
#line 824 "../SqlParser.ypp" /* yacc.c:1661  */
>>>>>>> d3725840
    {
    (yyval.column_constraint_) = nullptr;
    delete (yyvsp[-3].string_value_);
    delete (yyvsp[-1].string_value_);
    NotSupported(&(yylsp[-4]), yyscanner, "Foreign Keys");
    YYERROR;
  }
<<<<<<< HEAD
#line 3526 "SqlParser_gen.cpp" /* yacc.c:1646  */
    break;

  case 54:
#line 832 "../SqlParser.ypp" /* yacc.c:1646  */
=======
#line 3532 "SqlParser_gen.cpp" /* yacc.c:1661  */
    break;

  case 54:
#line 833 "../SqlParser.ypp" /* yacc.c:1661  */
>>>>>>> d3725840
    {
    (yyval.column_constraint_list_) = (yyvsp[-1].column_constraint_list_);
    (yyval.column_constraint_list_)->push_back((yyvsp[0].column_constraint_));
  }
<<<<<<< HEAD
#line 3535 "SqlParser_gen.cpp" /* yacc.c:1646  */
    break;

  case 55:
#line 836 "../SqlParser.ypp" /* yacc.c:1646  */
=======
#line 3541 "SqlParser_gen.cpp" /* yacc.c:1661  */
    break;

  case 55:
#line 837 "../SqlParser.ypp" /* yacc.c:1661  */
>>>>>>> d3725840
    {
    (yyval.column_constraint_list_) = new quickstep::PtrList<quickstep::ParseColumnConstraint>();
    (yyval.column_constraint_list_)->push_back((yyvsp[0].column_constraint_));
  }
<<<<<<< HEAD
#line 3544 "SqlParser_gen.cpp" /* yacc.c:1646  */
    break;

  case 56:
#line 842 "../SqlParser.ypp" /* yacc.c:1646  */
    {
    (yyval.column_constraint_list_) = nullptr;
  }
#line 3552 "SqlParser_gen.cpp" /* yacc.c:1646  */
    break;

  case 57:
#line 845 "../SqlParser.ypp" /* yacc.c:1646  */
    {
    (yyval.column_constraint_list_) = (yyvsp[0].column_constraint_list_);
  }
#line 3560 "SqlParser_gen.cpp" /* yacc.c:1646  */
    break;

  case 58:
#line 850 "../SqlParser.ypp" /* yacc.c:1646  */
=======
#line 3550 "SqlParser_gen.cpp" /* yacc.c:1661  */
    break;

  case 56:
#line 843 "../SqlParser.ypp" /* yacc.c:1661  */
    {
    (yyval.column_constraint_list_) = nullptr;
  }
#line 3558 "SqlParser_gen.cpp" /* yacc.c:1661  */
    break;

  case 57:
#line 846 "../SqlParser.ypp" /* yacc.c:1661  */
    {
    (yyval.column_constraint_list_) = (yyvsp[0].column_constraint_list_);
  }
#line 3566 "SqlParser_gen.cpp" /* yacc.c:1661  */
    break;

  case 58:
#line 851 "../SqlParser.ypp" /* yacc.c:1661  */
>>>>>>> d3725840
    {
    delete (yyvsp[-1].string_list_);
    NotSupported(&(yylsp[-3]), yyscanner, "Table Constraints (UNIQUE)");
    YYERROR;
  }
<<<<<<< HEAD
#line 3570 "SqlParser_gen.cpp" /* yacc.c:1646  */
    break;

  case 59:
#line 855 "../SqlParser.ypp" /* yacc.c:1646  */
=======
#line 3576 "SqlParser_gen.cpp" /* yacc.c:1661  */
    break;

  case 59:
#line 856 "../SqlParser.ypp" /* yacc.c:1661  */
>>>>>>> d3725840
    {
    delete (yyvsp[-1].string_list_);
    NotSupported(&(yylsp[-4]), yyscanner, "Table Constraints (PRIMARY KEY)");
    YYERROR;
  }
<<<<<<< HEAD
#line 3580 "SqlParser_gen.cpp" /* yacc.c:1646  */
    break;

  case 60:
#line 860 "../SqlParser.ypp" /* yacc.c:1646  */
=======
#line 3586 "SqlParser_gen.cpp" /* yacc.c:1661  */
    break;

  case 60:
#line 861 "../SqlParser.ypp" /* yacc.c:1661  */
>>>>>>> d3725840
    {
    delete (yyvsp[-6].string_list_);
    delete (yyvsp[-3].string_value_);
    delete (yyvsp[-1].string_list_);
    NotSupported(&(yylsp[-9]), yyscanner, "Table Constraints (FOREIGN KEY)");
    YYERROR;
  }
<<<<<<< HEAD
#line 3592 "SqlParser_gen.cpp" /* yacc.c:1646  */
    break;

  case 61:
#line 867 "../SqlParser.ypp" /* yacc.c:1646  */
=======
#line 3598 "SqlParser_gen.cpp" /* yacc.c:1661  */
    break;

  case 61:
#line 868 "../SqlParser.ypp" /* yacc.c:1661  */
>>>>>>> d3725840
    {
    delete (yyvsp[-1].predicate_);
    NotSupported(&(yylsp[-3]), yyscanner, "Table Constraints (CHECK)");
    YYERROR;
  }
<<<<<<< HEAD
#line 3602 "SqlParser_gen.cpp" /* yacc.c:1646  */
    break;

  case 62:
#line 874 "../SqlParser.ypp" /* yacc.c:1646  */
=======
#line 3608 "SqlParser_gen.cpp" /* yacc.c:1661  */
    break;

  case 62:
#line 875 "../SqlParser.ypp" /* yacc.c:1661  */
>>>>>>> d3725840
    {
    NotSupported(&(yylsp[-2]), yyscanner, "Table Constraints");
    YYERROR;
  }
<<<<<<< HEAD
#line 3611 "SqlParser_gen.cpp" /* yacc.c:1646  */
    break;

  case 63:
#line 878 "../SqlParser.ypp" /* yacc.c:1646  */
=======
#line 3617 "SqlParser_gen.cpp" /* yacc.c:1661  */
    break;

  case 63:
#line 879 "../SqlParser.ypp" /* yacc.c:1661  */
>>>>>>> d3725840
    {
    NotSupported(&(yylsp[0]), yyscanner, "Table Constraints");
    YYERROR;
  }
<<<<<<< HEAD
#line 3620 "SqlParser_gen.cpp" /* yacc.c:1646  */
    break;

  case 64:
#line 884 "../SqlParser.ypp" /* yacc.c:1646  */
    {
    /* $$ = nullptr; */
  }
#line 3628 "SqlParser_gen.cpp" /* yacc.c:1646  */
    break;

  case 65:
#line 887 "../SqlParser.ypp" /* yacc.c:1646  */
    {
    /* $$ = $1; */
  }
#line 3636 "SqlParser_gen.cpp" /* yacc.c:1646  */
    break;

  case 66:
#line 892 "../SqlParser.ypp" /* yacc.c:1646  */
    {
    (yyval.attribute_list_) = nullptr;
  }
#line 3644 "SqlParser_gen.cpp" /* yacc.c:1646  */
    break;

  case 67:
#line 895 "../SqlParser.ypp" /* yacc.c:1646  */
    {
    (yyval.attribute_list_) = (yyvsp[-1].attribute_list_);
  }
#line 3652 "SqlParser_gen.cpp" /* yacc.c:1646  */
    break;

  case 68:
#line 900 "../SqlParser.ypp" /* yacc.c:1646  */
    {
    (yyval.block_properties_) = nullptr;
  }
#line 3660 "SqlParser_gen.cpp" /* yacc.c:1646  */
    break;

  case 69:
#line 903 "../SqlParser.ypp" /* yacc.c:1646  */
    {
    (yyval.block_properties_) = new quickstep::ParseBlockProperties((yylsp[-3]).first_line, (yylsp[-3]).first_column, (yyvsp[-1].key_value_list_));
  }
#line 3668 "SqlParser_gen.cpp" /* yacc.c:1646  */
    break;

  case 70:
#line 908 "../SqlParser.ypp" /* yacc.c:1646  */
    {
    (yyval.partition_clause_) = nullptr;
  }
#line 3676 "SqlParser_gen.cpp" /* yacc.c:1646  */
    break;

  case 71:
#line 911 "../SqlParser.ypp" /* yacc.c:1646  */
=======
#line 3626 "SqlParser_gen.cpp" /* yacc.c:1661  */
    break;

  case 64:
#line 885 "../SqlParser.ypp" /* yacc.c:1661  */
    {
    /* $$ = nullptr; */
  }
#line 3634 "SqlParser_gen.cpp" /* yacc.c:1661  */
    break;

  case 65:
#line 888 "../SqlParser.ypp" /* yacc.c:1661  */
    {
    /* $$ = $1; */
  }
#line 3642 "SqlParser_gen.cpp" /* yacc.c:1661  */
    break;

  case 66:
#line 893 "../SqlParser.ypp" /* yacc.c:1661  */
    {
    (yyval.attribute_list_) = nullptr;
  }
#line 3650 "SqlParser_gen.cpp" /* yacc.c:1661  */
    break;

  case 67:
#line 896 "../SqlParser.ypp" /* yacc.c:1661  */
    {
    (yyval.attribute_list_) = (yyvsp[-1].attribute_list_);
  }
#line 3658 "SqlParser_gen.cpp" /* yacc.c:1661  */
    break;

  case 68:
#line 901 "../SqlParser.ypp" /* yacc.c:1661  */
    {
    (yyval.block_properties_) = nullptr;
  }
#line 3666 "SqlParser_gen.cpp" /* yacc.c:1661  */
    break;

  case 69:
#line 904 "../SqlParser.ypp" /* yacc.c:1661  */
    {
    (yyval.block_properties_) = new quickstep::ParseBlockProperties((yylsp[-3]).first_line, (yylsp[-3]).first_column, (yyvsp[-1].key_value_list_));
  }
#line 3674 "SqlParser_gen.cpp" /* yacc.c:1661  */
    break;

  case 70:
#line 909 "../SqlParser.ypp" /* yacc.c:1661  */
    {
    (yyval.partition_clause_) = nullptr;
  }
#line 3682 "SqlParser_gen.cpp" /* yacc.c:1661  */
    break;

  case 71:
#line 912 "../SqlParser.ypp" /* yacc.c:1661  */
>>>>>>> d3725840
    {
    if ((yyvsp[0].numeric_literal_value_)->float_like()) {
      delete (yyvsp[0].numeric_literal_value_);
      (yyval.partition_clause_) = NULL;
      quickstep_yyerror(&(yylsp[0]), yyscanner, NULL, "NUMBER OF PARTITIONS must be an integer");
      YYERROR;
    } else {
      if ((yyvsp[0].numeric_literal_value_)->long_value() <= 0 || (yyvsp[0].numeric_literal_value_)->long_value() > 64) {
        delete (yyvsp[0].numeric_literal_value_);
        (yyval.partition_clause_) = NULL;
        quickstep_yyerror(&(yylsp[0]), yyscanner, NULL, "NUMBER OF PARITIONS must be between 1 and 64");
        YYERROR;
      } else {
        (yyval.partition_clause_) = new quickstep::ParsePartitionClause((yylsp[-7]).first_line, (yylsp[-7]).first_column, (yyvsp[-5].string_value_), (yyvsp[-3].string_list_), (yyvsp[0].numeric_literal_value_));
      }
    }
  }
<<<<<<< HEAD
#line 3698 "SqlParser_gen.cpp" /* yacc.c:1646  */
    break;

  case 72:
#line 930 "../SqlParser.ypp" /* yacc.c:1646  */
=======
#line 3704 "SqlParser_gen.cpp" /* yacc.c:1661  */
    break;

  case 72:
#line 931 "../SqlParser.ypp" /* yacc.c:1661  */
>>>>>>> d3725840
    {
    (yyval.string_value_) = new quickstep::ParseString((yylsp[0]).first_line, (yylsp[0]).first_column,
           std::to_string(quickstep::PartitionSchemeHeader::PartitionType::kHash));
  }
<<<<<<< HEAD
#line 3707 "SqlParser_gen.cpp" /* yacc.c:1646  */
    break;

  case 73:
#line 934 "../SqlParser.ypp" /* yacc.c:1646  */
=======
#line 3713 "SqlParser_gen.cpp" /* yacc.c:1661  */
    break;

  case 73:
#line 935 "../SqlParser.ypp" /* yacc.c:1661  */
>>>>>>> d3725840
    {
    (yyval.string_value_) = new quickstep::ParseString((yylsp[0]).first_line, (yylsp[0]).first_column,
           std::to_string(quickstep::PartitionSchemeHeader::PartitionType::kRange));
  }
<<<<<<< HEAD
#line 3716 "SqlParser_gen.cpp" /* yacc.c:1646  */
    break;

  case 74:
#line 940 "../SqlParser.ypp" /* yacc.c:1646  */
=======
#line 3722 "SqlParser_gen.cpp" /* yacc.c:1661  */
    break;

  case 74:
#line 941 "../SqlParser.ypp" /* yacc.c:1661  */
>>>>>>> d3725840
    {
    (yyval.key_value_list_) = new quickstep::PtrList<quickstep::ParseKeyValue>();
    (yyval.key_value_list_)->push_back((yyvsp[0].key_value_));
  }
<<<<<<< HEAD
#line 3725 "SqlParser_gen.cpp" /* yacc.c:1646  */
    break;

  case 75:
#line 944 "../SqlParser.ypp" /* yacc.c:1646  */
=======
#line 3731 "SqlParser_gen.cpp" /* yacc.c:1661  */
    break;

  case 75:
#line 945 "../SqlParser.ypp" /* yacc.c:1661  */
>>>>>>> d3725840
    {
    (yyval.key_value_list_) = (yyvsp[-2].key_value_list_);
    (yyval.key_value_list_)->push_back((yyvsp[0].key_value_));
  }
<<<<<<< HEAD
#line 3734 "SqlParser_gen.cpp" /* yacc.c:1646  */
    break;

  case 76:
#line 950 "../SqlParser.ypp" /* yacc.c:1646  */
    {
    (yyval.key_value_) = (yyvsp[0].key_string_value_);
  }
#line 3742 "SqlParser_gen.cpp" /* yacc.c:1646  */
    break;

  case 77:
#line 953 "../SqlParser.ypp" /* yacc.c:1646  */
    {
    (yyval.key_value_) = (yyvsp[0].key_string_list_);
  }
#line 3750 "SqlParser_gen.cpp" /* yacc.c:1646  */
    break;

  case 78:
#line 956 "../SqlParser.ypp" /* yacc.c:1646  */
    {
    (yyval.key_value_) = (yyvsp[0].key_integer_value_);
  }
#line 3758 "SqlParser_gen.cpp" /* yacc.c:1646  */
    break;

  case 79:
#line 961 "../SqlParser.ypp" /* yacc.c:1646  */
    {
    (yyval.key_string_value_) = new quickstep::ParseKeyStringValue((yylsp[-1]).first_line, (yylsp[-1]).first_column, (yyvsp[-1].string_value_), (yyvsp[0].string_value_));
  }
#line 3766 "SqlParser_gen.cpp" /* yacc.c:1646  */
    break;

  case 80:
#line 964 "../SqlParser.ypp" /* yacc.c:1646  */
=======
#line 3740 "SqlParser_gen.cpp" /* yacc.c:1661  */
    break;

  case 76:
#line 951 "../SqlParser.ypp" /* yacc.c:1661  */
    {
    (yyval.key_value_) = (yyvsp[0].key_string_value_);
  }
#line 3748 "SqlParser_gen.cpp" /* yacc.c:1661  */
    break;

  case 77:
#line 954 "../SqlParser.ypp" /* yacc.c:1661  */
    {
    (yyval.key_value_) = (yyvsp[0].key_string_list_);
  }
#line 3756 "SqlParser_gen.cpp" /* yacc.c:1661  */
    break;

  case 78:
#line 957 "../SqlParser.ypp" /* yacc.c:1661  */
    {
    (yyval.key_value_) = (yyvsp[0].key_integer_value_);
  }
#line 3764 "SqlParser_gen.cpp" /* yacc.c:1661  */
    break;

  case 79:
#line 962 "../SqlParser.ypp" /* yacc.c:1661  */
    {
    (yyval.key_string_value_) = new quickstep::ParseKeyStringValue((yylsp[-1]).first_line, (yylsp[-1]).first_column, (yyvsp[-1].string_value_), (yyvsp[0].string_value_));
  }
#line 3772 "SqlParser_gen.cpp" /* yacc.c:1661  */
    break;

  case 80:
#line 965 "../SqlParser.ypp" /* yacc.c:1661  */
>>>>>>> d3725840
    {
    // This is a special case to handle the COMPRESS ALL option of the BLOCK PROPERTIES.
    (yyval.key_string_value_) = new quickstep::ParseKeyStringValue((yylsp[-1]).first_line, (yylsp[-1]).first_column, (yyvsp[-1].string_value_),
        new quickstep::ParseString((yylsp[0]).first_line, (yylsp[0]).first_column, "ALL"));
  }
<<<<<<< HEAD
#line 3776 "SqlParser_gen.cpp" /* yacc.c:1646  */
    break;

  case 81:
#line 971 "../SqlParser.ypp" /* yacc.c:1646  */
    {
    (yyval.key_string_list_) = new quickstep::ParseKeyStringList((yylsp[-3]).first_line, (yylsp[-3]).first_column, (yyvsp[-3].string_value_), (yyvsp[-1].string_list_));
  }
#line 3784 "SqlParser_gen.cpp" /* yacc.c:1646  */
    break;

  case 82:
#line 976 "../SqlParser.ypp" /* yacc.c:1646  */
=======
#line 3782 "SqlParser_gen.cpp" /* yacc.c:1661  */
    break;

  case 81:
#line 972 "../SqlParser.ypp" /* yacc.c:1661  */
    {
    (yyval.key_string_list_) = new quickstep::ParseKeyStringList((yylsp[-3]).first_line, (yylsp[-3]).first_column, (yyvsp[-3].string_value_), (yyvsp[-1].string_list_));
  }
#line 3790 "SqlParser_gen.cpp" /* yacc.c:1661  */
    break;

  case 82:
#line 977 "../SqlParser.ypp" /* yacc.c:1661  */
>>>>>>> d3725840
    {
    if ((yyvsp[0].numeric_literal_value_)->float_like()) {
      delete (yyvsp[0].numeric_literal_value_);
      (yyval.key_integer_value_) = nullptr;
      quickstep_yyerror(&(yylsp[0]), yyscanner, nullptr, "Value must be an integer");
      YYERROR;
    }
    (yyval.key_integer_value_) = new quickstep::ParseKeyIntegerValue((yylsp[-1]).first_line, (yylsp[-1]).first_column, (yyvsp[-1].string_value_), (yyvsp[0].numeric_literal_value_));
  }
<<<<<<< HEAD
#line 3798 "SqlParser_gen.cpp" /* yacc.c:1646  */
    break;

  case 83:
#line 987 "../SqlParser.ypp" /* yacc.c:1646  */
=======
#line 3804 "SqlParser_gen.cpp" /* yacc.c:1661  */
    break;

  case 83:
#line 988 "../SqlParser.ypp" /* yacc.c:1661  */
>>>>>>> d3725840
    {
    // Defaults to BitWeavingV, but IndexProperties can change this to H.
    (yyval.string_value_) = new quickstep::ParseString((yylsp[0]).first_line, (yylsp[0]).first_column,
           std::to_string(quickstep::IndexSubBlockType::kBitWeavingV));
  }
<<<<<<< HEAD
#line 3808 "SqlParser_gen.cpp" /* yacc.c:1646  */
    break;

  case 84:
#line 992 "../SqlParser.ypp" /* yacc.c:1646  */
=======
#line 3813 "SqlParser_gen.cpp" /* yacc.c:1661  */
    break;

  case 84:
#line 992 "../SqlParser.ypp" /* yacc.c:1661  */
>>>>>>> d3725840
    {
    (yyval.string_value_) = new quickstep::ParseString((yylsp[0]).first_line, (yylsp[0]).first_column,
           std::to_string(quickstep::IndexSubBlockType::kBloomFilter));
  }
<<<<<<< HEAD
#line 3817 "SqlParser_gen.cpp" /* yacc.c:1646  */
    break;

  case 85:
#line 996 "../SqlParser.ypp" /* yacc.c:1646  */
=======
#line 3822 "SqlParser_gen.cpp" /* yacc.c:1661  */
    break;

  case 85:
#line 996 "../SqlParser.ypp" /* yacc.c:1661  */
>>>>>>> d3725840
    {
    (yyval.string_value_) = new quickstep::ParseString((yylsp[0]).first_line, (yylsp[0]).first_column,
           std::to_string(quickstep::IndexSubBlockType::kCSBTree));
  }
<<<<<<< HEAD
#line 3826 "SqlParser_gen.cpp" /* yacc.c:1646  */
=======
#line 3831 "SqlParser_gen.cpp" /* yacc.c:1661  */
>>>>>>> d3725840
    break;

  case 86:
#line 1002 "../SqlParser.ypp" /* yacc.c:1661  */
    {
    (yyval.string_value_) = new quickstep::ParseString((yylsp[0]).first_line, (yylsp[0]).first_column,
           std::to_string(quickstep::IndexSubBlockType::kSMA));
  }
<<<<<<< HEAD
#line 3835 "SqlParser_gen.cpp" /* yacc.c:1646  */
    break;

  case 87:
#line 1006 "../SqlParser.ypp" /* yacc.c:1646  */
=======
#line 3839 "SqlParser_gen.cpp" /* yacc.c:1661  */
    break;

  case 87:
#line 1005 "../SqlParser.ypp" /* yacc.c:1661  */
>>>>>>> d3725840
    {
    (yyval.key_value_list_) = nullptr;
  }
<<<<<<< HEAD
#line 3843 "SqlParser_gen.cpp" /* yacc.c:1646  */
=======
#line 3847 "SqlParser_gen.cpp" /* yacc.c:1661  */
>>>>>>> d3725840
    break;

  case 88:
#line 1011 "../SqlParser.ypp" /* yacc.c:1661  */
    {
    (yyval.key_value_list_) = (yyvsp[-1].key_value_list_);
  }
#line 3851 "SqlParser_gen.cpp" /* yacc.c:1646  */
    break;

  case 89:
#line 1015 "../SqlParser.ypp" /* yacc.c:1646  */
    {
    delete (yyvsp[-7].string_value_);
    delete (yyvsp[-5].string_list_);
    delete (yyvsp[-1].literal_value_list_);
    (yyval.insert_statement_) = nullptr;
    NotSupported(&(yylsp[-6]), yyscanner, "list of column names in INSERT statement");
    YYERROR;
  }
<<<<<<< HEAD
#line 3864 "SqlParser_gen.cpp" /* yacc.c:1646  */
    break;

  case 90:
#line 1023 "../SqlParser.ypp" /* yacc.c:1646  */
=======
#line 3860 "SqlParser_gen.cpp" /* yacc.c:1661  */
    break;

  case 89:
#line 1019 "../SqlParser.ypp" /* yacc.c:1661  */
    {
    (yyval.insert_statement_) = new quickstep::ParseStatementInsertTuple((yylsp[-6]).first_line, (yylsp[-6]).first_column, (yyvsp[-4].string_value_), (yyvsp[-1].literal_value_list_));
  }
#line 3868 "SqlParser_gen.cpp" /* yacc.c:1661  */
    break;

  case 90:
#line 1022 "../SqlParser.ypp" /* yacc.c:1661  */
>>>>>>> d3725840
    {
    (yyval.insert_statement_) = new quickstep::ParseStatementInsertTuple((yylsp[-6]).first_line, (yylsp[-6]).first_column, (yyvsp[-4].string_value_), (yyvsp[-1].literal_value_list_));
  }
<<<<<<< HEAD
#line 3872 "SqlParser_gen.cpp" /* yacc.c:1646  */
    break;

  case 91:
#line 1026 "../SqlParser.ypp" /* yacc.c:1646  */
=======
#line 3876 "SqlParser_gen.cpp" /* yacc.c:1661  */
    break;

  case 91:
#line 1025 "../SqlParser.ypp" /* yacc.c:1661  */
>>>>>>> d3725840
    {
    (yyval.insert_statement_) = new quickstep::ParseStatementInsertSelection((yylsp[-3]).first_line, (yylsp[-2]).first_column, (yyvsp[-1].string_value_), (yyvsp[0].select_query_), nullptr);
  }
<<<<<<< HEAD
#line 3880 "SqlParser_gen.cpp" /* yacc.c:1646  */
=======
#line 3884 "SqlParser_gen.cpp" /* yacc.c:1661  */
>>>>>>> d3725840
    break;

  case 92:
#line 1031 "../SqlParser.ypp" /* yacc.c:1661  */
    {
    (yyval.insert_statement_) = new quickstep::ParseStatementInsertSelection((yylsp[-4]).first_line, (yylsp[-3]).first_column, (yyvsp[-1].string_value_), (yyvsp[0].select_query_), (yyvsp[-4].with_list_));
  }
<<<<<<< HEAD
#line 3888 "SqlParser_gen.cpp" /* yacc.c:1646  */
    break;

  case 93:
#line 1035 "../SqlParser.ypp" /* yacc.c:1646  */
=======
#line 3892 "SqlParser_gen.cpp" /* yacc.c:1661  */
    break;

  case 93:
#line 1036 "../SqlParser.ypp" /* yacc.c:1661  */
>>>>>>> d3725840
    {
    (yyval.copy_from_statement_) = new quickstep::ParseStatementCopyFrom((yylsp[-4]).first_line, (yylsp[-4]).first_column, (yyvsp[-3].string_value_), (yyvsp[-1].string_value_), (yyvsp[0].copy_from_params_));
  }
<<<<<<< HEAD
#line 3896 "SqlParser_gen.cpp" /* yacc.c:1646  */
    break;

  case 94:
#line 1040 "../SqlParser.ypp" /* yacc.c:1646  */
=======
#line 3900 "SqlParser_gen.cpp" /* yacc.c:1661  */
    break;

  case 94:
#line 1039 "../SqlParser.ypp" /* yacc.c:1661  */
>>>>>>> d3725840
    {
    (yyval.copy_from_params_) = nullptr;
  }
<<<<<<< HEAD
#line 3904 "SqlParser_gen.cpp" /* yacc.c:1646  */
    break;

  case 95:
#line 1043 "../SqlParser.ypp" /* yacc.c:1646  */
=======
#line 3908 "SqlParser_gen.cpp" /* yacc.c:1661  */
    break;

  case 95:
#line 1044 "../SqlParser.ypp" /* yacc.c:1661  */
>>>>>>> d3725840
    {
    (yyval.copy_from_params_) = (yyvsp[-1].copy_from_params_);
  }
<<<<<<< HEAD
#line 3912 "SqlParser_gen.cpp" /* yacc.c:1646  */
    break;

  case 96:
#line 1048 "../SqlParser.ypp" /* yacc.c:1646  */
=======
#line 3917 "SqlParser_gen.cpp" /* yacc.c:1661  */
    break;

  case 96:
#line 1048 "../SqlParser.ypp" /* yacc.c:1661  */
>>>>>>> d3725840
    {
    (yyval.copy_from_params_) = new quickstep::ParseCopyFromParams((yylsp[-1]).first_line, (yylsp[-1]).first_column);
    (yyval.copy_from_params_)->set_delimiter((yyvsp[0].string_value_));
  }
<<<<<<< HEAD
#line 3921 "SqlParser_gen.cpp" /* yacc.c:1646  */
    break;

  case 97:
#line 1052 "../SqlParser.ypp" /* yacc.c:1646  */
=======
#line 3926 "SqlParser_gen.cpp" /* yacc.c:1661  */
    break;

  case 97:
#line 1052 "../SqlParser.ypp" /* yacc.c:1661  */
>>>>>>> d3725840
    {
    (yyval.copy_from_params_) = new quickstep::ParseCopyFromParams((yylsp[-1]).first_line, (yylsp[-1]).first_column);
    (yyval.copy_from_params_)->escape_strings = (yyvsp[0].boolean_value_);
  }
<<<<<<< HEAD
#line 3930 "SqlParser_gen.cpp" /* yacc.c:1646  */
    break;

  case 98:
#line 1056 "../SqlParser.ypp" /* yacc.c:1646  */
=======
#line 3935 "SqlParser_gen.cpp" /* yacc.c:1661  */
    break;

  case 98:
#line 1056 "../SqlParser.ypp" /* yacc.c:1661  */
>>>>>>> d3725840
    {
    (yyval.copy_from_params_) = (yyvsp[-3].copy_from_params_);
    (yyval.copy_from_params_)->set_delimiter((yyvsp[0].string_value_));
  }
<<<<<<< HEAD
#line 3939 "SqlParser_gen.cpp" /* yacc.c:1646  */
=======
#line 3944 "SqlParser_gen.cpp" /* yacc.c:1661  */
>>>>>>> d3725840
    break;

  case 99:
#line 1062 "../SqlParser.ypp" /* yacc.c:1661  */
    {
    (yyval.copy_from_params_) = (yyvsp[-3].copy_from_params_);
    (yyval.copy_from_params_)->escape_strings = (yyvsp[0].boolean_value_);
  }
<<<<<<< HEAD
#line 3948 "SqlParser_gen.cpp" /* yacc.c:1646  */
    break;

  case 100:
#line 1066 "../SqlParser.ypp" /* yacc.c:1646  */
=======
#line 3952 "SqlParser_gen.cpp" /* yacc.c:1661  */
    break;

  case 100:
#line 1067 "../SqlParser.ypp" /* yacc.c:1661  */
>>>>>>> d3725840
    {
    (yyval.update_statement_) = new quickstep::ParseStatementUpdate((yylsp[-4]).first_line, (yylsp[-4]).first_column, (yyvsp[-3].string_value_), (yyvsp[-1].assignment_list_), (yyvsp[0].predicate_));
  }
<<<<<<< HEAD
#line 3956 "SqlParser_gen.cpp" /* yacc.c:1646  */
    break;

  case 101:
#line 1071 "../SqlParser.ypp" /* yacc.c:1646  */
=======
#line 3960 "SqlParser_gen.cpp" /* yacc.c:1661  */
    break;

  case 101:
#line 1072 "../SqlParser.ypp" /* yacc.c:1661  */
>>>>>>> d3725840
    {
    (yyval.delete_statement_) = new quickstep::ParseStatementDelete((yylsp[-3]).first_line, (yylsp[-3]).first_column, (yyvsp[-1].string_value_), (yyvsp[0].predicate_));
  }
<<<<<<< HEAD
#line 3964 "SqlParser_gen.cpp" /* yacc.c:1646  */
    break;

  case 102:
#line 1076 "../SqlParser.ypp" /* yacc.c:1646  */
=======
#line 3969 "SqlParser_gen.cpp" /* yacc.c:1661  */
    break;

  case 102:
#line 1076 "../SqlParser.ypp" /* yacc.c:1661  */
>>>>>>> d3725840
    {
    (yyval.assignment_list_) = (yyvsp[-2].assignment_list_);
    (yyval.assignment_list_)->push_back((yyvsp[0].assignment_));
  }
<<<<<<< HEAD
#line 3973 "SqlParser_gen.cpp" /* yacc.c:1646  */
=======
#line 3978 "SqlParser_gen.cpp" /* yacc.c:1661  */
>>>>>>> d3725840
    break;

  case 103:
#line 1082 "../SqlParser.ypp" /* yacc.c:1661  */
    {
    (yyval.assignment_list_) = new quickstep::PtrList<quickstep::ParseAssignment>();
    (yyval.assignment_list_)->push_back((yyvsp[0].assignment_));
  }
<<<<<<< HEAD
#line 3982 "SqlParser_gen.cpp" /* yacc.c:1646  */
=======
#line 3986 "SqlParser_gen.cpp" /* yacc.c:1661  */
>>>>>>> d3725840
    break;

  case 104:
#line 1088 "../SqlParser.ypp" /* yacc.c:1661  */
    {
    (yyval.assignment_) = new quickstep::ParseAssignment((yylsp[-2]).first_line, (yylsp[-2]).first_column, (yyvsp[-2].string_value_), (yyvsp[0].expression_));
  }
<<<<<<< HEAD
#line 3990 "SqlParser_gen.cpp" /* yacc.c:1646  */
    break;

  case 105:
#line 1092 "../SqlParser.ypp" /* yacc.c:1646  */
=======
#line 3994 "SqlParser_gen.cpp" /* yacc.c:1661  */
    break;

  case 105:
#line 1091 "../SqlParser.ypp" /* yacc.c:1661  */
>>>>>>> d3725840
    {
    (yyval.select_statement_) = new quickstep::ParseStatementSelect((yylsp[0]).first_line, (yylsp[0]).first_column, (yyvsp[0].select_query_), nullptr);
  }
<<<<<<< HEAD
#line 3998 "SqlParser_gen.cpp" /* yacc.c:1646  */
    break;

  case 106:
#line 1095 "../SqlParser.ypp" /* yacc.c:1646  */
=======
#line 4002 "SqlParser_gen.cpp" /* yacc.c:1661  */
    break;

  case 106:
#line 1096 "../SqlParser.ypp" /* yacc.c:1661  */
>>>>>>> d3725840
    {
    (yyval.select_statement_) = new quickstep::ParseStatementSelect((yylsp[-1]).first_line, (yylsp[-1]).first_column, (yyvsp[0].select_query_), (yyvsp[-1].with_list_));
  }
<<<<<<< HEAD
#line 4006 "SqlParser_gen.cpp" /* yacc.c:1646  */
    break;

  case 107:
#line 1100 "../SqlParser.ypp" /* yacc.c:1646  */
=======
#line 4010 "SqlParser_gen.cpp" /* yacc.c:1661  */
    break;

  case 107:
#line 1101 "../SqlParser.ypp" /* yacc.c:1661  */
>>>>>>> d3725840
    {
    (yyval.with_list_) = (yyvsp[0].with_list_);
  }
<<<<<<< HEAD
#line 4014 "SqlParser_gen.cpp" /* yacc.c:1646  */
    break;

  case 108:
#line 1105 "../SqlParser.ypp" /* yacc.c:1646  */
=======
#line 4019 "SqlParser_gen.cpp" /* yacc.c:1661  */
    break;

  case 108:
#line 1105 "../SqlParser.ypp" /* yacc.c:1661  */
>>>>>>> d3725840
    {
    (yyval.with_list_) = new quickstep::PtrVector<quickstep::ParseSubqueryTableReference>();
    (yyval.with_list_)->push_back((yyvsp[0].with_list_element_));
  }
<<<<<<< HEAD
#line 4023 "SqlParser_gen.cpp" /* yacc.c:1646  */
=======
#line 4028 "SqlParser_gen.cpp" /* yacc.c:1661  */
>>>>>>> d3725840
    break;

  case 109:
#line 1111 "../SqlParser.ypp" /* yacc.c:1661  */
    {
    (yyval.with_list_) = (yyvsp[-2].with_list_);
    (yyval.with_list_)->push_back((yyvsp[0].with_list_element_));
  }
<<<<<<< HEAD
#line 4032 "SqlParser_gen.cpp" /* yacc.c:1646  */
    break;

  case 110:
#line 1115 "../SqlParser.ypp" /* yacc.c:1646  */
=======
#line 4037 "SqlParser_gen.cpp" /* yacc.c:1661  */
    break;

  case 110:
#line 1118 "../SqlParser.ypp" /* yacc.c:1661  */
>>>>>>> d3725840
    {
    (yyval.with_list_element_) = new quickstep::ParseSubqueryTableReference((yylsp[-2]).first_line, (yylsp[-2]).first_column, (yyvsp[0].subquery_expression_));
    (yyval.with_list_element_)->set_table_reference_signature((yyvsp[-2].table_reference_signature_));
  }
<<<<<<< HEAD
#line 4041 "SqlParser_gen.cpp" /* yacc.c:1646  */
    break;

  case 111:
#line 1122 "../SqlParser.ypp" /* yacc.c:1646  */
=======
#line 4045 "SqlParser_gen.cpp" /* yacc.c:1661  */
    break;

  case 111:
#line 1123 "../SqlParser.ypp" /* yacc.c:1661  */
>>>>>>> d3725840
    {
    (yyval.select_query_) = new quickstep::ParseSelect((yylsp[-8]).first_line, (yylsp[-8]).first_column, (yyvsp[-6].selection_), (yyvsp[-5].table_reference_list_), (yyvsp[-4].predicate_), (yyvsp[-3].opt_group_by_clause_), (yyvsp[-2].opt_having_clause_), (yyvsp[-1].opt_order_by_clause_), (yyvsp[0].opt_limit_clause_));
  }
<<<<<<< HEAD
#line 4049 "SqlParser_gen.cpp" /* yacc.c:1646  */
    break;

  case 112:
#line 1127 "../SqlParser.ypp" /* yacc.c:1646  */
=======
#line 4053 "SqlParser_gen.cpp" /* yacc.c:1661  */
    break;

  case 112:
#line 1126 "../SqlParser.ypp" /* yacc.c:1661  */
>>>>>>> d3725840
    {
    /* $$ = nullptr; */
  }
<<<<<<< HEAD
#line 4057 "SqlParser_gen.cpp" /* yacc.c:1646  */
    break;

  case 113:
#line 1130 "../SqlParser.ypp" /* yacc.c:1646  */
=======
#line 4062 "SqlParser_gen.cpp" /* yacc.c:1661  */
    break;

  case 113:
#line 1130 "../SqlParser.ypp" /* yacc.c:1661  */
>>>>>>> d3725840
    {
    NotSupported(&(yylsp[0]), yyscanner, "ALL in selection");
    YYERROR;
  }
<<<<<<< HEAD
#line 4066 "SqlParser_gen.cpp" /* yacc.c:1646  */
=======
#line 4071 "SqlParser_gen.cpp" /* yacc.c:1661  */
>>>>>>> d3725840
    break;

  case 114:
#line 1136 "../SqlParser.ypp" /* yacc.c:1661  */
    {
    NotSupported(&(yylsp[0]), yyscanner, "DISTINCT in selection");
    YYERROR;
  }
<<<<<<< HEAD
#line 4075 "SqlParser_gen.cpp" /* yacc.c:1646  */
    break;

  case 115:
#line 1140 "../SqlParser.ypp" /* yacc.c:1646  */
=======
#line 4079 "SqlParser_gen.cpp" /* yacc.c:1661  */
    break;

  case 115:
#line 1139 "../SqlParser.ypp" /* yacc.c:1661  */
>>>>>>> d3725840
    {
    (yyval.selection_) = new quickstep::ParseSelectionStar((yylsp[0]).first_line, (yylsp[0]).first_column);
  }
<<<<<<< HEAD
#line 4083 "SqlParser_gen.cpp" /* yacc.c:1646  */
    break;

  case 116:
#line 1143 "../SqlParser.ypp" /* yacc.c:1646  */
=======
#line 4087 "SqlParser_gen.cpp" /* yacc.c:1661  */
    break;

  case 116:
#line 1144 "../SqlParser.ypp" /* yacc.c:1661  */
>>>>>>> d3725840
    {
    (yyval.selection_) = (yyvsp[0].selection_list_);
  }
<<<<<<< HEAD
#line 4091 "SqlParser_gen.cpp" /* yacc.c:1646  */
    break;

  case 117:
#line 1148 "../SqlParser.ypp" /* yacc.c:1646  */
=======
#line 4096 "SqlParser_gen.cpp" /* yacc.c:1661  */
    break;

  case 117:
#line 1148 "../SqlParser.ypp" /* yacc.c:1661  */
>>>>>>> d3725840
    {
    (yyval.selection_list_) = new quickstep::ParseSelectionList((yylsp[0]).first_line, (yylsp[0]).first_column);
    (yyval.selection_list_)->add((yyvsp[0].selection_item_));
  }
<<<<<<< HEAD
#line 4100 "SqlParser_gen.cpp" /* yacc.c:1646  */
=======
#line 4105 "SqlParser_gen.cpp" /* yacc.c:1661  */
>>>>>>> d3725840
    break;

  case 118:
#line 1154 "../SqlParser.ypp" /* yacc.c:1661  */
    {
    (yyval.selection_list_) = (yyvsp[-2].selection_list_);
    (yyval.selection_list_)->add((yyvsp[0].selection_item_));
  }
<<<<<<< HEAD
#line 4109 "SqlParser_gen.cpp" /* yacc.c:1646  */
    break;

  case 119:
#line 1158 "../SqlParser.ypp" /* yacc.c:1646  */
=======
#line 4113 "SqlParser_gen.cpp" /* yacc.c:1661  */
    break;

  case 119:
#line 1157 "../SqlParser.ypp" /* yacc.c:1661  */
>>>>>>> d3725840
    {
    (yyval.selection_item_) = new quickstep::ParseSelectionItem((yylsp[-2]).first_line, (yylsp[-2]).first_column, (yyvsp[-2].expression_), (yyvsp[0].string_value_));
  }
<<<<<<< HEAD
#line 4117 "SqlParser_gen.cpp" /* yacc.c:1646  */
    break;

  case 120:
#line 1161 "../SqlParser.ypp" /* yacc.c:1646  */
=======
#line 4121 "SqlParser_gen.cpp" /* yacc.c:1661  */
    break;

  case 120:
#line 1160 "../SqlParser.ypp" /* yacc.c:1661  */
>>>>>>> d3725840
    {
    (yyval.selection_item_) = new quickstep::ParseSelectionItem((yylsp[-1]).first_line, (yylsp[-1]).first_column, (yyvsp[-1].expression_), (yyvsp[0].string_value_));
  }
<<<<<<< HEAD
#line 4125 "SqlParser_gen.cpp" /* yacc.c:1646  */
    break;

  case 121:
#line 1164 "../SqlParser.ypp" /* yacc.c:1646  */
=======
#line 4129 "SqlParser_gen.cpp" /* yacc.c:1661  */
    break;

  case 121:
#line 1165 "../SqlParser.ypp" /* yacc.c:1661  */
>>>>>>> d3725840
    {
    (yyval.selection_item_) = new quickstep::ParseSelectionItem((yylsp[0]).first_line, (yylsp[0]).first_column, (yyvsp[0].expression_));
  }
<<<<<<< HEAD
#line 4133 "SqlParser_gen.cpp" /* yacc.c:1646  */
    break;

  case 122:
#line 1169 "../SqlParser.ypp" /* yacc.c:1646  */
=======
#line 4137 "SqlParser_gen.cpp" /* yacc.c:1661  */
    break;

  case 122:
#line 1170 "../SqlParser.ypp" /* yacc.c:1661  */
>>>>>>> d3725840
    {
    (yyval.table_reference_list_) = (yyvsp[-1].table_reference_list_);
  }
<<<<<<< HEAD
#line 4141 "SqlParser_gen.cpp" /* yacc.c:1646  */
    break;

  case 123:
#line 1174 "../SqlParser.ypp" /* yacc.c:1646  */
=======
#line 4145 "SqlParser_gen.cpp" /* yacc.c:1661  */
    break;

  case 123:
#line 1173 "../SqlParser.ypp" /* yacc.c:1661  */
>>>>>>> d3725840
    {
    /* $$ = nullptr; */
  }
<<<<<<< HEAD
#line 4149 "SqlParser_gen.cpp" /* yacc.c:1646  */
=======
#line 4154 "SqlParser_gen.cpp" /* yacc.c:1661  */
>>>>>>> d3725840
    break;

  case 124:
#line 1179 "../SqlParser.ypp" /* yacc.c:1661  */
    {
    NotSupported(&(yylsp[0]), yyscanner, "alternate JOIN syntax (specify in WHERE clause instead)");
    YYERROR;
  }
<<<<<<< HEAD
#line 4158 "SqlParser_gen.cpp" /* yacc.c:1646  */
    break;

  case 125:
#line 1183 "../SqlParser.ypp" /* yacc.c:1646  */
=======
#line 4163 "SqlParser_gen.cpp" /* yacc.c:1661  */
    break;

  case 125:
#line 1183 "../SqlParser.ypp" /* yacc.c:1661  */
>>>>>>> d3725840
    {
    NotSupported(&(yylsp[-1]), yyscanner, "alternate JOIN syntax (specify in WHERE clause instead)");
    YYERROR;
  }
<<<<<<< HEAD
#line 4167 "SqlParser_gen.cpp" /* yacc.c:1646  */
=======
#line 4172 "SqlParser_gen.cpp" /* yacc.c:1661  */
>>>>>>> d3725840
    break;

  case 126:
#line 1189 "../SqlParser.ypp" /* yacc.c:1661  */
    {
    NotSupported(&(yylsp[0]), yyscanner, "alternate JOIN syntax (specify in WHERE clause instead)");
    YYERROR;
  }
<<<<<<< HEAD
#line 4176 "SqlParser_gen.cpp" /* yacc.c:1646  */
=======
#line 4183 "SqlParser_gen.cpp" /* yacc.c:1661  */
>>>>>>> d3725840
    break;

  case 127:
#line 1195 "../SqlParser.ypp" /* yacc.c:1661  */
    {
    delete (yyvsp[-2].string_list_);
    delete (yyvsp[0].predicate_);
    NotSupported(&(yylsp[-4]), yyscanner, "alternate JOIN syntax (specify in WHERE clause instead)");
    YYERROR;
  }
<<<<<<< HEAD
#line 4187 "SqlParser_gen.cpp" /* yacc.c:1646  */
=======
#line 4194 "SqlParser_gen.cpp" /* yacc.c:1661  */
>>>>>>> d3725840
    break;

  case 128:
#line 1201 "../SqlParser.ypp" /* yacc.c:1661  */
    {
    delete (yyvsp[-2].string_list_);
    delete (yyvsp[0].predicate_);
    NotSupported(&(yylsp[-3]), yyscanner, "alternate JOIN syntax (specify in WHERE clause instead)");
    YYERROR;
  }
<<<<<<< HEAD
#line 4198 "SqlParser_gen.cpp" /* yacc.c:1646  */
=======
#line 4205 "SqlParser_gen.cpp" /* yacc.c:1661  */
>>>>>>> d3725840
    break;

  case 129:
#line 1207 "../SqlParser.ypp" /* yacc.c:1661  */
    {
    delete (yyvsp[-2].string_list_);
    delete (yyvsp[0].predicate_);
    NotSupported(&(yylsp[-5]), yyscanner, "OUTER JOIN");
    YYERROR;
  }
<<<<<<< HEAD
#line 4209 "SqlParser_gen.cpp" /* yacc.c:1646  */
=======
#line 4216 "SqlParser_gen.cpp" /* yacc.c:1661  */
>>>>>>> d3725840
    break;

  case 130:
#line 1213 "../SqlParser.ypp" /* yacc.c:1661  */
    {
    delete (yyvsp[-2].string_list_);
    delete (yyvsp[0].predicate_);
    NotSupported(&(yylsp[-4]), yyscanner, "OUTER JOIN");
    YYERROR;
  }
<<<<<<< HEAD
#line 4220 "SqlParser_gen.cpp" /* yacc.c:1646  */
=======
#line 4227 "SqlParser_gen.cpp" /* yacc.c:1661  */
>>>>>>> d3725840
    break;

  case 131:
#line 1219 "../SqlParser.ypp" /* yacc.c:1661  */
    {
    delete (yyvsp[-2].string_list_);
    delete (yyvsp[0].predicate_);
    NotSupported(&(yylsp[-5]), yyscanner, "OUTER JOIN");
    YYERROR;
  }
<<<<<<< HEAD
#line 4231 "SqlParser_gen.cpp" /* yacc.c:1646  */
=======
#line 4238 "SqlParser_gen.cpp" /* yacc.c:1661  */
>>>>>>> d3725840
    break;

  case 132:
#line 1225 "../SqlParser.ypp" /* yacc.c:1661  */
    {
    delete (yyvsp[-2].string_list_);
    delete (yyvsp[0].predicate_);
    NotSupported(&(yylsp[-4]), yyscanner, "OUTER JOIN");
    YYERROR;
  }
<<<<<<< HEAD
#line 4242 "SqlParser_gen.cpp" /* yacc.c:1646  */
=======
#line 4249 "SqlParser_gen.cpp" /* yacc.c:1661  */
>>>>>>> d3725840
    break;

  case 133:
#line 1231 "../SqlParser.ypp" /* yacc.c:1661  */
    {
    delete (yyvsp[-2].string_list_);
    delete (yyvsp[0].predicate_);
    NotSupported(&(yylsp[-5]), yyscanner, "OUTER JOIN");
    YYERROR;
  }
<<<<<<< HEAD
#line 4253 "SqlParser_gen.cpp" /* yacc.c:1646  */
    break;

  case 134:
#line 1235 "../SqlParser.ypp" /* yacc.c:1646  */
=======
#line 4260 "SqlParser_gen.cpp" /* yacc.c:1661  */
    break;

  case 134:
#line 1239 "../SqlParser.ypp" /* yacc.c:1661  */
>>>>>>> d3725840
    {
    delete (yyvsp[-2].string_list_);
    delete (yyvsp[0].predicate_);
    NotSupported(&(yylsp[-4]), yyscanner, "OUTER JOIN");
    YYERROR;
  }
<<<<<<< HEAD
#line 4264 "SqlParser_gen.cpp" /* yacc.c:1646  */
    break;

  case 135:
#line 1243 "../SqlParser.ypp" /* yacc.c:1646  */
=======
#line 4268 "SqlParser_gen.cpp" /* yacc.c:1661  */
    break;

  case 135:
#line 1244 "../SqlParser.ypp" /* yacc.c:1661  */
>>>>>>> d3725840
    {
    (yyval.subquery_expression_) = new quickstep::ParseSubqueryExpression((yylsp[-2]).first_line, (yylsp[-2]).first_column, (yyvsp[-1].select_query_));
  }
<<<<<<< HEAD
#line 4272 "SqlParser_gen.cpp" /* yacc.c:1646  */
    break;

  case 136:
#line 1248 "../SqlParser.ypp" /* yacc.c:1646  */
=======
#line 4276 "SqlParser_gen.cpp" /* yacc.c:1661  */
    break;

  case 136:
#line 1247 "../SqlParser.ypp" /* yacc.c:1661  */
>>>>>>> d3725840
    {
    (yyval.opt_sample_clause_) = NULL;
  }
<<<<<<< HEAD
#line 4280 "SqlParser_gen.cpp" /* yacc.c:1646  */
    break;

  case 137:
#line 1251 "../SqlParser.ypp" /* yacc.c:1646  */
=======
#line 4284 "SqlParser_gen.cpp" /* yacc.c:1661  */
    break;

  case 137:
#line 1250 "../SqlParser.ypp" /* yacc.c:1661  */
>>>>>>> d3725840
    {
    (yyval.opt_sample_clause_) = new quickstep::ParseSample((yylsp[-2]).first_line, (yylsp[-2]).first_column, true, (yyvsp[-1].numeric_literal_value_));
  }
<<<<<<< HEAD
#line 4288 "SqlParser_gen.cpp" /* yacc.c:1646  */
    break;

  case 138:
#line 1254 "../SqlParser.ypp" /* yacc.c:1646  */
    {
    (yyval.opt_sample_clause_) = new quickstep::ParseSample((yylsp[-2]).first_line, (yylsp[-2]).first_column, false, (yyvsp[-1].numeric_literal_value_));
  }
#line 4296 "SqlParser_gen.cpp" /* yacc.c:1646  */
    break;

  case 139:
#line 1259 "../SqlParser.ypp" /* yacc.c:1646  */
=======
#line 4292 "SqlParser_gen.cpp" /* yacc.c:1661  */
    break;

  case 138:
#line 1255 "../SqlParser.ypp" /* yacc.c:1661  */
>>>>>>> d3725840
    {
    (yyval.table_reference_) = new quickstep::ParseSubqueryTableReference((yylsp[-1]).first_line, (yylsp[-1]).first_column, (yyvsp[-1].subquery_expression_));
    (yyval.table_reference_)->set_table_reference_signature((yyvsp[0].table_reference_signature_));
  }
<<<<<<< HEAD
#line 4305 "SqlParser_gen.cpp" /* yacc.c:1646  */
    break;

  case 140:
#line 1263 "../SqlParser.ypp" /* yacc.c:1646  */
=======
#line 4301 "SqlParser_gen.cpp" /* yacc.c:1661  */
    break;

  case 139:
#line 1259 "../SqlParser.ypp" /* yacc.c:1661  */
>>>>>>> d3725840
    {
    (yyval.table_reference_) = new quickstep::ParseSimpleTableReference((yylsp[-2]).first_line, (yylsp[-2]).first_column, (yyvsp[-2].string_value_), (yyvsp[-1].opt_sample_clause_));
    (yyval.table_reference_)->set_table_reference_signature((yyvsp[0].table_reference_signature_));
  }
<<<<<<< HEAD
#line 4314 "SqlParser_gen.cpp" /* yacc.c:1646  */
    break;

  case 141:
#line 1267 "../SqlParser.ypp" /* yacc.c:1646  */
    {
    (yyval.table_reference_) = new quickstep::ParseSimpleTableReference((yylsp[-1]).first_line, (yylsp[-1]).first_column, (yyvsp[-1].string_value_), (yyvsp[0].opt_sample_clause_));
  }
#line 4322 "SqlParser_gen.cpp" /* yacc.c:1646  */
    break;

  case 142:
#line 1270 "../SqlParser.ypp" /* yacc.c:1646  */
=======
#line 4310 "SqlParser_gen.cpp" /* yacc.c:1661  */
    break;

  case 140:
#line 1263 "../SqlParser.ypp" /* yacc.c:1661  */
    {
    (yyval.table_reference_) = new quickstep::ParseSimpleTableReference((yylsp[-1]).first_line, (yylsp[-1]).first_column, (yyvsp[-1].string_value_), (yyvsp[0].opt_sample_clause_));
  }
#line 4318 "SqlParser_gen.cpp" /* yacc.c:1661  */
    break;

  case 141:
#line 1266 "../SqlParser.ypp" /* yacc.c:1661  */
>>>>>>> d3725840
    {
    (yyval.table_reference_) = new quickstep::ParseGeneratorTableReference((yylsp[-1]).first_line, (yylsp[-1]).first_column, (yyvsp[-1].function_call_));
    (yyval.table_reference_)->set_table_reference_signature((yyvsp[0].table_reference_signature_));
  }
<<<<<<< HEAD
#line 4331 "SqlParser_gen.cpp" /* yacc.c:1646  */
    break;

  case 143:
#line 1274 "../SqlParser.ypp" /* yacc.c:1646  */
    {
    (yyval.table_reference_) = new quickstep::ParseGeneratorTableReference((yylsp[0]).first_line, (yylsp[0]).first_column, (yyvsp[0].function_call_));
  }
#line 4339 "SqlParser_gen.cpp" /* yacc.c:1646  */
    break;

  case 144:
#line 1279 "../SqlParser.ypp" /* yacc.c:1646  */
    {
    (yyval.table_reference_signature_) = (yyvsp[0].table_reference_signature_);
  }
#line 4347 "SqlParser_gen.cpp" /* yacc.c:1646  */
    break;

  case 145:
#line 1282 "../SqlParser.ypp" /* yacc.c:1646  */
    {
    (yyval.table_reference_signature_) = (yyvsp[0].table_reference_signature_);
  }
#line 4355 "SqlParser_gen.cpp" /* yacc.c:1646  */
    break;

  case 146:
#line 1287 "../SqlParser.ypp" /* yacc.c:1646  */
    {
    (yyval.table_reference_signature_) = new ::quickstep::ParseTableReferenceSignature((yylsp[0]).first_line, (yylsp[0]).first_column, (yyvsp[0].string_value_));
  }
#line 4363 "SqlParser_gen.cpp" /* yacc.c:1646  */
    break;

  case 147:
#line 1290 "../SqlParser.ypp" /* yacc.c:1646  */
    {
    (yyval.table_reference_signature_) = new ::quickstep::ParseTableReferenceSignature((yylsp[-3]).first_line, (yylsp[-3]).first_column, (yyvsp[-3].string_value_), (yyvsp[-1].string_list_));
  }
#line 4371 "SqlParser_gen.cpp" /* yacc.c:1646  */
    break;

  case 148:
#line 1295 "../SqlParser.ypp" /* yacc.c:1646  */
=======
#line 4327 "SqlParser_gen.cpp" /* yacc.c:1661  */
    break;

  case 142:
#line 1270 "../SqlParser.ypp" /* yacc.c:1661  */
    {
    (yyval.table_reference_) = new quickstep::ParseGeneratorTableReference((yylsp[0]).first_line, (yylsp[0]).first_column, (yyvsp[0].function_call_));
  }
#line 4335 "SqlParser_gen.cpp" /* yacc.c:1661  */
    break;

  case 143:
#line 1275 "../SqlParser.ypp" /* yacc.c:1661  */
    {
    (yyval.table_reference_signature_) = (yyvsp[0].table_reference_signature_);
  }
#line 4343 "SqlParser_gen.cpp" /* yacc.c:1661  */
    break;

  case 144:
#line 1278 "../SqlParser.ypp" /* yacc.c:1661  */
    {
    (yyval.table_reference_signature_) = (yyvsp[0].table_reference_signature_);
  }
#line 4351 "SqlParser_gen.cpp" /* yacc.c:1661  */
    break;

  case 145:
#line 1283 "../SqlParser.ypp" /* yacc.c:1661  */
    {
    (yyval.table_reference_signature_) = new ::quickstep::ParseTableReferenceSignature((yylsp[0]).first_line, (yylsp[0]).first_column, (yyvsp[0].string_value_));
  }
#line 4359 "SqlParser_gen.cpp" /* yacc.c:1661  */
    break;

  case 146:
#line 1286 "../SqlParser.ypp" /* yacc.c:1661  */
    {
    (yyval.table_reference_signature_) = new ::quickstep::ParseTableReferenceSignature((yylsp[-3]).first_line, (yylsp[-3]).first_column, (yyvsp[-3].string_value_), (yyvsp[-1].string_list_));
  }
#line 4367 "SqlParser_gen.cpp" /* yacc.c:1661  */
    break;

  case 147:
#line 1291 "../SqlParser.ypp" /* yacc.c:1661  */
>>>>>>> d3725840
    {
    (yyval.table_reference_list_) = new quickstep::PtrList<quickstep::ParseTableReference>();
    (yyval.table_reference_list_)->push_back((yyvsp[0].table_reference_));
  }
<<<<<<< HEAD
#line 4380 "SqlParser_gen.cpp" /* yacc.c:1646  */
    break;

  case 149:
#line 1299 "../SqlParser.ypp" /* yacc.c:1646  */
=======
#line 4376 "SqlParser_gen.cpp" /* yacc.c:1661  */
    break;

  case 148:
#line 1295 "../SqlParser.ypp" /* yacc.c:1661  */
>>>>>>> d3725840
    {
    (yyval.table_reference_list_) = (yyvsp[-2].table_reference_list_);
    (yyval.table_reference_list_)->push_back((yyvsp[0].table_reference_));
  }
<<<<<<< HEAD
#line 4389 "SqlParser_gen.cpp" /* yacc.c:1646  */
    break;

  case 150:
#line 1305 "../SqlParser.ypp" /* yacc.c:1646  */
    {
    (yyval.opt_group_by_clause_) = nullptr;
  }
#line 4397 "SqlParser_gen.cpp" /* yacc.c:1646  */
    break;

  case 151:
#line 1308 "../SqlParser.ypp" /* yacc.c:1646  */
    {
    (yyval.opt_group_by_clause_) = new quickstep::ParseGroupBy((yylsp[-2]).first_line, (yylsp[-2]).first_column, (yyvsp[0].expression_list_));
  }
#line 4405 "SqlParser_gen.cpp" /* yacc.c:1646  */
    break;

  case 152:
#line 1313 "../SqlParser.ypp" /* yacc.c:1646  */
    {
    (yyval.opt_having_clause_) = nullptr;
  }
#line 4413 "SqlParser_gen.cpp" /* yacc.c:1646  */
    break;

  case 153:
#line 1316 "../SqlParser.ypp" /* yacc.c:1646  */
    {
    (yyval.opt_having_clause_) = new quickstep::ParseHaving((yylsp[-1]).first_line, (yylsp[-1]).first_column, (yyvsp[0].predicate_));
  }
#line 4421 "SqlParser_gen.cpp" /* yacc.c:1646  */
    break;

  case 154:
#line 1321 "../SqlParser.ypp" /* yacc.c:1646  */
    {
    (yyval.opt_order_by_clause_) = nullptr;
  }
#line 4429 "SqlParser_gen.cpp" /* yacc.c:1646  */
    break;

  case 155:
#line 1324 "../SqlParser.ypp" /* yacc.c:1646  */
    {
    (yyval.opt_order_by_clause_) = new quickstep::ParseOrderBy((yylsp[-2]).first_line, (yylsp[-2]).first_column, (yyvsp[0].order_commalist_));
  }
#line 4437 "SqlParser_gen.cpp" /* yacc.c:1646  */
    break;

  case 156:
#line 1329 "../SqlParser.ypp" /* yacc.c:1646  */
    {
    (yyval.opt_limit_clause_) = nullptr;
  }
#line 4445 "SqlParser_gen.cpp" /* yacc.c:1646  */
    break;

  case 157:
#line 1332 "../SqlParser.ypp" /* yacc.c:1646  */
=======
#line 4385 "SqlParser_gen.cpp" /* yacc.c:1661  */
    break;

  case 149:
#line 1301 "../SqlParser.ypp" /* yacc.c:1661  */
    {
    (yyval.opt_group_by_clause_) = nullptr;
  }
#line 4393 "SqlParser_gen.cpp" /* yacc.c:1661  */
    break;

  case 150:
#line 1304 "../SqlParser.ypp" /* yacc.c:1661  */
    {
    (yyval.opt_group_by_clause_) = new quickstep::ParseGroupBy((yylsp[-2]).first_line, (yylsp[-2]).first_column, (yyvsp[0].expression_list_));
  }
#line 4401 "SqlParser_gen.cpp" /* yacc.c:1661  */
    break;

  case 151:
#line 1309 "../SqlParser.ypp" /* yacc.c:1661  */
    {
    (yyval.opt_having_clause_) = nullptr;
  }
#line 4409 "SqlParser_gen.cpp" /* yacc.c:1661  */
    break;

  case 152:
#line 1312 "../SqlParser.ypp" /* yacc.c:1661  */
    {
    (yyval.opt_having_clause_) = new quickstep::ParseHaving((yylsp[-1]).first_line, (yylsp[-1]).first_column, (yyvsp[0].predicate_));
  }
#line 4417 "SqlParser_gen.cpp" /* yacc.c:1661  */
    break;

  case 153:
#line 1317 "../SqlParser.ypp" /* yacc.c:1661  */
    {
    (yyval.opt_order_by_clause_) = nullptr;
  }
#line 4425 "SqlParser_gen.cpp" /* yacc.c:1661  */
    break;

  case 154:
#line 1320 "../SqlParser.ypp" /* yacc.c:1661  */
    {
    (yyval.opt_order_by_clause_) = new quickstep::ParseOrderBy((yylsp[-2]).first_line, (yylsp[-2]).first_column, (yyvsp[0].order_commalist_));
  }
#line 4433 "SqlParser_gen.cpp" /* yacc.c:1661  */
    break;

  case 155:
#line 1325 "../SqlParser.ypp" /* yacc.c:1661  */
    {
    (yyval.opt_limit_clause_) = nullptr;
  }
#line 4441 "SqlParser_gen.cpp" /* yacc.c:1661  */
    break;

  case 156:
#line 1328 "../SqlParser.ypp" /* yacc.c:1661  */
>>>>>>> d3725840
    {
    if ((yyvsp[0].numeric_literal_value_)->float_like()) {
      delete (yyvsp[0].numeric_literal_value_);
      (yyval.opt_limit_clause_) = nullptr;
      quickstep_yyerror(&(yylsp[0]), yyscanner, nullptr, "LIMIT value must be an integer");
      YYERROR;
    } else {
      if ((yyvsp[0].numeric_literal_value_)->long_value() <= 0) {
        delete (yyvsp[0].numeric_literal_value_);
        (yyval.opt_limit_clause_) = nullptr;
        quickstep_yyerror(&(yylsp[0]), yyscanner, nullptr, "LIMIT value must be positive");
        YYERROR;
      } else {
        (yyval.opt_limit_clause_) = new quickstep::ParseLimit((yylsp[-1]).first_line, (yylsp[-1]).first_column, (yyvsp[0].numeric_literal_value_));
      }
    }
  }
<<<<<<< HEAD
#line 4467 "SqlParser_gen.cpp" /* yacc.c:1646  */
    break;

  case 158:
#line 1351 "../SqlParser.ypp" /* yacc.c:1646  */
=======
#line 4463 "SqlParser_gen.cpp" /* yacc.c:1661  */
    break;

  case 157:
#line 1347 "../SqlParser.ypp" /* yacc.c:1661  */
>>>>>>> d3725840
    {
    (yyval.order_commalist_) = new quickstep::PtrList<quickstep::ParseOrderByItem>();
    (yyval.order_commalist_)->push_back((yyvsp[0].order_item_));
  }
<<<<<<< HEAD
#line 4476 "SqlParser_gen.cpp" /* yacc.c:1646  */
    break;

  case 159:
#line 1355 "../SqlParser.ypp" /* yacc.c:1646  */
=======
#line 4472 "SqlParser_gen.cpp" /* yacc.c:1661  */
    break;

  case 158:
#line 1351 "../SqlParser.ypp" /* yacc.c:1661  */
>>>>>>> d3725840
    {
    (yyval.order_commalist_) = (yyvsp[-2].order_commalist_);
    (yyval.order_commalist_)->push_back((yyvsp[0].order_item_));
  }
<<<<<<< HEAD
#line 4485 "SqlParser_gen.cpp" /* yacc.c:1646  */
    break;

  case 160:
#line 1361 "../SqlParser.ypp" /* yacc.c:1646  */
=======
#line 4481 "SqlParser_gen.cpp" /* yacc.c:1661  */
    break;

  case 159:
#line 1357 "../SqlParser.ypp" /* yacc.c:1661  */
>>>>>>> d3725840
    {
    (yyval.order_item_) = new quickstep::ParseOrderByItem((yylsp[-2]).first_line, (yylsp[-2]).first_column, (yyvsp[-2].expression_), (yyvsp[-1].order_direction_), (yyvsp[0].order_direction_));
    delete (yyvsp[-1].order_direction_);
    delete (yyvsp[0].order_direction_);
  }
<<<<<<< HEAD
#line 4495 "SqlParser_gen.cpp" /* yacc.c:1646  */
    break;

  case 161:
#line 1368 "../SqlParser.ypp" /* yacc.c:1646  */
    {
    (yyval.order_direction_) = nullptr;
  }
#line 4503 "SqlParser_gen.cpp" /* yacc.c:1646  */
    break;

  case 162:
#line 1371 "../SqlParser.ypp" /* yacc.c:1646  */
    {
    (yyval.order_direction_) = new bool(true);
  }
#line 4511 "SqlParser_gen.cpp" /* yacc.c:1646  */
    break;

  case 163:
#line 1374 "../SqlParser.ypp" /* yacc.c:1646  */
    {
    (yyval.order_direction_) = new bool(false);
  }
#line 4519 "SqlParser_gen.cpp" /* yacc.c:1646  */
    break;

  case 164:
#line 1379 "../SqlParser.ypp" /* yacc.c:1646  */
    {
    (yyval.order_direction_) = nullptr;
  }
#line 4527 "SqlParser_gen.cpp" /* yacc.c:1646  */
    break;

  case 165:
#line 1382 "../SqlParser.ypp" /* yacc.c:1646  */
    {
    (yyval.order_direction_) = new bool(true);
  }
#line 4535 "SqlParser_gen.cpp" /* yacc.c:1646  */
    break;

  case 166:
#line 1385 "../SqlParser.ypp" /* yacc.c:1646  */
    {
    (yyval.order_direction_) = new bool(false);
  }
#line 4543 "SqlParser_gen.cpp" /* yacc.c:1646  */
    break;

  case 167:
#line 1391 "../SqlParser.ypp" /* yacc.c:1646  */
    {
    (yyval.predicate_) = nullptr;
  }
#line 4551 "SqlParser_gen.cpp" /* yacc.c:1646  */
    break;

  case 168:
#line 1394 "../SqlParser.ypp" /* yacc.c:1646  */
    {
    (yyval.predicate_) = (yyvsp[0].predicate_);
  }
#line 4559 "SqlParser_gen.cpp" /* yacc.c:1646  */
    break;

  case 169:
#line 1399 "../SqlParser.ypp" /* yacc.c:1646  */
    {
    (yyval.predicate_) = (yyvsp[0].predicate_);
  }
#line 4567 "SqlParser_gen.cpp" /* yacc.c:1646  */
    break;

  case 170:
#line 1404 "../SqlParser.ypp" /* yacc.c:1646  */
=======
#line 4491 "SqlParser_gen.cpp" /* yacc.c:1661  */
    break;

  case 160:
#line 1364 "../SqlParser.ypp" /* yacc.c:1661  */
    {
    (yyval.order_direction_) = nullptr;
  }
#line 4499 "SqlParser_gen.cpp" /* yacc.c:1661  */
    break;

  case 161:
#line 1367 "../SqlParser.ypp" /* yacc.c:1661  */
    {
    (yyval.order_direction_) = new bool(true);
  }
#line 4507 "SqlParser_gen.cpp" /* yacc.c:1661  */
    break;

  case 162:
#line 1370 "../SqlParser.ypp" /* yacc.c:1661  */
    {
    (yyval.order_direction_) = new bool(false);
  }
#line 4515 "SqlParser_gen.cpp" /* yacc.c:1661  */
    break;

  case 163:
#line 1375 "../SqlParser.ypp" /* yacc.c:1661  */
    {
    (yyval.order_direction_) = nullptr;
  }
#line 4523 "SqlParser_gen.cpp" /* yacc.c:1661  */
    break;

  case 164:
#line 1378 "../SqlParser.ypp" /* yacc.c:1661  */
    {
    (yyval.order_direction_) = new bool(true);
  }
#line 4531 "SqlParser_gen.cpp" /* yacc.c:1661  */
    break;

  case 165:
#line 1381 "../SqlParser.ypp" /* yacc.c:1661  */
    {
    (yyval.order_direction_) = new bool(false);
  }
#line 4539 "SqlParser_gen.cpp" /* yacc.c:1661  */
    break;

  case 166:
#line 1387 "../SqlParser.ypp" /* yacc.c:1661  */
    {
    (yyval.predicate_) = nullptr;
  }
#line 4547 "SqlParser_gen.cpp" /* yacc.c:1661  */
    break;

  case 167:
#line 1390 "../SqlParser.ypp" /* yacc.c:1661  */
    {
    (yyval.predicate_) = (yyvsp[0].predicate_);
  }
#line 4555 "SqlParser_gen.cpp" /* yacc.c:1661  */
    break;

  case 168:
#line 1395 "../SqlParser.ypp" /* yacc.c:1661  */
    {
    (yyval.predicate_) = (yyvsp[0].predicate_);
  }
#line 4563 "SqlParser_gen.cpp" /* yacc.c:1661  */
    break;

  case 169:
#line 1400 "../SqlParser.ypp" /* yacc.c:1661  */
>>>>>>> d3725840
    {
    if ((yyvsp[-2].predicate_)->getParsePredicateType() == quickstep::ParsePredicate::kDisjunction) {
      (yyval.predicate_) = (yyvsp[-2].predicate_);
    } else {
      (yyval.predicate_) = new quickstep::ParsePredicateDisjunction((yylsp[-2]).first_line, (yylsp[-2]).first_column);
      static_cast<quickstep::ParsePredicateDisjunction *>((yyval.predicate_))->addPredicate((yyvsp[-2].predicate_));
    }
    static_cast<quickstep::ParsePredicateDisjunction *>((yyval.predicate_))->addPredicate((yyvsp[0].predicate_));
  }
<<<<<<< HEAD
#line 4581 "SqlParser_gen.cpp" /* yacc.c:1646  */
    break;

  case 171:
#line 1413 "../SqlParser.ypp" /* yacc.c:1646  */
    {
    (yyval.predicate_) = (yyvsp[0].predicate_);
  }
#line 4589 "SqlParser_gen.cpp" /* yacc.c:1646  */
    break;

  case 172:
#line 1418 "../SqlParser.ypp" /* yacc.c:1646  */
=======
#line 4577 "SqlParser_gen.cpp" /* yacc.c:1661  */
    break;

  case 170:
#line 1409 "../SqlParser.ypp" /* yacc.c:1661  */
    {
    (yyval.predicate_) = (yyvsp[0].predicate_);
  }
#line 4585 "SqlParser_gen.cpp" /* yacc.c:1661  */
    break;

  case 171:
#line 1414 "../SqlParser.ypp" /* yacc.c:1661  */
>>>>>>> d3725840
    {
    if ((yyvsp[-2].predicate_)->getParsePredicateType() == quickstep::ParsePredicate::kConjunction) {
      (yyval.predicate_) = (yyvsp[-2].predicate_);
    } else {
      (yyval.predicate_) = new quickstep::ParsePredicateConjunction((yylsp[-2]).first_line, (yylsp[-2]).first_column);
      static_cast<quickstep::ParsePredicateConjunction *>((yyval.predicate_))->addPredicate((yyvsp[-2].predicate_));
    }
    static_cast<quickstep::ParsePredicateConjunction *>((yyval.predicate_))->addPredicate((yyvsp[0].predicate_));
  }
<<<<<<< HEAD
#line 4603 "SqlParser_gen.cpp" /* yacc.c:1646  */
    break;

  case 173:
#line 1427 "../SqlParser.ypp" /* yacc.c:1646  */
    {
    (yyval.predicate_) = (yyvsp[0].predicate_);
  }
#line 4611 "SqlParser_gen.cpp" /* yacc.c:1646  */
    break;

  case 174:
#line 1432 "../SqlParser.ypp" /* yacc.c:1646  */
    {
    (yyval.predicate_) = new quickstep::ParsePredicateNegation((yylsp[-1]).first_line, (yylsp[-1]).first_column, (yyvsp[0].predicate_));
  }
#line 4619 "SqlParser_gen.cpp" /* yacc.c:1646  */
    break;

  case 175:
#line 1435 "../SqlParser.ypp" /* yacc.c:1646  */
    {
    (yyval.predicate_) = (yyvsp[0].predicate_);
  }
#line 4627 "SqlParser_gen.cpp" /* yacc.c:1646  */
    break;

  case 176:
#line 1440 "../SqlParser.ypp" /* yacc.c:1646  */
    {
    (yyval.predicate_) = new quickstep::ParsePredicateBetween((yylsp[-3]).first_line, (yylsp[-3]).first_column, (yyvsp[-4].expression_), (yyvsp[-2].expression_), (yyvsp[0].expression_));
  }
#line 4635 "SqlParser_gen.cpp" /* yacc.c:1646  */
    break;

  case 177:
#line 1443 "../SqlParser.ypp" /* yacc.c:1646  */
=======
#line 4599 "SqlParser_gen.cpp" /* yacc.c:1661  */
    break;

  case 172:
#line 1423 "../SqlParser.ypp" /* yacc.c:1661  */
    {
    (yyval.predicate_) = (yyvsp[0].predicate_);
  }
#line 4607 "SqlParser_gen.cpp" /* yacc.c:1661  */
    break;

  case 173:
#line 1428 "../SqlParser.ypp" /* yacc.c:1661  */
    {
    (yyval.predicate_) = new quickstep::ParsePredicateNegation((yylsp[-1]).first_line, (yylsp[-1]).first_column, (yyvsp[0].predicate_));
  }
#line 4615 "SqlParser_gen.cpp" /* yacc.c:1661  */
    break;

  case 174:
#line 1431 "../SqlParser.ypp" /* yacc.c:1661  */
    {
    (yyval.predicate_) = (yyvsp[0].predicate_);
  }
#line 4623 "SqlParser_gen.cpp" /* yacc.c:1661  */
    break;

  case 175:
#line 1436 "../SqlParser.ypp" /* yacc.c:1661  */
    {
    (yyval.predicate_) = new quickstep::ParsePredicateBetween((yylsp[-3]).first_line, (yylsp[-3]).first_column, (yyvsp[-4].expression_), (yyvsp[-2].expression_), (yyvsp[0].expression_));
  }
#line 4631 "SqlParser_gen.cpp" /* yacc.c:1661  */
    break;

  case 176:
#line 1439 "../SqlParser.ypp" /* yacc.c:1661  */
>>>>>>> d3725840
    {
    (yyval.predicate_) = new quickstep::ParsePredicateNegation(
        (yylsp[-4]).first_line, (yylsp[-4]).first_column,
        new quickstep::ParsePredicateBetween((yylsp[-3]).first_line, (yylsp[-3]).first_column, (yyvsp[-5].expression_), (yyvsp[-2].expression_), (yyvsp[0].expression_)));
  }
<<<<<<< HEAD
#line 4645 "SqlParser_gen.cpp" /* yacc.c:1646  */
    break;

  case 178:
#line 1448 "../SqlParser.ypp" /* yacc.c:1646  */
=======
#line 4641 "SqlParser_gen.cpp" /* yacc.c:1661  */
    break;

  case 177:
#line 1444 "../SqlParser.ypp" /* yacc.c:1661  */
>>>>>>> d3725840
    {
    delete (yyvsp[-3].attribute_);
    (yyval.predicate_) = nullptr;
    NotSupported(&(yylsp[-2]), yyscanner, "NULL comparison predicates");
    YYERROR;
  }
<<<<<<< HEAD
#line 4656 "SqlParser_gen.cpp" /* yacc.c:1646  */
    break;

  case 179:
#line 1454 "../SqlParser.ypp" /* yacc.c:1646  */
=======
#line 4652 "SqlParser_gen.cpp" /* yacc.c:1661  */
    break;

  case 178:
#line 1450 "../SqlParser.ypp" /* yacc.c:1661  */
>>>>>>> d3725840
    {
    delete (yyvsp[-2].attribute_);
    (yyval.predicate_) = nullptr;
    NotSupported(&(yylsp[-1]), yyscanner, "NULL comparison predicates");
    YYERROR;
  }
<<<<<<< HEAD
#line 4667 "SqlParser_gen.cpp" /* yacc.c:1646  */
    break;

  case 180:
#line 1460 "../SqlParser.ypp" /* yacc.c:1646  */
    {
    (yyval.predicate_) = new quickstep::ParsePredicateComparison((yylsp[-1]).first_line, (yylsp[-1]).first_column, *(yyvsp[-1].comparison_), (yyvsp[-2].expression_), (yyvsp[0].expression_));
  }
#line 4675 "SqlParser_gen.cpp" /* yacc.c:1646  */
    break;

  case 181:
#line 1463 "../SqlParser.ypp" /* yacc.c:1646  */
    {
    (yyval.predicate_) = (yyvsp[-1].predicate_);
  }
#line 4683 "SqlParser_gen.cpp" /* yacc.c:1646  */
    break;

  case 182:
#line 1466 "../SqlParser.ypp" /* yacc.c:1646  */
=======
#line 4663 "SqlParser_gen.cpp" /* yacc.c:1661  */
    break;

  case 179:
#line 1456 "../SqlParser.ypp" /* yacc.c:1661  */
    {
    (yyval.predicate_) = new quickstep::ParsePredicateComparison((yylsp[-1]).first_line, (yylsp[-1]).first_column, *(yyvsp[-1].comparison_), (yyvsp[-2].expression_), (yyvsp[0].expression_));
  }
#line 4671 "SqlParser_gen.cpp" /* yacc.c:1661  */
    break;

  case 180:
#line 1459 "../SqlParser.ypp" /* yacc.c:1661  */
    {
    (yyval.predicate_) = (yyvsp[-1].predicate_);
  }
#line 4679 "SqlParser_gen.cpp" /* yacc.c:1661  */
    break;

  case 181:
#line 1462 "../SqlParser.ypp" /* yacc.c:1661  */
>>>>>>> d3725840
    {
    (yyval.predicate_) = new quickstep::ParsePredicateExists((yylsp[-1]).first_line, (yylsp[-1]).first_column, (yyvsp[0].subquery_expression_));
  }
<<<<<<< HEAD
#line 4693 "SqlParser_gen.cpp" /* yacc.c:1646  */
    break;

  case 183:
#line 1474 "../SqlParser.ypp" /* yacc.c:1646  */
=======
#line 4687 "SqlParser_gen.cpp" /* yacc.c:1661  */
    break;

  case 182:
#line 1465 "../SqlParser.ypp" /* yacc.c:1661  */
>>>>>>> d3725840
    {
    (yyval.predicate_) = new quickstep::ParsePredicateInTableQuery((yylsp[-1]).first_line, (yylsp[-1]).first_column, (yyvsp[-2].expression_), (yyvsp[0].subquery_expression_));
  }
<<<<<<< HEAD
#line 4701 "SqlParser_gen.cpp" /* yacc.c:1646  */
    break;

  case 184:
#line 1477 "../SqlParser.ypp" /* yacc.c:1646  */
=======
#line 4695 "SqlParser_gen.cpp" /* yacc.c:1661  */
    break;

  case 183:
#line 1468 "../SqlParser.ypp" /* yacc.c:1661  */
>>>>>>> d3725840
    {
    (yyval.predicate_) = new quickstep::ParsePredicateInValueList((yylsp[-3]).first_line, (yylsp[-3]).first_column, (yyvsp[-4].expression_), (yyvsp[-1].expression_list_));
  }
<<<<<<< HEAD
#line 4709 "SqlParser_gen.cpp" /* yacc.c:1646  */
    break;

  case 185:
#line 1482 "../SqlParser.ypp" /* yacc.c:1646  */
=======
#line 4703 "SqlParser_gen.cpp" /* yacc.c:1661  */
    break;

  case 184:
#line 1471 "../SqlParser.ypp" /* yacc.c:1661  */
>>>>>>> d3725840
    {
    (yyval.predicate_) = new quickstep::ParsePredicateNegation(
        (yylsp[-2]).first_line,
        (yylsp[-2]).first_column,
        new quickstep::ParsePredicateInTableQuery((yylsp[-1]).first_line, (yylsp[-1]).first_column, (yyvsp[-3].expression_), (yyvsp[0].subquery_expression_)));
  }
<<<<<<< HEAD
#line 4717 "SqlParser_gen.cpp" /* yacc.c:1646  */
    break;

  case 186:
#line 1485 "../SqlParser.ypp" /* yacc.c:1646  */
=======
#line 4714 "SqlParser_gen.cpp" /* yacc.c:1661  */
    break;

  case 185:
#line 1477 "../SqlParser.ypp" /* yacc.c:1661  */
>>>>>>> d3725840
    {
    (yyval.predicate_) = new quickstep::ParsePredicateNegation(
        (yylsp[-4]).first_line,
        (yylsp[-4]).first_column,
        new quickstep::ParsePredicateInValueList((yylsp[-3]).first_line, (yylsp[-3]).first_column, (yyvsp[-5].expression_), (yyvsp[-1].expression_list_)));
  }
<<<<<<< HEAD
#line 4725 "SqlParser_gen.cpp" /* yacc.c:1646  */
    break;

  case 187:
#line 1490 "../SqlParser.ypp" /* yacc.c:1646  */
=======
#line 4725 "SqlParser_gen.cpp" /* yacc.c:1661  */
    break;

  case 186:
#line 1486 "../SqlParser.ypp" /* yacc.c:1661  */
>>>>>>> d3725840
    {
    (yyval.expression_) = new quickstep::ParseBinaryExpression((yylsp[-1]).first_line, (yylsp[-1]).first_column, *(yyvsp[-1].binary_operation_), (yyvsp[-2].expression_), (yyvsp[0].expression_));
  }
<<<<<<< HEAD
#line 4733 "SqlParser_gen.cpp" /* yacc.c:1646  */
    break;

  case 188:
#line 1493 "../SqlParser.ypp" /* yacc.c:1646  */
    {
    (yyval.expression_) = (yyvsp[0].expression_);
  }
#line 4741 "SqlParser_gen.cpp" /* yacc.c:1646  */
    break;

  case 189:
#line 1498 "../SqlParser.ypp" /* yacc.c:1646  */
=======
#line 4733 "SqlParser_gen.cpp" /* yacc.c:1661  */
    break;

  case 187:
#line 1489 "../SqlParser.ypp" /* yacc.c:1661  */
    {
    (yyval.expression_) = (yyvsp[0].expression_);
  }
#line 4741 "SqlParser_gen.cpp" /* yacc.c:1661  */
    break;

  case 188:
#line 1494 "../SqlParser.ypp" /* yacc.c:1661  */
>>>>>>> d3725840
    {
    (yyval.expression_) = new quickstep::ParseBinaryExpression((yylsp[-1]).first_line, (yylsp[-1]).first_column, *(yyvsp[-1].binary_operation_), (yyvsp[-2].expression_), (yyvsp[0].expression_));
  }
<<<<<<< HEAD
#line 4749 "SqlParser_gen.cpp" /* yacc.c:1646  */
    break;

  case 190:
#line 1501 "../SqlParser.ypp" /* yacc.c:1646  */
=======
#line 4749 "SqlParser_gen.cpp" /* yacc.c:1661  */
    break;

  case 189:
#line 1497 "../SqlParser.ypp" /* yacc.c:1661  */
>>>>>>> d3725840
    {
    (yyval.expression_) = (yyvsp[0].expression_);
  }
<<<<<<< HEAD
#line 4757 "SqlParser_gen.cpp" /* yacc.c:1646  */
    break;

  case 191:
#line 1504 "../SqlParser.ypp" /* yacc.c:1646  */
=======
#line 4757 "SqlParser_gen.cpp" /* yacc.c:1661  */
    break;

  case 190:
#line 1502 "../SqlParser.ypp" /* yacc.c:1661  */
>>>>>>> d3725840
    {
    (yyval.expression_) = new quickstep::ParseUnaryExpression((yylsp[-1]).first_line, (yylsp[-1]).first_column, *(yyvsp[-1].unary_operation_), (yyvsp[0].expression_));
  }
<<<<<<< HEAD
#line 4765 "SqlParser_gen.cpp" /* yacc.c:1646  */
    break;

  case 192:
#line 1507 "../SqlParser.ypp" /* yacc.c:1646  */
    {
    (yyval.expression_) = (yyvsp[0].expression_);
  }
#line 4773 "SqlParser_gen.cpp" /* yacc.c:1646  */
    break;

  case 193:
#line 1510 "../SqlParser.ypp" /* yacc.c:1646  */
=======
#line 4765 "SqlParser_gen.cpp" /* yacc.c:1661  */
    break;

  case 191:
#line 1505 "../SqlParser.ypp" /* yacc.c:1661  */
    {
    (yyval.expression_) = (yyvsp[0].expression_);
  }
#line 4773 "SqlParser_gen.cpp" /* yacc.c:1661  */
    break;

  case 192:
#line 1510 "../SqlParser.ypp" /* yacc.c:1661  */
>>>>>>> d3725840
    {
    (yyval.expression_) = (yyvsp[0].attribute_);
  }
<<<<<<< HEAD
#line 4781 "SqlParser_gen.cpp" /* yacc.c:1646  */
    break;

  case 194:
#line 1513 "../SqlParser.ypp" /* yacc.c:1646  */
=======
#line 4781 "SqlParser_gen.cpp" /* yacc.c:1661  */
    break;

  case 193:
#line 1513 "../SqlParser.ypp" /* yacc.c:1661  */
>>>>>>> d3725840
    {
    (yyval.expression_) = new quickstep::ParseScalarLiteral((yyvsp[0].literal_value_));
  }
<<<<<<< HEAD
#line 4789 "SqlParser_gen.cpp" /* yacc.c:1646  */
    break;

  case 195:
#line 1518 "../SqlParser.ypp" /* yacc.c:1646  */
=======
#line 4789 "SqlParser_gen.cpp" /* yacc.c:1661  */
    break;

  case 194:
#line 1516 "../SqlParser.ypp" /* yacc.c:1661  */
    {
    (yyval.expression_) = (yyvsp[0].function_call_);
  }
#line 4797 "SqlParser_gen.cpp" /* yacc.c:1661  */
    break;

  case 195:
#line 1519 "../SqlParser.ypp" /* yacc.c:1661  */
    {
    (yyval.expression_) = (yyvsp[0].expression_);
  }
#line 4805 "SqlParser_gen.cpp" /* yacc.c:1661  */
    break;

  case 196:
#line 1522 "../SqlParser.ypp" /* yacc.c:1661  */
    {
    (yyval.expression_) = (yyvsp[0].expression_);
  }
#line 4813 "SqlParser_gen.cpp" /* yacc.c:1661  */
    break;

  case 197:
#line 1525 "../SqlParser.ypp" /* yacc.c:1661  */
    {
    (yyval.expression_) = (yyvsp[-1].expression_);
  }
#line 4821 "SqlParser_gen.cpp" /* yacc.c:1661  */
    break;

  case 198:
#line 1530 "../SqlParser.ypp" /* yacc.c:1661  */
>>>>>>> d3725840
    {
    (yyval.function_call_) = new quickstep::ParseFunctionCall(
        (yylsp[-2]).first_line, (yylsp[-2]).first_column, false, (yyvsp[-2].string_value_), new quickstep::PtrList<quickstep::ParseExpression>());
  }
<<<<<<< HEAD
#line 4798 "SqlParser_gen.cpp" /* yacc.c:1646  */
    break;

  case 196:
#line 1522 "../SqlParser.ypp" /* yacc.c:1646  */
=======
#line 4830 "SqlParser_gen.cpp" /* yacc.c:1661  */
    break;

  case 199:
#line 1534 "../SqlParser.ypp" /* yacc.c:1661  */
>>>>>>> d3725840
    {
    (yyval.function_call_) = new quickstep::ParseFunctionCall(
        (yylsp[-3]).first_line, (yylsp[-3]).first_column, (yyvsp[-3].string_value_), new quickstep::ParseStar((yylsp[-1]).first_line, (yylsp[-1]).first_column));
  }
<<<<<<< HEAD
#line 4807 "SqlParser_gen.cpp" /* yacc.c:1646  */
    break;

  case 197:
#line 1526 "../SqlParser.ypp" /* yacc.c:1646  */
    {
    (yyval.function_call_) = new quickstep::ParseFunctionCall((yylsp[-3]).first_line, (yylsp[-3]).first_column, false, (yyvsp[-3].string_value_), (yyvsp[-1].expression_list_));
  }
#line 4815 "SqlParser_gen.cpp" /* yacc.c:1646  */
    break;

  case 198:
#line 1529 "../SqlParser.ypp" /* yacc.c:1646  */
    {
    (yyval.function_call_) = new quickstep::ParseFunctionCall((yylsp[-4]).first_line, (yylsp[-4]).first_column, true, (yyvsp[-4].string_value_), (yyvsp[-1].expression_list_));
  }
#line 4823 "SqlParser_gen.cpp" /* yacc.c:1646  */
    break;

  case 199:
#line 1534 "../SqlParser.ypp" /* yacc.c:1646  */
    {
    (yyval.expression_) = new quickstep::ParseExtractFunction((yylsp[-5]).first_line, (yylsp[-5]).first_column, (yyvsp[-3].string_value_), (yyvsp[-1].expression_));
  }
#line 4831 "SqlParser_gen.cpp" /* yacc.c:1646  */
    break;

  case 200:
#line 1539 "../SqlParser.ypp" /* yacc.c:1646  */
    {
    (yyval.expression_) = new quickstep::ParseSimpleCaseExpression((yylsp[-4]).first_line, (yylsp[-4]).first_column, (yyvsp[-3].expression_), (yyvsp[-2].simple_when_clause_list_), (yyvsp[-1].expression_));
  }
#line 4839 "SqlParser_gen.cpp" /* yacc.c:1646  */
    break;

  case 201:
#line 1542 "../SqlParser.ypp" /* yacc.c:1646  */
    {
    (yyval.expression_) = new quickstep::ParseSearchedCaseExpression((yylsp[-3]).first_line, (yylsp[-3]).first_column, (yyvsp[-2].searched_when_clause_list_), (yyvsp[-1].expression_));
  }
#line 4847 "SqlParser_gen.cpp" /* yacc.c:1646  */
    break;

  case 202:
#line 1547 "../SqlParser.ypp" /* yacc.c:1646  */
=======
#line 4839 "SqlParser_gen.cpp" /* yacc.c:1661  */
    break;

  case 200:
#line 1538 "../SqlParser.ypp" /* yacc.c:1661  */
    {
    (yyval.function_call_) = new quickstep::ParseFunctionCall((yylsp[-3]).first_line, (yylsp[-3]).first_column, false, (yyvsp[-3].string_value_), (yyvsp[-1].expression_list_));
  }
#line 4847 "SqlParser_gen.cpp" /* yacc.c:1661  */
    break;

  case 201:
#line 1541 "../SqlParser.ypp" /* yacc.c:1661  */
    {
    (yyval.function_call_) = new quickstep::ParseFunctionCall((yylsp[-4]).first_line, (yylsp[-4]).first_column, true, (yyvsp[-4].string_value_), (yyvsp[-1].expression_list_));
  }
#line 4855 "SqlParser_gen.cpp" /* yacc.c:1661  */
    break;

  case 202:
#line 1546 "../SqlParser.ypp" /* yacc.c:1661  */
    {
    (yyval.expression_) = new quickstep::ParseExtractFunction((yylsp[-5]).first_line, (yylsp[-5]).first_column, (yyvsp[-3].string_value_), (yyvsp[-1].expression_));
  }
#line 4863 "SqlParser_gen.cpp" /* yacc.c:1661  */
    break;

  case 203:
#line 1551 "../SqlParser.ypp" /* yacc.c:1661  */
    {
    (yyval.expression_) = new quickstep::ParseSimpleCaseExpression((yylsp[-4]).first_line, (yylsp[-4]).first_column, (yyvsp[-3].expression_), (yyvsp[-2].simple_when_clause_list_), (yyvsp[-1].expression_));
  }
#line 4871 "SqlParser_gen.cpp" /* yacc.c:1661  */
    break;

  case 204:
#line 1554 "../SqlParser.ypp" /* yacc.c:1661  */
    {
    (yyval.expression_) = new quickstep::ParseSearchedCaseExpression((yylsp[-3]).first_line, (yylsp[-3]).first_column, (yyvsp[-2].searched_when_clause_list_), (yyvsp[-1].expression_));
  }
#line 4879 "SqlParser_gen.cpp" /* yacc.c:1661  */
    break;

  case 205:
#line 1559 "../SqlParser.ypp" /* yacc.c:1661  */
>>>>>>> d3725840
    {
    (yyval.simple_when_clause_list_) = new quickstep::PtrVector<quickstep::ParseSimpleWhenClause>;
    (yyval.simple_when_clause_list_)->push_back((yyvsp[0].simple_when_clause_));
  }
<<<<<<< HEAD
#line 4856 "SqlParser_gen.cpp" /* yacc.c:1646  */
    break;

  case 203:
#line 1551 "../SqlParser.ypp" /* yacc.c:1646  */
=======
#line 4888 "SqlParser_gen.cpp" /* yacc.c:1661  */
    break;

  case 206:
#line 1563 "../SqlParser.ypp" /* yacc.c:1661  */
>>>>>>> d3725840
    {
    (yyval.simple_when_clause_list_) = (yyvsp[-1].simple_when_clause_list_);
    (yyval.simple_when_clause_list_)->push_back((yyvsp[0].simple_when_clause_));
  }
<<<<<<< HEAD
#line 4865 "SqlParser_gen.cpp" /* yacc.c:1646  */
    break;

  case 204:
#line 1557 "../SqlParser.ypp" /* yacc.c:1646  */
    {
    (yyval.simple_when_clause_) = new quickstep::ParseSimpleWhenClause((yylsp[-3]).first_line, (yylsp[-3]).first_column, (yyvsp[-2].expression_), (yyvsp[0].expression_));
  }
#line 4873 "SqlParser_gen.cpp" /* yacc.c:1646  */
    break;

  case 205:
#line 1562 "../SqlParser.ypp" /* yacc.c:1646  */
=======
#line 4897 "SqlParser_gen.cpp" /* yacc.c:1661  */
    break;

  case 207:
#line 1569 "../SqlParser.ypp" /* yacc.c:1661  */
    {
    (yyval.simple_when_clause_) = new quickstep::ParseSimpleWhenClause((yylsp[-3]).first_line, (yylsp[-3]).first_column, (yyvsp[-2].expression_), (yyvsp[0].expression_));
  }
#line 4905 "SqlParser_gen.cpp" /* yacc.c:1661  */
    break;

  case 208:
#line 1574 "../SqlParser.ypp" /* yacc.c:1661  */
>>>>>>> d3725840
    {
    (yyval.searched_when_clause_list_) = new quickstep::PtrVector<quickstep::ParseSearchedWhenClause>;
    (yyval.searched_when_clause_list_)->push_back((yyvsp[0].searched_when_clause_));
  }
<<<<<<< HEAD
#line 4882 "SqlParser_gen.cpp" /* yacc.c:1646  */
    break;

  case 206:
#line 1566 "../SqlParser.ypp" /* yacc.c:1646  */
=======
#line 4914 "SqlParser_gen.cpp" /* yacc.c:1661  */
    break;

  case 209:
#line 1578 "../SqlParser.ypp" /* yacc.c:1661  */
>>>>>>> d3725840
    {
    (yyval.searched_when_clause_list_) = (yyvsp[-1].searched_when_clause_list_);
    (yyval.searched_when_clause_list_)->push_back((yyvsp[0].searched_when_clause_));
  }
<<<<<<< HEAD
#line 4891 "SqlParser_gen.cpp" /* yacc.c:1646  */
    break;

  case 207:
#line 1572 "../SqlParser.ypp" /* yacc.c:1646  */
    {
    (yyval.searched_when_clause_) = new quickstep::ParseSearchedWhenClause((yylsp[-3]).first_line, (yylsp[-3]).first_column, (yyvsp[-2].predicate_), (yyvsp[0].expression_));
  }
#line 4899 "SqlParser_gen.cpp" /* yacc.c:1646  */
    break;

  case 208:
#line 1577 "../SqlParser.ypp" /* yacc.c:1646  */
    {
    (yyval.expression_) = NULL;
  }
#line 4907 "SqlParser_gen.cpp" /* yacc.c:1646  */
    break;

  case 209:
#line 1580 "../SqlParser.ypp" /* yacc.c:1646  */
    {
    (yyval.expression_) = (yyvsp[0].expression_);
  }
#line 4915 "SqlParser_gen.cpp" /* yacc.c:1646  */
    break;

  case 210:
#line 1585 "../SqlParser.ypp" /* yacc.c:1646  */
=======
#line 4923 "SqlParser_gen.cpp" /* yacc.c:1661  */
    break;

  case 210:
#line 1584 "../SqlParser.ypp" /* yacc.c:1661  */
    {
    (yyval.searched_when_clause_) = new quickstep::ParseSearchedWhenClause((yylsp[-3]).first_line, (yylsp[-3]).first_column, (yyvsp[-2].predicate_), (yyvsp[0].expression_));
  }
#line 4931 "SqlParser_gen.cpp" /* yacc.c:1661  */
    break;

  case 211:
#line 1589 "../SqlParser.ypp" /* yacc.c:1661  */
    {
    (yyval.expression_) = NULL;
  }
#line 4939 "SqlParser_gen.cpp" /* yacc.c:1661  */
    break;

  case 212:
#line 1592 "../SqlParser.ypp" /* yacc.c:1661  */
    {
    (yyval.expression_) = (yyvsp[0].expression_);
  }
#line 4947 "SqlParser_gen.cpp" /* yacc.c:1661  */
    break;

  case 213:
#line 1597 "../SqlParser.ypp" /* yacc.c:1661  */
>>>>>>> d3725840
    {
    (yyval.expression_list_) = new quickstep::PtrList<quickstep::ParseExpression>();
    (yyval.expression_list_)->push_back((yyvsp[0].expression_));
  }
<<<<<<< HEAD
#line 4924 "SqlParser_gen.cpp" /* yacc.c:1646  */
    break;

  case 211:
#line 1589 "../SqlParser.ypp" /* yacc.c:1646  */
=======
#line 4956 "SqlParser_gen.cpp" /* yacc.c:1661  */
    break;

  case 214:
#line 1601 "../SqlParser.ypp" /* yacc.c:1661  */
>>>>>>> d3725840
    {
    (yyval.expression_list_) = (yyvsp[-2].expression_list_);
    (yyval.expression_list_)->push_back((yyvsp[0].expression_));
  }
<<<<<<< HEAD
#line 4933 "SqlParser_gen.cpp" /* yacc.c:1646  */
    break;

  case 212:
#line 1595 "../SqlParser.ypp" /* yacc.c:1646  */
    {
    (yyval.literal_value_) = new quickstep::NullParseLiteralValue((yylsp[0]).first_line, (yylsp[0]).first_column);
  }
#line 4941 "SqlParser_gen.cpp" /* yacc.c:1646  */
    break;

  case 213:
#line 1598 "../SqlParser.ypp" /* yacc.c:1646  */
    {
    (yyval.literal_value_) = (yyvsp[0].numeric_literal_value_);
  }
#line 4949 "SqlParser_gen.cpp" /* yacc.c:1646  */
    break;

  case 214:
#line 1601 "../SqlParser.ypp" /* yacc.c:1646  */
    {
    (yyval.literal_value_) = (yyvsp[0].numeric_literal_value_);
  }
#line 4957 "SqlParser_gen.cpp" /* yacc.c:1646  */
    break;

  case 215:
#line 1604 "../SqlParser.ypp" /* yacc.c:1646  */
=======
#line 4965 "SqlParser_gen.cpp" /* yacc.c:1661  */
    break;

  case 215:
#line 1607 "../SqlParser.ypp" /* yacc.c:1661  */
    {
    (yyval.literal_value_) = new quickstep::NullParseLiteralValue((yylsp[0]).first_line, (yylsp[0]).first_column);
  }
#line 4973 "SqlParser_gen.cpp" /* yacc.c:1661  */
    break;

  case 216:
#line 1610 "../SqlParser.ypp" /* yacc.c:1661  */
    {
    (yyval.literal_value_) = (yyvsp[0].numeric_literal_value_);
  }
#line 4981 "SqlParser_gen.cpp" /* yacc.c:1661  */
    break;

  case 217:
#line 1613 "../SqlParser.ypp" /* yacc.c:1661  */
    {
    (yyval.literal_value_) = (yyvsp[0].numeric_literal_value_);
  }
#line 4989 "SqlParser_gen.cpp" /* yacc.c:1661  */
    break;

  case 218:
#line 1616 "../SqlParser.ypp" /* yacc.c:1661  */
>>>>>>> d3725840
    {
    /**
     * NOTE(chasseur): This case exhibits a shift/reduce conflict with the
     * minus character as a 'unary_operation' followed by a numeric literal.
     * Because Bison prefers to shift rather than reduce, this case has
     * precedence (i.e. the parser will prefer to interpret the ambiguous
     * pattern as a negative number literal rather than a unary minus operation
     * applied to a non-negative number literal).
     **/
    (yyvsp[0].numeric_literal_value_)->prependMinus();
    (yyval.literal_value_) = (yyvsp[0].numeric_literal_value_);
  }
<<<<<<< HEAD
#line 4974 "SqlParser_gen.cpp" /* yacc.c:1646  */
    break;

  case 216:
#line 1616 "../SqlParser.ypp" /* yacc.c:1646  */
=======
#line 5006 "SqlParser_gen.cpp" /* yacc.c:1661  */
    break;

  case 219:
#line 1628 "../SqlParser.ypp" /* yacc.c:1661  */
>>>>>>> d3725840
    {
    (yyval.literal_value_) = new quickstep::StringParseLiteralValue((yyvsp[0].string_value_),
                                                nullptr);  // No explicit type.
  }
<<<<<<< HEAD
#line 4983 "SqlParser_gen.cpp" /* yacc.c:1646  */
    break;

  case 217:
#line 1620 "../SqlParser.ypp" /* yacc.c:1646  */
=======
#line 5015 "SqlParser_gen.cpp" /* yacc.c:1661  */
    break;

  case 220:
#line 1632 "../SqlParser.ypp" /* yacc.c:1661  */
>>>>>>> d3725840
    {
    /**
     * NOTE(chasseur): This case exhibits a shift/reduce conflict with the
     * plain TOKEN_INTERVAL case in 'data_type' reduced and used in the case
     * below. Because Bison prefers to shift rather than reduce, this case has
     * precedence (i.e. the special
     * StringParseLiteralValue::ParseAmbiguousInterval() method will be used to
     * parse the string as either one of the interval types, rather than an
     * error being emitted because of an ambiguous type).
     **/
    quickstep::StringParseLiteralValue *parse_value;
    if (quickstep::StringParseLiteralValue::ParseAmbiguousInterval((yyvsp[0].string_value_), &parse_value)) {
      (yyval.literal_value_) = parse_value;
    } else {
      (yyval.literal_value_) = nullptr;
      quickstep_yyerror(&(yylsp[0]), yyscanner, nullptr, "Failed to parse literal as specified type");
      YYERROR;
    }
  }
<<<<<<< HEAD
#line 5007 "SqlParser_gen.cpp" /* yacc.c:1646  */
    break;

  case 218:
#line 1639 "../SqlParser.ypp" /* yacc.c:1646  */
=======
#line 5039 "SqlParser_gen.cpp" /* yacc.c:1661  */
    break;

  case 221:
#line 1651 "../SqlParser.ypp" /* yacc.c:1661  */
>>>>>>> d3725840
    {
    quickstep::StringParseLiteralValue *parse_value
        = new quickstep::StringParseLiteralValue((yyvsp[0].string_value_), &((yyvsp[-1].data_type_)->getType()));
    delete (yyvsp[-1].data_type_);
    if (!parse_value->tryExplicitTypeParse()) {
      delete parse_value;
      (yyval.literal_value_) = nullptr;
      quickstep_yyerror(&(yylsp[0]), yyscanner, nullptr, "Failed to parse literal as specified type");
      YYERROR;
    } else {
      (yyval.literal_value_) = parse_value;
    }
  }
<<<<<<< HEAD
#line 5025 "SqlParser_gen.cpp" /* yacc.c:1646  */
    break;

  case 219:
#line 1654 "../SqlParser.ypp" /* yacc.c:1646  */
=======
#line 5057 "SqlParser_gen.cpp" /* yacc.c:1661  */
    break;

  case 222:
#line 1666 "../SqlParser.ypp" /* yacc.c:1661  */
>>>>>>> d3725840
    {
    (yyval.literal_value_list_) = new quickstep::PtrList<quickstep::ParseScalarLiteral>();
    (yyval.literal_value_list_)->push_back(new quickstep::ParseScalarLiteral((yyvsp[0].literal_value_)));
  }
<<<<<<< HEAD
#line 5034 "SqlParser_gen.cpp" /* yacc.c:1646  */
    break;

  case 220:
#line 1658 "../SqlParser.ypp" /* yacc.c:1646  */
=======
#line 5066 "SqlParser_gen.cpp" /* yacc.c:1661  */
    break;

  case 223:
#line 1670 "../SqlParser.ypp" /* yacc.c:1661  */
>>>>>>> d3725840
    {
    (yyval.literal_value_list_) = (yyvsp[-2].literal_value_list_);
    (yyval.literal_value_list_)->push_back(new quickstep::ParseScalarLiteral((yyvsp[0].literal_value_)));
  }
<<<<<<< HEAD
#line 5043 "SqlParser_gen.cpp" /* yacc.c:1646  */
    break;

  case 221:
#line 1664 "../SqlParser.ypp" /* yacc.c:1646  */
    {
    (yyval.attribute_) = new quickstep::ParseAttribute((yylsp[0]).first_line, (yylsp[0]).first_column, (yyvsp[0].string_value_));
  }
#line 5051 "SqlParser_gen.cpp" /* yacc.c:1646  */
    break;

  case 222:
#line 1667 "../SqlParser.ypp" /* yacc.c:1646  */
    {
    (yyval.attribute_) = new quickstep::ParseAttribute((yylsp[-2]).first_line, (yylsp[-2]).first_column, (yyvsp[0].string_value_), (yyvsp[-2].string_value_));
  }
#line 5059 "SqlParser_gen.cpp" /* yacc.c:1646  */
    break;

  case 223:
#line 1672 "../SqlParser.ypp" /* yacc.c:1646  */
=======
#line 5075 "SqlParser_gen.cpp" /* yacc.c:1661  */
    break;

  case 224:
#line 1676 "../SqlParser.ypp" /* yacc.c:1661  */
    {
    (yyval.attribute_) = new quickstep::ParseAttribute((yylsp[0]).first_line, (yylsp[0]).first_column, (yyvsp[0].string_value_));
  }
#line 5083 "SqlParser_gen.cpp" /* yacc.c:1661  */
    break;

  case 225:
#line 1679 "../SqlParser.ypp" /* yacc.c:1661  */
    {
    (yyval.attribute_) = new quickstep::ParseAttribute((yylsp[-2]).first_line, (yylsp[-2]).first_column, (yyvsp[0].string_value_), (yyvsp[-2].string_value_));
  }
#line 5091 "SqlParser_gen.cpp" /* yacc.c:1661  */
    break;

  case 226:
#line 1684 "../SqlParser.ypp" /* yacc.c:1661  */
>>>>>>> d3725840
    {
    (yyval.attribute_list_) = new quickstep::PtrList<quickstep::ParseAttribute>();
    (yyval.attribute_list_)->push_back((yyvsp[0].attribute_));
  }
<<<<<<< HEAD
#line 5068 "SqlParser_gen.cpp" /* yacc.c:1646  */
    break;

  case 224:
#line 1676 "../SqlParser.ypp" /* yacc.c:1646  */
=======
#line 5100 "SqlParser_gen.cpp" /* yacc.c:1661  */
    break;

  case 227:
#line 1688 "../SqlParser.ypp" /* yacc.c:1661  */
>>>>>>> d3725840
    {
    (yyval.attribute_list_) = (yyvsp[-2].attribute_list_);
    (yyval.attribute_list_)->push_back((yyvsp[0].attribute_));
  }
<<<<<<< HEAD
#line 5077 "SqlParser_gen.cpp" /* yacc.c:1646  */
    break;

  case 225:
#line 1683 "../SqlParser.ypp" /* yacc.c:1646  */
    {
    (yyval.comparison_) = &quickstep::ComparisonFactory::GetComparison(quickstep::ComparisonID::kEqual);
  }
#line 5085 "SqlParser_gen.cpp" /* yacc.c:1646  */
    break;

  case 226:
#line 1686 "../SqlParser.ypp" /* yacc.c:1646  */
    {
    (yyval.comparison_) = &quickstep::ComparisonFactory::GetComparison(quickstep::ComparisonID::kNotEqual);
  }
#line 5093 "SqlParser_gen.cpp" /* yacc.c:1646  */
    break;

  case 227:
#line 1689 "../SqlParser.ypp" /* yacc.c:1646  */
    {
    (yyval.comparison_) = &quickstep::ComparisonFactory::GetComparison(quickstep::ComparisonID::kLess);
  }
#line 5101 "SqlParser_gen.cpp" /* yacc.c:1646  */
    break;

  case 228:
#line 1692 "../SqlParser.ypp" /* yacc.c:1646  */
    {
    (yyval.comparison_) = &quickstep::ComparisonFactory::GetComparison(quickstep::ComparisonID::kLessOrEqual);
  }
#line 5109 "SqlParser_gen.cpp" /* yacc.c:1646  */
    break;

  case 229:
#line 1695 "../SqlParser.ypp" /* yacc.c:1646  */
    {
    (yyval.comparison_) = &quickstep::ComparisonFactory::GetComparison(quickstep::ComparisonID::kGreater);
  }
#line 5117 "SqlParser_gen.cpp" /* yacc.c:1646  */
    break;

  case 230:
#line 1698 "../SqlParser.ypp" /* yacc.c:1646  */
    {
    (yyval.comparison_) = &quickstep::ComparisonFactory::GetComparison(quickstep::ComparisonID::kGreaterOrEqual);
  }
#line 5125 "SqlParser_gen.cpp" /* yacc.c:1646  */
    break;

  case 231:
#line 1701 "../SqlParser.ypp" /* yacc.c:1646  */
    {
    (yyval.comparison_) =  &quickstep::ComparisonFactory::GetComparison(quickstep::ComparisonID::kLike);
  }
#line 5133 "SqlParser_gen.cpp" /* yacc.c:1646  */
    break;

  case 232:
#line 1704 "../SqlParser.ypp" /* yacc.c:1646  */
    {
    (yyval.comparison_) =  &quickstep::ComparisonFactory::GetComparison(quickstep::ComparisonID::kNotLike);
  }
#line 5141 "SqlParser_gen.cpp" /* yacc.c:1646  */
    break;

  case 233:
#line 1707 "../SqlParser.ypp" /* yacc.c:1646  */
    {
    (yyval.comparison_) =  &quickstep::ComparisonFactory::GetComparison(quickstep::ComparisonID::kRegexMatch);
  }
#line 5149 "SqlParser_gen.cpp" /* yacc.c:1646  */
    break;

  case 234:
#line 1710 "../SqlParser.ypp" /* yacc.c:1646  */
    {
    (yyval.comparison_) =  &quickstep::ComparisonFactory::GetComparison(quickstep::ComparisonID::kNotRegexMatch);
  }
#line 5157 "SqlParser_gen.cpp" /* yacc.c:1646  */
    break;

  case 235:
#line 1715 "../SqlParser.ypp" /* yacc.c:1646  */
=======
#line 5109 "SqlParser_gen.cpp" /* yacc.c:1661  */
    break;

  case 228:
#line 1695 "../SqlParser.ypp" /* yacc.c:1661  */
    {
    (yyval.comparison_) = &quickstep::ComparisonFactory::GetComparison(quickstep::ComparisonID::kEqual);
  }
#line 5117 "SqlParser_gen.cpp" /* yacc.c:1661  */
    break;

  case 229:
#line 1698 "../SqlParser.ypp" /* yacc.c:1661  */
    {
    (yyval.comparison_) = &quickstep::ComparisonFactory::GetComparison(quickstep::ComparisonID::kNotEqual);
  }
#line 5125 "SqlParser_gen.cpp" /* yacc.c:1661  */
    break;

  case 230:
#line 1701 "../SqlParser.ypp" /* yacc.c:1661  */
    {
    (yyval.comparison_) = &quickstep::ComparisonFactory::GetComparison(quickstep::ComparisonID::kLess);
  }
#line 5133 "SqlParser_gen.cpp" /* yacc.c:1661  */
    break;

  case 231:
#line 1704 "../SqlParser.ypp" /* yacc.c:1661  */
    {
    (yyval.comparison_) = &quickstep::ComparisonFactory::GetComparison(quickstep::ComparisonID::kLessOrEqual);
  }
#line 5141 "SqlParser_gen.cpp" /* yacc.c:1661  */
    break;

  case 232:
#line 1707 "../SqlParser.ypp" /* yacc.c:1661  */
    {
    (yyval.comparison_) = &quickstep::ComparisonFactory::GetComparison(quickstep::ComparisonID::kGreater);
  }
#line 5149 "SqlParser_gen.cpp" /* yacc.c:1661  */
    break;

  case 233:
#line 1710 "../SqlParser.ypp" /* yacc.c:1661  */
    {
    (yyval.comparison_) = &quickstep::ComparisonFactory::GetComparison(quickstep::ComparisonID::kGreaterOrEqual);
  }
#line 5157 "SqlParser_gen.cpp" /* yacc.c:1661  */
    break;

  case 234:
#line 1713 "../SqlParser.ypp" /* yacc.c:1661  */
    {
    (yyval.comparison_) =  &quickstep::ComparisonFactory::GetComparison(quickstep::ComparisonID::kLike);
  }
#line 5165 "SqlParser_gen.cpp" /* yacc.c:1661  */
    break;

  case 235:
#line 1716 "../SqlParser.ypp" /* yacc.c:1661  */
    {
    (yyval.comparison_) =  &quickstep::ComparisonFactory::GetComparison(quickstep::ComparisonID::kNotLike);
  }
#line 5173 "SqlParser_gen.cpp" /* yacc.c:1661  */
    break;

  case 236:
#line 1719 "../SqlParser.ypp" /* yacc.c:1661  */
    {
    (yyval.comparison_) =  &quickstep::ComparisonFactory::GetComparison(quickstep::ComparisonID::kRegexMatch);
  }
#line 5181 "SqlParser_gen.cpp" /* yacc.c:1661  */
    break;

  case 237:
#line 1722 "../SqlParser.ypp" /* yacc.c:1661  */
    {
    (yyval.comparison_) =  &quickstep::ComparisonFactory::GetComparison(quickstep::ComparisonID::kNotRegexMatch);
  }
#line 5189 "SqlParser_gen.cpp" /* yacc.c:1661  */
    break;

  case 238:
#line 1727 "../SqlParser.ypp" /* yacc.c:1661  */
>>>>>>> d3725840
    {
    /**
     * NOTE(chasseur): This case exhibits a shift/reduce conflict with the
     * '-' TOKEN_UNSIGNED_NUMVAL case in 'literal_value'. Because Bison prefers
     * to shift rather than reduce, the case in 'literal_value' has precedence
     * over this one.
     **/
    (yyval.unary_operation_) = &quickstep::UnaryOperationFactory::GetUnaryOperation(quickstep::UnaryOperationID::kNegate);
  }
<<<<<<< HEAD
#line 5171 "SqlParser_gen.cpp" /* yacc.c:1646  */
    break;

  case 236:
#line 1726 "../SqlParser.ypp" /* yacc.c:1646  */
    {
    (yyval.binary_operation_) = &quickstep::BinaryOperationFactory::GetBinaryOperation(quickstep::BinaryOperationID::kAdd);
  }
#line 5179 "SqlParser_gen.cpp" /* yacc.c:1646  */
    break;

  case 237:
#line 1729 "../SqlParser.ypp" /* yacc.c:1646  */
    {
    (yyval.binary_operation_) = &quickstep::BinaryOperationFactory::GetBinaryOperation(quickstep::BinaryOperationID::kSubtract);
  }
#line 5187 "SqlParser_gen.cpp" /* yacc.c:1646  */
    break;

  case 238:
#line 1734 "../SqlParser.ypp" /* yacc.c:1646  */
    {
    (yyval.binary_operation_) = &quickstep::BinaryOperationFactory::GetBinaryOperation(quickstep::BinaryOperationID::kModulo);
  }
#line 5195 "SqlParser_gen.cpp" /* yacc.c:1646  */
    break;

  case 239:
#line 1737 "../SqlParser.ypp" /* yacc.c:1646  */
    {
    (yyval.binary_operation_) = &quickstep::BinaryOperationFactory::GetBinaryOperation(quickstep::BinaryOperationID::kMultiply);
  }
#line 5203 "SqlParser_gen.cpp" /* yacc.c:1646  */
    break;

  case 240:
#line 1740 "../SqlParser.ypp" /* yacc.c:1646  */
    {
    (yyval.binary_operation_) = &quickstep::BinaryOperationFactory::GetBinaryOperation(quickstep::BinaryOperationID::kDivide);
  }
#line 5211 "SqlParser_gen.cpp" /* yacc.c:1646  */
    break;

  case 241:
#line 1746 "../SqlParser.ypp" /* yacc.c:1646  */
=======
#line 5203 "SqlParser_gen.cpp" /* yacc.c:1661  */
    break;

  case 239:
#line 1738 "../SqlParser.ypp" /* yacc.c:1661  */
    {
    (yyval.binary_operation_) = &quickstep::BinaryOperationFactory::GetBinaryOperation(quickstep::BinaryOperationID::kAdd);
  }
#line 5211 "SqlParser_gen.cpp" /* yacc.c:1661  */
    break;

  case 240:
#line 1741 "../SqlParser.ypp" /* yacc.c:1661  */
    {
    (yyval.binary_operation_) = &quickstep::BinaryOperationFactory::GetBinaryOperation(quickstep::BinaryOperationID::kSubtract);
  }
#line 5219 "SqlParser_gen.cpp" /* yacc.c:1661  */
    break;

  case 241:
#line 1746 "../SqlParser.ypp" /* yacc.c:1661  */
    {
    (yyval.binary_operation_) = &quickstep::BinaryOperationFactory::GetBinaryOperation(quickstep::BinaryOperationID::kModulo);
  }
#line 5227 "SqlParser_gen.cpp" /* yacc.c:1661  */
    break;

  case 242:
#line 1749 "../SqlParser.ypp" /* yacc.c:1661  */
    {
    (yyval.binary_operation_) = &quickstep::BinaryOperationFactory::GetBinaryOperation(quickstep::BinaryOperationID::kMultiply);
  }
#line 5235 "SqlParser_gen.cpp" /* yacc.c:1661  */
    break;

  case 243:
#line 1752 "../SqlParser.ypp" /* yacc.c:1661  */
    {
    (yyval.binary_operation_) = &quickstep::BinaryOperationFactory::GetBinaryOperation(quickstep::BinaryOperationID::kDivide);
  }
#line 5243 "SqlParser_gen.cpp" /* yacc.c:1661  */
    break;

  case 244:
#line 1758 "../SqlParser.ypp" /* yacc.c:1661  */
>>>>>>> d3725840
    {
    (yyval.string_list_) = new quickstep::PtrList<quickstep::ParseString>();
    (yyval.string_list_)->push_back((yyvsp[0].string_value_));
  }
<<<<<<< HEAD
#line 5220 "SqlParser_gen.cpp" /* yacc.c:1646  */
    break;

  case 242:
#line 1750 "../SqlParser.ypp" /* yacc.c:1646  */
=======
#line 5252 "SqlParser_gen.cpp" /* yacc.c:1661  */
    break;

  case 245:
#line 1762 "../SqlParser.ypp" /* yacc.c:1661  */
>>>>>>> d3725840
    {
    (yyval.string_list_) = (yyvsp[-2].string_list_);
    (yyval.string_list_)->push_back((yyvsp[0].string_value_));
  }
<<<<<<< HEAD
#line 5229 "SqlParser_gen.cpp" /* yacc.c:1646  */
    break;

  case 243:
#line 1756 "../SqlParser.ypp" /* yacc.c:1646  */
    {
    (yyval.string_value_) = (yyvsp[0].string_value_);
  }
#line 5237 "SqlParser_gen.cpp" /* yacc.c:1646  */
    break;

  case 244:
#line 1759 "../SqlParser.ypp" /* yacc.c:1646  */
=======
#line 5261 "SqlParser_gen.cpp" /* yacc.c:1661  */
    break;

  case 246:
#line 1768 "../SqlParser.ypp" /* yacc.c:1661  */
    {
    (yyval.string_value_) = (yyvsp[0].string_value_);
  }
#line 5269 "SqlParser_gen.cpp" /* yacc.c:1661  */
    break;

  case 247:
#line 1771 "../SqlParser.ypp" /* yacc.c:1661  */
>>>>>>> d3725840
    {
    if ((yyvsp[0].string_value_)->value().empty()) {
      quickstep_yyerror(&(yylsp[0]), yyscanner, nullptr, "Zero-length identifier");
    }
    (yyval.string_value_) = (yyvsp[0].string_value_);
  }
<<<<<<< HEAD
#line 5248 "SqlParser_gen.cpp" /* yacc.c:1646  */
    break;

  case 245:
#line 1767 "../SqlParser.ypp" /* yacc.c:1646  */
    {
    (yyval.boolean_value_) = true;
  }
#line 5256 "SqlParser_gen.cpp" /* yacc.c:1646  */
    break;

  case 246:
#line 1770 "../SqlParser.ypp" /* yacc.c:1646  */
    {
    (yyval.boolean_value_) = true;
  }
#line 5264 "SqlParser_gen.cpp" /* yacc.c:1646  */
    break;

  case 247:
#line 1773 "../SqlParser.ypp" /* yacc.c:1646  */
    {
    (yyval.boolean_value_) = false;
  }
#line 5272 "SqlParser_gen.cpp" /* yacc.c:1646  */
    break;

  case 248:
#line 1776 "../SqlParser.ypp" /* yacc.c:1646  */
    {
    (yyval.boolean_value_) = false;
  }
#line 5280 "SqlParser_gen.cpp" /* yacc.c:1646  */
    break;

  case 249:
#line 1782 "../SqlParser.ypp" /* yacc.c:1646  */
    {
    (yyval.command_) = new quickstep::ParseCommand((yylsp[-1]).first_line, (yylsp[-1]).first_column, (yyvsp[-1].string_value_), (yyvsp[0].command_argument_list_));
  }
#line 5288 "SqlParser_gen.cpp" /* yacc.c:1646  */
    break;

  case 250:
#line 1787 "../SqlParser.ypp" /* yacc.c:1646  */
=======
#line 5280 "SqlParser_gen.cpp" /* yacc.c:1661  */
    break;

  case 248:
#line 1779 "../SqlParser.ypp" /* yacc.c:1661  */
    {
    (yyval.boolean_value_) = true;
  }
#line 5288 "SqlParser_gen.cpp" /* yacc.c:1661  */
    break;

  case 249:
#line 1782 "../SqlParser.ypp" /* yacc.c:1661  */
    {
    (yyval.boolean_value_) = true;
  }
#line 5296 "SqlParser_gen.cpp" /* yacc.c:1661  */
    break;

  case 250:
#line 1785 "../SqlParser.ypp" /* yacc.c:1661  */
    {
    (yyval.boolean_value_) = false;
  }
#line 5304 "SqlParser_gen.cpp" /* yacc.c:1661  */
    break;

  case 251:
#line 1788 "../SqlParser.ypp" /* yacc.c:1661  */
    {
    (yyval.boolean_value_) = false;
  }
#line 5312 "SqlParser_gen.cpp" /* yacc.c:1661  */
    break;

  case 252:
#line 1794 "../SqlParser.ypp" /* yacc.c:1661  */
    {
    (yyval.command_) = new quickstep::ParseCommand((yylsp[-1]).first_line, (yylsp[-1]).first_column, (yyvsp[-1].string_value_), (yyvsp[0].command_argument_list_));
  }
#line 5320 "SqlParser_gen.cpp" /* yacc.c:1661  */
    break;

  case 253:
#line 1799 "../SqlParser.ypp" /* yacc.c:1661  */
>>>>>>> d3725840
    {
    quickstep::PtrVector<quickstep::ParseString> *argument_list = (yyvsp[-1].command_argument_list_);
    argument_list->push_back((yyvsp[0].string_value_));
    (yyval.command_argument_list_) = argument_list;
  }
<<<<<<< HEAD
#line 5298 "SqlParser_gen.cpp" /* yacc.c:1646  */
    break;

  case 251:
#line 1792 "../SqlParser.ypp" /* yacc.c:1646  */
    { /* Epsilon, an empy match. */
    (yyval.command_argument_list_) = new quickstep::PtrVector<quickstep::ParseString>();
  }
#line 5306 "SqlParser_gen.cpp" /* yacc.c:1646  */
    break;


#line 5310 "SqlParser_gen.cpp" /* yacc.c:1646  */
=======
#line 5330 "SqlParser_gen.cpp" /* yacc.c:1661  */
    break;

  case 254:
#line 1804 "../SqlParser.ypp" /* yacc.c:1661  */
    { /* Epsilon, an empy match. */
    (yyval.command_argument_list_) = new quickstep::PtrVector<quickstep::ParseString>();
  }
#line 5338 "SqlParser_gen.cpp" /* yacc.c:1661  */
    break;


#line 5342 "SqlParser_gen.cpp" /* yacc.c:1661  */
>>>>>>> d3725840
      default: break;
    }
  /* User semantic actions sometimes alter yychar, and that requires
     that yytoken be updated with the new translation.  We take the
     approach of translating immediately before every use of yytoken.
     One alternative is translating here after every semantic action,
     but that translation would be missed if the semantic action invokes
     YYABORT, YYACCEPT, or YYERROR immediately after altering yychar or
     if it invokes YYBACKUP.  In the case of YYABORT or YYACCEPT, an
     incorrect destructor might then be invoked immediately.  In the
     case of YYERROR or YYBACKUP, subsequent parser actions might lead
     to an incorrect destructor call or verbose syntax error message
     before the lookahead is translated.  */
  YY_SYMBOL_PRINT ("-> $$ =", yyr1[yyn], &yyval, &yyloc);

  YYPOPSTACK (yylen);
  yylen = 0;
  YY_STACK_PRINT (yyss, yyssp);

  *++yyvsp = yyval;
  *++yylsp = yyloc;

  /* Now 'shift' the result of the reduction.  Determine what state
     that goes to, based on the state we popped back to and the rule
     number reduced by.  */

  yyn = yyr1[yyn];

  yystate = yypgoto[yyn - YYNTOKENS] + *yyssp;
  if (0 <= yystate && yystate <= YYLAST && yycheck[yystate] == *yyssp)
    yystate = yytable[yystate];
  else
    yystate = yydefgoto[yyn - YYNTOKENS];

  goto yynewstate;


/*--------------------------------------.
| yyerrlab -- here on detecting error.  |
`--------------------------------------*/
yyerrlab:
  /* Make sure we have latest lookahead translation.  See comments at
     user semantic actions for why this is necessary.  */
  yytoken = yychar == YYEMPTY ? YYEMPTY : YYTRANSLATE (yychar);

  /* If not already recovering from an error, report this error.  */
  if (!yyerrstatus)
    {
      ++yynerrs;
#if ! YYERROR_VERBOSE
      yyerror (&yylloc, yyscanner, parsedStatement, YY_("syntax error"));
#else
# define YYSYNTAX_ERROR yysyntax_error (&yymsg_alloc, &yymsg, \
                                        yyssp, yytoken)
      {
        char const *yymsgp = YY_("syntax error");
        int yysyntax_error_status;
        yysyntax_error_status = YYSYNTAX_ERROR;
        if (yysyntax_error_status == 0)
          yymsgp = yymsg;
        else if (yysyntax_error_status == 1)
          {
            if (yymsg != yymsgbuf)
              YYSTACK_FREE (yymsg);
            yymsg = (char *) YYSTACK_ALLOC (yymsg_alloc);
            if (!yymsg)
              {
                yymsg = yymsgbuf;
                yymsg_alloc = sizeof yymsgbuf;
                yysyntax_error_status = 2;
              }
            else
              {
                yysyntax_error_status = YYSYNTAX_ERROR;
                yymsgp = yymsg;
              }
          }
        yyerror (&yylloc, yyscanner, parsedStatement, yymsgp);
        if (yysyntax_error_status == 2)
          goto yyexhaustedlab;
      }
# undef YYSYNTAX_ERROR
#endif
    }

  yyerror_range[1] = yylloc;

  if (yyerrstatus == 3)
    {
      /* If just tried and failed to reuse lookahead token after an
         error, discard it.  */

      if (yychar <= YYEOF)
        {
          /* Return failure if at end of input.  */
          if (yychar == YYEOF)
            YYABORT;
        }
      else
        {
          yydestruct ("Error: discarding",
                      yytoken, &yylval, &yylloc, yyscanner, parsedStatement);
          yychar = YYEMPTY;
        }
    }

  /* Else will try to reuse lookahead token after shifting the error
     token.  */
  goto yyerrlab1;


/*---------------------------------------------------.
| yyerrorlab -- error raised explicitly by YYERROR.  |
`---------------------------------------------------*/
yyerrorlab:

  /* Pacify compilers like GCC when the user code never invokes
     YYERROR and the label yyerrorlab therefore never appears in user
     code.  */
  if (/*CONSTCOND*/ 0)
     goto yyerrorlab;

  yyerror_range[1] = yylsp[1-yylen];
  /* Do not reclaim the symbols of the rule whose action triggered
     this YYERROR.  */
  YYPOPSTACK (yylen);
  yylen = 0;
  YY_STACK_PRINT (yyss, yyssp);
  yystate = *yyssp;
  goto yyerrlab1;


/*-------------------------------------------------------------.
| yyerrlab1 -- common code for both syntax error and YYERROR.  |
`-------------------------------------------------------------*/
yyerrlab1:
  yyerrstatus = 3;      /* Each real token shifted decrements this.  */

  for (;;)
    {
      yyn = yypact[yystate];
      if (!yypact_value_is_default (yyn))
        {
          yyn += YYTERROR;
          if (0 <= yyn && yyn <= YYLAST && yycheck[yyn] == YYTERROR)
            {
              yyn = yytable[yyn];
              if (0 < yyn)
                break;
            }
        }

      /* Pop the current state because it cannot handle the error token.  */
      if (yyssp == yyss)
        YYABORT;

      yyerror_range[1] = *yylsp;
      yydestruct ("Error: popping",
                  yystos[yystate], yyvsp, yylsp, yyscanner, parsedStatement);
      YYPOPSTACK (1);
      yystate = *yyssp;
      YY_STACK_PRINT (yyss, yyssp);
    }

  YY_IGNORE_MAYBE_UNINITIALIZED_BEGIN
  *++yyvsp = yylval;
  YY_IGNORE_MAYBE_UNINITIALIZED_END

  yyerror_range[2] = yylloc;
  /* Using YYLLOC is tempting, but would change the location of
     the lookahead.  YYLOC is available though.  */
  YYLLOC_DEFAULT (yyloc, yyerror_range, 2);
  *++yylsp = yyloc;

  /* Shift the error token.  */
  YY_SYMBOL_PRINT ("Shifting", yystos[yyn], yyvsp, yylsp);

  yystate = yyn;
  goto yynewstate;


/*-------------------------------------.
| yyacceptlab -- YYACCEPT comes here.  |
`-------------------------------------*/
yyacceptlab:
  yyresult = 0;
  goto yyreturn;

/*-----------------------------------.
| yyabortlab -- YYABORT comes here.  |
`-----------------------------------*/
yyabortlab:
  yyresult = 1;
  goto yyreturn;

#if !defined yyoverflow || YYERROR_VERBOSE
/*-------------------------------------------------.
| yyexhaustedlab -- memory exhaustion comes here.  |
`-------------------------------------------------*/
yyexhaustedlab:
  yyerror (&yylloc, yyscanner, parsedStatement, YY_("memory exhausted"));
  yyresult = 2;
  /* Fall through.  */
#endif

yyreturn:
  if (yychar != YYEMPTY)
    {
      /* Make sure we have latest lookahead translation.  See comments at
         user semantic actions for why this is necessary.  */
      yytoken = YYTRANSLATE (yychar);
      yydestruct ("Cleanup: discarding lookahead",
                  yytoken, &yylval, &yylloc, yyscanner, parsedStatement);
    }
  /* Do not reclaim the symbols of the rule whose action triggered
     this YYABORT or YYACCEPT.  */
  YYPOPSTACK (yylen);
  YY_STACK_PRINT (yyss, yyssp);
  while (yyssp != yyss)
    {
      yydestruct ("Cleanup: popping",
                  yystos[*yyssp], yyvsp, yylsp, yyscanner, parsedStatement);
      YYPOPSTACK (1);
    }
#ifndef yyoverflow
  if (yyss != yyssa)
    YYSTACK_FREE (yyss);
#endif
#if YYERROR_VERBOSE
  if (yymsg != yymsgbuf)
    YYSTACK_FREE (yymsg);
#endif
  return yyresult;
}
<<<<<<< HEAD
#line 1796 "../SqlParser.ypp" /* yacc.c:1906  */
=======
#line 1808 "../SqlParser.ypp" /* yacc.c:1906  */
>>>>>>> d3725840


void NotSupported(const YYLTYPE *location, yyscan_t yyscanner, const std::string &feature) {
  std::string msg;
  msg.append(feature);
  msg.append(" is not supported yet");

  quickstep_yyerror(location, yyscanner, nullptr, msg.c_str());
}

int quickstep_yyget_line_number(const YYLTYPE *yyloc) {
  return yyloc->first_line;
}

int quickstep_yyget_column_number(const YYLTYPE *yyloc) {
  return yyloc->first_column;
}<|MERGE_RESOLUTION|>--- conflicted
+++ resolved
@@ -1,8 +1,8 @@
-/* A Bison parser, made by GNU Bison 3.0.4.  */
+/* A Bison parser, made by GNU Bison 3.0.2.  */
 
 /* Bison implementation for Yacc-like parsers in C
 
-   Copyright (C) 1984, 1989-1990, 2000-2015 Free Software Foundation, Inc.
+   Copyright (C) 1984, 1989-1990, 2000-2013 Free Software Foundation, Inc.
 
    This program is free software: you can redistribute it and/or modify
    it under the terms of the GNU General Public License as published by
@@ -44,7 +44,7 @@
 #define YYBISON 1
 
 /* Bison version.  */
-#define YYBISON_VERSION "3.0.4"
+#define YYBISON_VERSION "3.0.2"
 
 /* Skeleton name.  */
 #define YYSKELETON_NAME "yacc.c"
@@ -211,7 +211,6 @@
     TOKEN_ASC = 282,
     TOKEN_BIGINT = 283,
     TOKEN_BIT = 284,
-<<<<<<< HEAD
     TOKEN_BITWEAVING = 285,
     TOKEN_BLOCKPROPERTIES = 286,
     TOKEN_BLOCKSAMPLE = 287,
@@ -249,100 +248,62 @@
     TOKEN_GROUP = 319,
     TOKEN_HASH = 320,
     TOKEN_HAVING = 321,
-=======
-    TOKEN_BLOCKPROPERTIES = 285,
-    TOKEN_BLOCKSAMPLE = 286,
-    TOKEN_BLOOM_FILTER = 287,
-    TOKEN_CSB_TREE = 288,
-    TOKEN_BY = 289,
-    TOKEN_CASE = 290,
-    TOKEN_CHARACTER = 291,
-    TOKEN_CHECK = 292,
-    TOKEN_COLUMN = 293,
-    TOKEN_CONSTRAINT = 294,
-    TOKEN_COPY = 295,
-    TOKEN_CREATE = 296,
-    TOKEN_DATE = 297,
-    TOKEN_DATETIME = 298,
-    TOKEN_DECIMAL = 299,
-    TOKEN_DEFAULT = 300,
-    TOKEN_DELETE = 301,
-    TOKEN_DELIMITER = 302,
-    TOKEN_DESC = 303,
-    TOKEN_DISTINCT = 304,
-    TOKEN_DOUBLE = 305,
-    TOKEN_DROP = 306,
-    TOKEN_ELSE = 307,
-    TOKEN_END = 308,
-    TOKEN_ESCAPE_STRINGS = 309,
-    TOKEN_EXISTS = 310,
-    TOKEN_EXTRACT = 311,
-    TOKEN_FALSE = 312,
-    TOKEN_FIRST = 313,
-    TOKEN_FLOAT = 314,
-    TOKEN_FOREIGN = 315,
-    TOKEN_FROM = 316,
-    TOKEN_FULL = 317,
-    TOKEN_GROUP = 318,
-    TOKEN_HASH = 319,
-    TOKEN_HAVING = 320,
-    TOKEN_IN = 321,
->>>>>>> d3725840
-    TOKEN_INDEX = 322,
-    TOKEN_INNER = 323,
-    TOKEN_INSERT = 324,
-    TOKEN_INTEGER = 325,
-    TOKEN_INTERVAL = 326,
-    TOKEN_INTO = 327,
-    TOKEN_JOIN = 328,
-    TOKEN_KEY = 329,
-    TOKEN_LAST = 330,
-    TOKEN_LEFT = 331,
-    TOKEN_LIMIT = 332,
-    TOKEN_LONG = 333,
-    TOKEN_NULL = 334,
-    TOKEN_NULLS = 335,
-    TOKEN_OFF = 336,
-    TOKEN_ON = 337,
-    TOKEN_ORDER = 338,
-    TOKEN_OUTER = 339,
-    TOKEN_PARTITION = 340,
-    TOKEN_PARTITIONS = 341,
-    TOKEN_PERCENT = 342,
-    TOKEN_PRIMARY = 343,
-    TOKEN_QUIT = 344,
-    TOKEN_RANGE = 345,
-    TOKEN_REAL = 346,
-    TOKEN_REFERENCES = 347,
-    TOKEN_RIGHT = 348,
-    TOKEN_ROW_DELIMITER = 349,
-    TOKEN_SELECT = 350,
-    TOKEN_SET = 351,
-    TOKEN_SMA = 352,
-    TOKEN_SMALLINT = 353,
-    TOKEN_TABLE = 354,
-    TOKEN_THEN = 355,
-    TOKEN_TIME = 356,
-    TOKEN_TIMESTAMP = 357,
-    TOKEN_TRUE = 358,
-    TOKEN_TUPLESAMPLE = 359,
-    TOKEN_UNIQUE = 360,
-    TOKEN_UPDATE = 361,
-    TOKEN_USING = 362,
-    TOKEN_VALUES = 363,
-    TOKEN_VARCHAR = 364,
-    TOKEN_WHEN = 365,
-    TOKEN_WHERE = 366,
-    TOKEN_WITH = 367,
-    TOKEN_YEARMONTH = 368,
-    TOKEN_EOF = 369,
-    TOKEN_LEX_ERROR = 370
+    TOKEN_IN = 322,
+    TOKEN_INDEX = 323,
+    TOKEN_INNER = 324,
+    TOKEN_INSERT = 325,
+    TOKEN_INTEGER = 326,
+    TOKEN_INTERVAL = 327,
+    TOKEN_INTO = 328,
+    TOKEN_JOIN = 329,
+    TOKEN_KEY = 330,
+    TOKEN_LAST = 331,
+    TOKEN_LEFT = 332,
+    TOKEN_LIMIT = 333,
+    TOKEN_LONG = 334,
+    TOKEN_NULL = 335,
+    TOKEN_NULLS = 336,
+    TOKEN_OFF = 337,
+    TOKEN_ON = 338,
+    TOKEN_ORDER = 339,
+    TOKEN_OUTER = 340,
+    TOKEN_PARTITION = 341,
+    TOKEN_PARTITIONS = 342,
+    TOKEN_PERCENT = 343,
+    TOKEN_PRIMARY = 344,
+    TOKEN_QUIT = 345,
+    TOKEN_RANGE = 346,
+    TOKEN_REAL = 347,
+    TOKEN_REFERENCES = 348,
+    TOKEN_RIGHT = 349,
+    TOKEN_ROW_DELIMITER = 350,
+    TOKEN_SELECT = 351,
+    TOKEN_SET = 352,
+    TOKEN_SMA = 353,
+    TOKEN_SMALLINT = 354,
+    TOKEN_TABLE = 355,
+    TOKEN_THEN = 356,
+    TOKEN_TIME = 357,
+    TOKEN_TIMESTAMP = 358,
+    TOKEN_TRUE = 359,
+    TOKEN_TUPLESAMPLE = 360,
+    TOKEN_UNIQUE = 361,
+    TOKEN_UPDATE = 362,
+    TOKEN_USING = 363,
+    TOKEN_VALUES = 364,
+    TOKEN_VARCHAR = 365,
+    TOKEN_WHEN = 366,
+    TOKEN_WHERE = 367,
+    TOKEN_WITH = 368,
+    TOKEN_YEARMONTH = 369,
+    TOKEN_EOF = 370,
+    TOKEN_LEX_ERROR = 371
   };
 #endif
 
 /* Value type.  */
 #if ! defined YYSTYPE && ! defined YYSTYPE_IS_DECLARED
-
+typedef union YYSTYPE YYSTYPE;
 union YYSTYPE
 {
 #line 117 "../SqlParser.ypp" /* yacc.c:355  */
@@ -435,14 +396,8 @@
   quickstep::PtrVector<quickstep::ParseSubqueryTableReference> *with_list_;
   quickstep::ParseSubqueryTableReference *with_list_element_;
 
-<<<<<<< HEAD
-#line 398 "SqlParser_gen.cpp" /* yacc.c:355  */
-=======
-#line 399 "SqlParser_gen.cpp" /* yacc.c:355  */
->>>>>>> d3725840
+#line 400 "SqlParser_gen.cpp" /* yacc.c:355  */
 };
-
-typedef union YYSTYPE YYSTYPE;
 # define YYSTYPE_IS_TRIVIAL 1
 # define YYSTYPE_IS_DECLARED 1
 #endif
@@ -474,11 +429,7 @@
 #include "SqlLexer_gen.hpp"
 void NotSupported(const YYLTYPE *location, yyscan_t yyscanner, const std::string &feature);
 
-<<<<<<< HEAD
-#line 431 "SqlParser_gen.cpp" /* yacc.c:358  */
-=======
-#line 434 "SqlParser_gen.cpp" /* yacc.c:358  */
->>>>>>> d3725840
+#line 433 "SqlParser_gen.cpp" /* yacc.c:358  */
 
 #ifdef short
 # undef short
@@ -722,31 +673,21 @@
 /* YYFINAL -- State number of the termination state.  */
 #define YYFINAL  47
 /* YYLAST -- Last index in YYTABLE.  */
-<<<<<<< HEAD
-#define YYLAST   1092
-=======
-#define YYLAST   1093
->>>>>>> d3725840
+#define YYLAST   1147
 
 /* YYNTOKENS -- Number of terminals.  */
-#define YYNTOKENS  127
+#define YYNTOKENS  128
 /* YYNNTS -- Number of nonterminals.  */
 #define YYNNTS  95
 /* YYNRULES -- Number of rules.  */
-<<<<<<< HEAD
-#define YYNRULES  251
+#define YYNRULES  255
 /* YYNSTATES -- Number of states.  */
-#define YYNSTATES  487
-=======
-#define YYNRULES  254
-/* YYNSTATES -- Number of states.  */
-#define YYNSTATES  496
->>>>>>> d3725840
+#define YYNSTATES  497
 
 /* YYTRANSLATE[YYX] -- Symbol number corresponding to YYX as returned
    by yylex, with out-of-bounds checking.  */
 #define YYUNDEFTOK  2
-#define YYMAXUTOK   370
+#define YYMAXUTOK   371
 
 #define YYTRANSLATE(YYX)                                                \
   ((unsigned int) (YYX) <= YYMAXUTOK ? yytranslate[YYX] : YYUNDEFTOK)
@@ -756,11 +697,11 @@
 static const yytype_uint8 yytranslate[] =
 {
        0,     2,     2,     2,     2,     2,     2,     2,     2,     2,
-     122,     2,     2,     2,     2,     2,     2,     2,     2,     2,
+     123,     2,     2,     2,     2,     2,     2,     2,     2,     2,
        2,     2,     2,     2,     2,     2,     2,     2,     2,     2,
-       2,     2,     2,     2,     2,     2,     2,   126,     2,     2,
-     123,   124,    23,    21,   125,    22,    27,    24,     2,     2,
-       2,     2,     2,     2,     2,     2,     2,     2,     2,   121,
+       2,     2,     2,     2,     2,     2,     2,   127,     2,     2,
+     124,   125,    23,    21,   126,    22,    27,    24,     2,     2,
+       2,     2,     2,     2,     2,     2,     2,     2,     2,   122,
        2,     2,     2,     2,     2,     2,     2,     2,     2,     2,
        2,     2,     2,     2,     2,     2,     2,     2,     2,     2,
        2,     2,     2,     2,     2,     2,     2,     2,     2,     2,
@@ -792,68 +733,39 @@
       90,    91,    92,    93,    94,    95,    96,    97,    98,    99,
      100,   101,   102,   103,   104,   105,   106,   107,   108,   109,
      110,   111,   112,   113,   114,   115,   116,   117,   118,   119,
-     120
+     120,   121
 };
 
 #if YYDEBUG
   /* YYRLINE[YYN] -- Source line where rule number YYN was defined.  */
 static const yytype_uint16 yyrline[] =
 {
-<<<<<<< HEAD
-       0,   568,   568,   572,   576,   580,   584,   587,   594,   597,
-     600,   603,   606,   609,   612,   615,   618,   621,   627,   633,
-     640,   646,   653,   662,   667,   676,   681,   686,   690,   696,
-     701,   704,   707,   712,   715,   718,   721,   724,   727,   730,
-     733,   736,   739,   751,   754,   757,   775,   795,   798,   801,
-     806,   811,   817,   823,   832,   836,   842,   845,   850,   855,
-     860,   867,   874,   878,   884,   887,   892,   895,   900,   903,
-     908,   911,   930,   934,   940,   944,   950,   953,   956,   961,
-     964,   971,   976,   987,   992,   996,  1000,  1006,  1009,  1015,
-    1023,  1026,  1029,  1035,  1040,  1043,  1048,  1052,  1056,  1060,
-    1066,  1071,  1076,  1080,  1086,  1092,  1095,  1100,  1105,  1109,
-    1115,  1121,  1127,  1130,  1134,  1140,  1143,  1148,  1152,  1158,
-    1161,  1164,  1169,  1174,  1177,  1183,  1187,  1193,  1199,  1205,
-    1211,  1217,  1223,  1229,  1235,  1243,  1248,  1251,  1254,  1259,
-    1263,  1267,  1270,  1274,  1279,  1282,  1287,  1290,  1295,  1299,
-    1305,  1308,  1313,  1316,  1321,  1324,  1329,  1332,  1351,  1355,
-    1361,  1368,  1371,  1374,  1379,  1382,  1385,  1391,  1394,  1399,
-    1404,  1413,  1418,  1427,  1432,  1435,  1440,  1443,  1448,  1454,
-    1460,  1463,  1466,  1474,  1477,  1482,  1485,  1490,  1493,  1498,
-    1501,  1504,  1507,  1510,  1513,  1518,  1522,  1526,  1529,  1534,
-    1539,  1542,  1547,  1551,  1557,  1562,  1566,  1572,  1577,  1580,
-    1585,  1589,  1595,  1598,  1601,  1604,  1616,  1620,  1639,  1654,
-    1658,  1664,  1667,  1672,  1676,  1683,  1686,  1689,  1692,  1695,
-    1698,  1701,  1704,  1707,  1710,  1715,  1726,  1729,  1734,  1737,
-    1740,  1746,  1750,  1756,  1759,  1767,  1770,  1773,  1776,  1782,
-    1787,  1792
-=======
-       0,   569,   569,   573,   577,   581,   585,   588,   595,   598,
-     601,   604,   607,   610,   613,   616,   619,   622,   628,   634,
-     641,   647,   654,   663,   668,   677,   682,   687,   691,   697,
-     702,   705,   708,   713,   716,   719,   722,   725,   728,   731,
-     734,   737,   740,   752,   755,   758,   776,   796,   799,   802,
-     807,   812,   818,   824,   833,   837,   843,   846,   851,   856,
-     861,   868,   875,   879,   885,   888,   893,   896,   901,   904,
-     909,   912,   931,   935,   941,   945,   951,   954,   957,   962,
-     965,   972,   977,   988,   992,   996,  1002,  1005,  1011,  1019,
-    1022,  1025,  1031,  1036,  1039,  1044,  1048,  1052,  1056,  1062,
-    1067,  1072,  1076,  1082,  1088,  1091,  1096,  1101,  1105,  1111,
-    1117,  1123,  1126,  1130,  1136,  1139,  1144,  1148,  1154,  1157,
-    1160,  1165,  1170,  1173,  1179,  1183,  1189,  1195,  1201,  1207,
-    1213,  1219,  1225,  1231,  1239,  1244,  1247,  1250,  1255,  1259,
-    1263,  1266,  1270,  1275,  1278,  1283,  1286,  1291,  1295,  1301,
-    1304,  1309,  1312,  1317,  1320,  1325,  1328,  1347,  1351,  1357,
-    1364,  1367,  1370,  1375,  1378,  1381,  1387,  1390,  1395,  1400,
-    1409,  1414,  1423,  1428,  1431,  1436,  1439,  1444,  1450,  1456,
-    1459,  1462,  1465,  1468,  1471,  1477,  1486,  1489,  1494,  1497,
-    1502,  1505,  1510,  1513,  1516,  1519,  1522,  1525,  1530,  1534,
-    1538,  1541,  1546,  1551,  1554,  1559,  1563,  1569,  1574,  1578,
-    1584,  1589,  1592,  1597,  1601,  1607,  1610,  1613,  1616,  1628,
-    1632,  1651,  1666,  1670,  1676,  1679,  1684,  1688,  1695,  1698,
-    1701,  1704,  1707,  1710,  1713,  1716,  1719,  1722,  1727,  1738,
-    1741,  1746,  1749,  1752,  1758,  1762,  1768,  1771,  1779,  1782,
-    1785,  1788,  1794,  1799,  1804
->>>>>>> d3725840
+       0,   570,   570,   574,   578,   582,   586,   589,   596,   599,
+     602,   605,   608,   611,   614,   617,   620,   623,   629,   635,
+     642,   648,   655,   664,   669,   678,   683,   688,   692,   698,
+     703,   706,   709,   714,   717,   720,   723,   726,   729,   732,
+     735,   738,   741,   753,   756,   759,   777,   797,   800,   803,
+     808,   813,   819,   825,   834,   838,   844,   847,   852,   857,
+     862,   869,   876,   880,   886,   889,   894,   897,   902,   905,
+     910,   913,   932,   936,   942,   946,   952,   955,   958,   963,
+     966,   973,   978,   989,   994,   998,  1002,  1008,  1011,  1017,
+    1025,  1028,  1031,  1037,  1042,  1045,  1050,  1054,  1058,  1062,
+    1068,  1073,  1078,  1082,  1088,  1094,  1097,  1102,  1107,  1111,
+    1117,  1123,  1129,  1132,  1136,  1142,  1145,  1150,  1154,  1160,
+    1163,  1166,  1171,  1176,  1179,  1185,  1189,  1195,  1201,  1207,
+    1213,  1219,  1225,  1231,  1237,  1245,  1250,  1253,  1256,  1261,
+    1265,  1269,  1272,  1276,  1281,  1284,  1289,  1292,  1297,  1301,
+    1307,  1310,  1315,  1318,  1323,  1326,  1331,  1334,  1353,  1357,
+    1363,  1370,  1373,  1376,  1381,  1384,  1387,  1393,  1396,  1401,
+    1406,  1415,  1420,  1429,  1434,  1437,  1442,  1445,  1450,  1456,
+    1462,  1465,  1468,  1471,  1474,  1477,  1483,  1492,  1495,  1500,
+    1503,  1508,  1511,  1516,  1519,  1522,  1525,  1528,  1531,  1536,
+    1540,  1544,  1547,  1552,  1557,  1560,  1565,  1569,  1575,  1580,
+    1584,  1590,  1595,  1598,  1603,  1607,  1613,  1616,  1619,  1622,
+    1634,  1638,  1657,  1672,  1676,  1682,  1685,  1690,  1694,  1701,
+    1704,  1707,  1710,  1713,  1716,  1719,  1722,  1725,  1728,  1733,
+    1744,  1747,  1752,  1755,  1758,  1764,  1768,  1774,  1777,  1785,
+    1788,  1791,  1794,  1800,  1805,  1810
 };
 #endif
 
@@ -942,14 +854,14 @@
      340,   341,   342,   343,   344,   345,   346,   347,   348,   349,
      350,   351,   352,   353,   354,   355,   356,   357,   358,   359,
      360,   361,   362,   363,   364,   365,   366,   367,   368,   369,
-     370,    59,    10,    40,    41,    44,    37
+     370,   371,    59,    10,    40,    41,    44,    37
 };
 # endif
 
-#define YYPACT_NINF -222
+#define YYPACT_NINF -209
 
 #define yypact_value_is_default(Yystate) \
-  (!!((Yystate) == (-222)))
+  (!!((Yystate) == (-209)))
 
 #define YYTABLE_NINF -1
 
@@ -960,108 +872,56 @@
      STATE-NUM.  */
 static const yytype_int16 yypact[] =
 {
-<<<<<<< HEAD
-     481,  -223,  -223,    59,    73,    -3,    84,    69,   100,  -223,
-      66,    73,    73,  -223,    74,   136,  -223,  -223,  -223,  -223,
-    -223,  -223,  -223,  -223,  -223,  -223,    93,  -223,    57,   111,
-      73,  -223,  -223,   138,    73,    73,    73,    73,    73,  -223,
-    -223,   590,   -11,    98,  -223,   225,   128,  -223,  -223,  -223,
-     208,  -223,  -223,  -223,  -223,    47,   253,   202,   178,   195,
-    -223,   122,  -223,  -223,   309,   313,  -223,  -223,  -223,   673,
-     198,  -223,   246,  -223,  -223,   201,  -223,  -223,   321,  -223,
-    -223,  -223,  -223,  -223,  -223,   205,   254,   839,   329,   269,
-     213,  -223,   221,    -2,  -223,  -223,  -223,  -223,  -223,  -223,
-    -223,   922,   -14,    73,    73,   216,    73,    73,   166,   219,
-     223,    73,    73,   503,  -223,  -223,   218,    73,  -223,  -223,
-    -223,   503,    37,     7,  -223,   338,  -223,    73,  -223,   339,
-    -223,     3,  -223,    13,   195,   839,  -223,  -223,    73,   839,
-    -223,  -223,  -223,  -223,   839,   313,  -223,    73,   416,    99,
-    -223,   336,  -223,   248,  -223,   141,  -223,   248,    73,     0,
-      73,    73,   226,  -223,   227,  -223,   143,   585,   756,   216,
-     503,   343,   344,  -223,  -223,   395,   332,   974,   146,     1,
-     839,    54,  -223,   839,  -223,   296,   233,   291,   236,  -223,
-     186,  -223,    87,   186,    23,   297,  -223,  -223,    -2,  -223,
-    -223,   244,   839,  -223,   251,   150,    73,  -223,   839,   245,
-    -223,    73,  -223,  -223,   247,   292,   293,   250,  -223,  -223,
-    -223,    38,    73,   263,     0,    73,  -223,    77,  -223,  -223,
-       2,    34,   503,   503,   220,  -223,  -223,  -223,  -223,  -223,
-    -223,  -223,  -223,   839,   839,    10,  -223,   152,   267,   839,
-      42,  -223,   317,   251,  -223,  -223,   839,  -223,    73,  -223,
-    -223,   102,   304,    73,   117,   151,    13,  -223,   163,  -223,
-    -223,   377,   378,   186,   346,   316,  -223,   154,  -223,   839,
-    -223,   251,  -223,  -223,   503,   265,   268,    73,   388,   112,
-     156,  -223,   167,   368,    33,  -223,   271,   281,  -223,   315,
-     277,   974,  -223,   322,    73,  -223,  -223,    77,  -223,  -223,
-     344,  -223,  -223,  -223,   839,    64,   251,   318,  -223,  -223,
-     974,   280,   251,   839,  -223,     6,  -223,    73,   337,    73,
-     -49,    73,   340,    73,   341,  -223,  -223,   333,   334,  -223,
-     839,   503,   342,  -223,   251,    15,    73,    73,   170,  -223,
-    -223,  -223,  -223,  -223,  -223,  -223,   193,  -223,    73,  -223,
-    -223,  -223,  -223,   301,     0,   391,   350,  -223,   503,  -223,
-    -223,   308,  -223,   187,   839,  -223,  -223,   974,   251,  -223,
-     -45,    73,   -33,   503,    -9,    73,    24,    73,  -223,  -223,
-     307,   343,   393,   352,  -223,   172,   174,  -223,   431,   112,
-    -223,    73,  -223,  -223,   319,   401,  -223,    21,    73,   839,
-     251,   179,   503,    72,   503,   343,   503,    75,   503,    79,
-     839,   436,  -223,   347,  -223,  -223,  -223,   181,  -223,  -223,
-    -223,  -223,     8,    73,   -34,  -223,   323,   251,  -223,   343,
-     503,   343,   343,   503,   343,   503,   320,  -223,   162,  -223,
-      73,  -223,    73,  -223,  -223,    73,  -223,   184,  -223,  -223,
-     330,  -223,   343,   343,   343,   839,  -223,  -223,   367,   331,
-    -223,   188,  -223,    73,  -223,    17,  -223,    73,  -223,   190,
-    -223,  -223,   194,   364,  -223,   449,  -223
-=======
-     139,  -222,  -222,   -64,   168,    17,    40,   -27,     6,  -222,
-      25,   168,   168,  -222,   176,   116,  -222,  -222,  -222,  -222,
-    -222,  -222,  -222,  -222,  -222,  -222,    -6,  -222,   154,   179,
-     168,  -222,  -222,   122,   168,   168,   168,   168,   168,  -222,
-    -222,   576,    95,   118,  -222,   210,    88,  -222,  -222,  -222,
-     190,  -222,  -222,  -222,  -222,   145,   252,   184,   142,   162,
-    -222,    97,  -222,  -222,   276,   278,  -222,  -222,  -222,   640,
-     164,  -222,   222,  -222,  -222,   177,  -222,  -222,   291,  -222,
-    -222,  -222,  -222,  -222,  -222,   193,   235,   832,   335,   290,
-     236,  -222,   268,    37,  -222,  -222,  -222,  -222,  -222,  -222,
-    -222,   896,   -12,   168,   168,   242,   168,   168,   249,   251,
-     250,   168,   168,   512,  -222,  -222,   246,   168,  -222,  -222,
-    -222,   512,     3,   -20,  -222,   364,  -222,   168,  -222,   366,
-    -222,    36,  -222,    12,   162,   832,  -222,  -222,   168,   832,
-    -222,  -222,  -222,  -222,   832,   278,  -222,   168,   425,   111,
-    -222,   369,  -222,   275,  -222,   178,  -222,   275,   168,   105,
-     168,   168,   263,  -222,   265,  -222,   180,   975,   704,   242,
-     512,   374,   381,  -222,  -222,   405,   371,   942,   182,    14,
-     832,   -18,  -222,   832,  -222,   334,   269,   328,   272,  -222,
-     188,  -222,   136,   188,   -19,   329,  -222,  -222,    37,  -222,
-    -222,   277,   832,  -222,   288,   189,   168,  -222,   832,   280,
-    -222,   168,  -222,  -222,   279,   320,   326,   283,  -222,  -222,
-    -222,   170,   168,   295,   105,   168,  -222,    31,  -222,  -222,
-       2,    34,   512,   512,   133,  -222,  -222,  -222,  -222,  -222,
-    -222,  -222,  -222,   832,   285,   832,    33,  -222,   194,   296,
-     832,    50,  -222,   353,   288,  -222,  -222,   832,  -222,   168,
-    -222,  -222,    86,   336,   168,   173,   186,    12,  -222,   171,
-    -222,  -222,   406,   421,   188,   394,   365,  -222,   196,  -222,
-     832,  -222,   288,  -222,  -222,   512,   311,   315,   168,   434,
-      23,   198,  -222,   201,   413,   -10,  -222,   316,   325,  -222,
-     359,   321,   942,  -222,   370,   168,  -222,  -222,    31,  -222,
-    -222,   381,  -222,  -222,  -222,   832,   322,   203,   768,  -222,
-     288,   367,  -222,  -222,   942,   327,   288,   832,  -222,    41,
-    -222,   168,   375,   168,   -45,   168,   376,   168,   378,  -222,
-    -222,   360,   372,  -222,   832,   512,   373,  -222,   288,    13,
-     168,   168,   212,  -222,  -222,  -222,  -222,  -222,  -222,  -222,
-     207,  -222,   168,  -222,  -222,  -222,   339,   105,   428,   377,
-    -222,   512,  -222,  -222,   345,  -222,   259,   768,  -222,   832,
-     214,  -222,  -222,   942,   288,  -222,   -13,   168,    -5,   512,
-       0,   168,    11,   168,  -222,  -222,   344,   374,   431,   393,
-    -222,   218,   220,  -222,   472,    23,  -222,   168,  -222,  -222,
-     358,   444,  -222,    15,   168,   832,   224,   288,  -222,   226,
-     512,    46,   512,   374,   512,    66,   512,    75,   832,   477,
-    -222,   388,  -222,  -222,  -222,   228,  -222,  -222,  -222,  -222,
-       7,   168,    92,  -222,   363,   288,  -222,  -222,   374,   512,
-     374,   374,   512,   374,   512,   368,  -222,    43,  -222,   168,
-    -222,   168,  -222,  -222,   168,  -222,   230,  -222,  -222,   379,
-    -222,   374,   374,   374,   832,  -222,  -222,   403,   380,  -222,
-     239,  -222,   168,  -222,   143,  -222,   168,  -222,   254,  -222,
-    -222,   260,   399,  -222,   484,  -222
->>>>>>> d3725840
+     394,  -209,  -209,   -35,   190,    72,   133,   120,    53,  -209,
+      69,   190,   190,  -209,    94,   127,  -209,  -209,  -209,  -209,
+    -209,  -209,  -209,  -209,  -209,  -209,    91,  -209,   -34,   207,
+     190,  -209,  -209,   166,   190,   190,   190,   190,   190,  -209,
+    -209,   602,   134,   113,  -209,   235,   144,  -209,  -209,  -209,
+     197,  -209,  -209,  -209,  -209,    62,   289,   208,   176,   192,
+    -209,   137,  -209,  -209,   308,   321,  -209,  -209,  -209,   635,
+     206,  -209,   255,  -209,  -209,   210,  -209,  -209,   331,  -209,
+    -209,  -209,  -209,  -209,  -209,   214,   272,   844,   346,   285,
+     227,  -209,   236,    -2,  -209,  -209,  -209,  -209,  -209,  -209,
+    -209,   877,    41,   190,   190,   230,   190,   190,   123,   220,
+     237,   190,   190,   514,  -209,  -209,   233,   190,  -209,  -209,
+    -209,   514,    23,   -33,  -209,   349,  -209,   190,  -209,   352,
+    -209,     7,  -209,     9,   192,   844,  -209,  -209,   190,   844,
+    -209,  -209,  -209,  -209,   844,   321,  -209,   190,   426,   126,
+    -209,   350,  -209,   261,  -209,   146,  -209,   261,   190,     3,
+     190,   190,   239,  -209,   241,  -209,   148,   960,   723,   230,
+     514,   358,   359,  -209,  -209,  1075,   354,   965,   152,    15,
+     844,   -20,  -209,   844,  -209,   311,   247,   309,   254,  -209,
+      81,  -209,   105,    81,   -32,   312,  -209,  -209,    -2,  -209,
+    -209,   260,   844,  -209,   258,   156,   190,  -209,   844,   262,
+    -209,   190,  -209,  -209,   256,   303,   313,   265,  -209,  -209,
+    -209,   184,   190,   278,     3,   190,  -209,   118,  -209,  -209,
+       1,    37,   514,   514,    98,  -209,  -209,  -209,  -209,  -209,
+    -209,  -209,  -209,   844,   268,   844,    26,  -209,   165,   280,
+     844,    52,  -209,   337,   258,  -209,  -209,   844,  -209,   190,
+    -209,  -209,   116,   319,   190,   129,   132,     9,  -209,   106,
+    -209,  -209,   395,   399,    81,   361,   336,  -209,   167,  -209,
+     844,  -209,   258,  -209,  -209,   514,   284,   286,   190,   404,
+      88,   173,  -209,   177,   385,    27,  -209,   287,   296,  -209,
+     330,   292,   965,  -209,   338,   190,  -209,  -209,   118,  -209,
+    -209,   359,  -209,  -209,  -209,   844,   293,    55,   756,  -209,
+     258,   334,  -209,  -209,   965,   297,   258,   844,  -209,    39,
+    -209,   190,   341,   190,   -47,   190,   343,   190,   344,  -209,
+    -209,   332,   333,  -209,   844,   514,   339,  -209,   258,    10,
+     190,   190,   180,  -209,  -209,  -209,  -209,  -209,  -209,  -209,
+     209,  -209,   190,  -209,  -209,  -209,  -209,   305,     3,   391,
+     345,  -209,   514,  -209,  -209,   310,  -209,   232,   756,  -209,
+     844,   182,  -209,  -209,   965,   258,  -209,   -45,   190,   -25,
+     514,   -16,   190,    18,   190,  -209,  -209,   316,   358,   403,
+     356,  -209,   185,   187,  -209,   430,    88,  -209,   190,  -209,
+    -209,   320,   410,  -209,    16,   190,   844,   191,   258,  -209,
+     193,   514,    64,   514,   358,   514,    67,   514,    75,   844,
+     445,  -209,   355,  -209,  -209,  -209,   195,  -209,  -209,  -209,
+    -209,    13,   190,   121,  -209,   329,   258,  -209,  -209,   358,
+     514,   358,   358,   514,   358,   514,   340,  -209,   202,  -209,
+     190,  -209,   190,  -209,  -209,   190,  -209,   198,  -209,  -209,
+     347,  -209,   358,   358,   358,   844,  -209,  -209,   369,   348,
+    -209,   200,  -209,   190,  -209,   117,  -209,   190,  -209,   217,
+    -209,  -209,   219,   365,  -209,   455,  -209
 };
 
   /* YYDEFACT[STATE-NUM] -- Default reduction number in state STATE-NUM.
@@ -1069,157 +929,83 @@
      means the default is an error.  */
 static const yytype_uint8 yydefact[] =
 {
-<<<<<<< HEAD
-       0,     6,   251,     0,     0,     0,     0,     0,     0,    18,
+       0,     6,   255,     0,     0,     0,     0,     0,     0,    18,
      112,     0,     0,     7,     0,     0,    15,     8,    10,    11,
-      13,    14,     9,    17,    12,    16,     0,   105,     0,   249,
-       0,   243,   244,     0,     0,     0,     0,     0,     0,   113,
+      13,    14,     9,    17,    12,    16,     0,   105,     0,   253,
+       0,   247,   248,     0,     0,     0,     0,     0,     0,   113,
      114,     0,     0,   107,   108,     0,   146,     1,     3,     2,
-       0,   106,     5,     4,   250,     0,     0,     0,     0,   167,
-      25,     0,   216,   213,     0,   235,   115,    40,    29,     0,
+       0,   106,     5,     4,   254,     0,     0,     0,     0,   167,
+      25,     0,   220,   217,     0,   239,   115,    40,    29,     0,
        0,    30,    31,    34,    36,     0,    37,    39,     0,    41,
-     212,    35,    38,    32,    33,     0,     0,     0,     0,     0,
-     116,   117,   121,   184,   186,   188,   191,   192,   193,   190,
-     189,     0,   221,     0,     0,     0,     0,     0,     0,     0,
-      94,     0,     0,     0,   101,   168,     0,     0,    91,   214,
-     215,     0,     0,   208,   205,     0,    43,     0,   217,     0,
-      44,     0,   218,     0,   167,     0,   236,   237,     0,     0,
-     120,   239,   240,   238,     0,     0,   187,     0,     0,   167,
-     103,     0,   109,     0,   110,     0,   241,     0,     0,     0,
+     216,    35,    38,    32,    33,     0,     0,     0,     0,     0,
+     116,   117,   121,   188,   190,   192,   195,   196,   197,   194,
+     193,     0,   225,     0,     0,     0,     0,     0,     0,     0,
+      94,     0,     0,     0,   101,   168,     0,     0,    91,   218,
+     219,     0,     0,   212,   209,     0,    43,     0,   221,     0,
+      44,     0,   222,     0,   167,     0,   240,   241,     0,     0,
+     120,   243,   244,   242,     0,     0,   191,     0,     0,   167,
+     103,     0,   109,     0,   110,     0,   245,     0,     0,     0,
        0,     0,     0,    93,    66,    27,     0,     0,     0,     0,
-       0,   169,   171,   173,   175,     0,   189,     0,     0,     0,
-       0,   208,   202,     0,   206,     0,     0,     0,     0,   194,
-       0,   148,   123,   143,   136,   150,   118,   119,   183,   185,
-     222,     0,     0,   195,   210,     0,     0,   100,     0,     0,
+       0,   169,   171,   173,   175,     0,   193,     0,     0,     0,
+       0,   212,   206,     0,   210,     0,     0,     0,     0,   198,
+       0,   148,   123,   143,   136,   150,   118,   119,   187,   189,
+     226,     0,     0,   199,   214,     0,     0,   100,     0,     0,
      147,     0,    92,    19,     0,     0,     0,     0,    20,    21,
       22,     0,     0,     0,    64,     0,    42,    56,   174,   182,
-       0,     0,     0,     0,     0,   225,   227,   228,   229,   230,
-     226,   231,   233,     0,     0,     0,   219,     0,     0,     0,
-       0,   203,     0,   209,   201,    45,     0,    46,     0,   139,
-     144,     0,     0,     0,     0,     0,     0,   122,   124,   126,
-     142,     0,     0,   141,     0,   152,   196,     0,   197,     0,
-     102,   104,   135,   242,     0,     0,     0,     0,     0,     0,
-       0,   223,     0,   221,     0,    63,    65,    68,    28,     0,
-       0,     0,    47,     0,     0,    49,    55,    57,    26,   181,
-     170,   172,   232,   234,     0,     0,   180,     0,   179,    90,
-       0,     0,   207,     0,   200,     0,   145,     0,     0,     0,
-       0,     0,     0,     0,     0,   149,   125,     0,     0,   140,
-       0,     0,   154,   198,   211,     0,     0,     0,     0,    96,
-     247,   248,   246,   245,    97,    95,     0,    67,     0,    83,
-      84,    85,    86,    87,     0,     0,    70,    48,     0,    51,
-      50,     0,    54,     0,     0,   178,   220,     0,   204,   199,
-       0,     0,     0,     0,     0,     0,     0,     0,   137,   138,
-     151,   153,     0,   156,    61,     0,     0,    58,     0,     0,
-     224,     0,    24,    62,     0,     0,    23,     0,     0,     0,
-     176,     0,     0,     0,     0,   128,     0,     0,     0,     0,
-       0,     0,   111,     0,    59,    98,    99,     0,    74,    76,
-      77,    78,     0,     0,     0,    52,     0,   177,    89,   134,
+       0,     0,     0,     0,     0,   229,   231,   232,   233,   234,
+     230,   235,   237,     0,     0,     0,     0,   223,     0,     0,
+       0,     0,   207,     0,   213,   205,    45,     0,    46,     0,
+     139,   144,     0,     0,     0,     0,     0,     0,   122,   124,
+     126,   142,     0,     0,   141,     0,   152,   200,     0,   201,
+       0,   102,   104,   135,   246,     0,     0,     0,     0,     0,
+       0,     0,   227,     0,   225,     0,    63,    65,    68,    28,
+       0,     0,     0,    47,     0,     0,    49,    55,    57,    26,
+     181,   170,   172,   236,   238,     0,     0,     0,     0,   183,
+     180,     0,   179,    90,     0,     0,   211,     0,   204,     0,
+     145,     0,     0,     0,     0,     0,     0,     0,     0,   149,
+     125,     0,     0,   140,     0,     0,   154,   202,   215,     0,
+       0,     0,     0,    96,   251,   252,   250,   249,    97,    95,
+       0,    67,     0,    83,    84,    85,    86,    87,     0,     0,
+      70,    48,     0,    51,    50,     0,    54,     0,     0,   185,
+       0,     0,   178,   224,     0,   208,   203,     0,     0,     0,
+       0,     0,     0,     0,     0,   137,   138,   151,   153,     0,
+     156,    61,     0,     0,    58,     0,     0,   228,     0,    24,
+      62,     0,     0,    23,     0,     0,     0,     0,   176,   184,
+       0,     0,     0,     0,   128,     0,     0,     0,     0,     0,
+       0,   111,     0,    59,    98,    99,     0,    74,    76,    77,
+      78,     0,     0,     0,    52,     0,   177,   186,    89,   134,
        0,   127,   130,     0,   132,     0,   155,   158,   161,   157,
        0,    88,     0,    82,    80,     0,    79,     0,    72,    73,
        0,    53,   133,   129,   131,     0,   162,   163,   164,     0,
       75,     0,    69,     0,   159,     0,   160,     0,    81,     0,
      165,   166,     0,     0,    60,     0,    71
-=======
-       0,     6,   254,     0,     0,     0,     0,     0,     0,    18,
-     111,     0,     0,     7,     0,     0,    15,     8,    10,    11,
-      13,    14,     9,    17,    12,    16,     0,   104,     0,   252,
-       0,   246,   247,     0,     0,     0,     0,     0,     0,   112,
-     113,     0,     0,   106,   107,     0,   145,     1,     3,     2,
-       0,   105,     5,     4,   253,     0,     0,     0,     0,   166,
-      25,     0,   219,   216,     0,   238,   114,    40,    29,     0,
-       0,    30,    31,    34,    36,     0,    37,    39,     0,    41,
-     215,    35,    38,    32,    33,     0,     0,     0,     0,     0,
-     115,   116,   120,   187,   189,   191,   194,   195,   196,   193,
-     192,     0,   224,     0,     0,     0,     0,     0,     0,     0,
-      93,     0,     0,     0,   100,   167,     0,     0,    90,   217,
-     218,     0,     0,   211,   208,     0,    43,     0,   220,     0,
-      44,     0,   221,     0,   166,     0,   239,   240,     0,     0,
-     119,   242,   243,   241,     0,     0,   190,     0,     0,   166,
-     102,     0,   108,     0,   109,     0,   244,     0,     0,     0,
-       0,     0,     0,    92,    66,    27,     0,     0,     0,     0,
-       0,   168,   170,   172,   174,     0,   192,     0,     0,     0,
-       0,   211,   205,     0,   209,     0,     0,     0,     0,   197,
-       0,   147,   122,   142,   135,   149,   117,   118,   186,   188,
-     225,     0,     0,   198,   213,     0,     0,    99,     0,     0,
-     146,     0,    91,    19,     0,     0,     0,     0,    20,    21,
-      22,     0,     0,     0,    64,     0,    42,    56,   173,   181,
-       0,     0,     0,     0,     0,   228,   230,   231,   232,   233,
-     229,   234,   236,     0,     0,     0,     0,   222,     0,     0,
-       0,     0,   206,     0,   212,   204,    45,     0,    46,     0,
-     138,   143,     0,     0,     0,     0,     0,     0,   121,   123,
-     125,   141,     0,     0,   140,     0,   151,   199,     0,   200,
-       0,   101,   103,   134,   245,     0,     0,     0,     0,     0,
-       0,     0,   226,     0,   224,     0,    63,    65,    68,    28,
-       0,     0,     0,    47,     0,     0,    49,    55,    57,    26,
-     180,   169,   171,   235,   237,     0,     0,     0,     0,   182,
-     179,     0,   178,    89,     0,     0,   210,     0,   203,     0,
-     144,     0,     0,     0,     0,     0,     0,     0,     0,   148,
-     124,     0,     0,   139,     0,     0,   153,   201,   214,     0,
-       0,     0,     0,    95,   250,   251,   249,   248,    96,    94,
-       0,    67,     0,    83,    84,    85,    86,     0,     0,    70,
-      48,     0,    51,    50,     0,    54,     0,     0,   184,     0,
-       0,   177,   223,     0,   207,   202,     0,     0,     0,     0,
-       0,     0,     0,     0,   136,   137,   150,   152,     0,   155,
-      61,     0,     0,    58,     0,     0,   227,     0,    24,    62,
-       0,     0,    23,     0,     0,     0,     0,   175,   183,     0,
-       0,     0,     0,   127,     0,     0,     0,     0,     0,     0,
-     110,     0,    59,    97,    98,     0,    74,    76,    77,    78,
-       0,     0,     0,    52,     0,   176,   185,    88,   133,     0,
-     126,   129,     0,   131,     0,   154,   157,   160,   156,     0,
-      87,     0,    82,    80,     0,    79,     0,    72,    73,     0,
-      53,   132,   128,   130,     0,   161,   162,   163,     0,    75,
-       0,    69,     0,   158,     0,   159,     0,    81,     0,   164,
-     165,     0,     0,    60,     0,    71
->>>>>>> d3725840
 };
 
   /* YYPGOTO[NTERM-NUM].  */
 static const yytype_int16 yypgoto[] =
 {
-<<<<<<< HEAD
-    -223,  -223,  -223,  -223,  -223,  -223,  -223,  -223,  -142,  -223,
-     294,   153,  -223,  -223,  -222,  -223,  -223,  -223,  -223,  -223,
-    -223,    26,    11,  -223,  -223,  -223,  -223,  -223,  -223,  -223,
-    -223,  -223,  -223,  -223,  -223,   256,  -223,  -223,  -223,   363,
-     -20,  -223,  -223,  -223,   335,  -223,  -223,  -223,   200,   -21,
-    -223,   209,  -158,    -8,  -223,  -223,  -223,  -223,  -223,  -223,
-       9,  -223,  -223,   -67,  -223,   -81,   255,   243,   311,   -30,
-     349,   345,   376,  -128,  -223,  -223,  -223,   299,  -223,   360,
-     305,  -199,  -176,   108,   -51,  -223,  -223,  -223,  -223,  -223,
-     -99,    -4,    91,  -223,  -223
-=======
-    -222,  -222,  -222,  -222,  -222,  -222,  -222,  -222,  -139,  -222,
-     330,   187,  -222,  -222,  -221,  -222,  -222,  -222,  -222,  -222,
-    -222,    51,    35,  -222,  -222,  -222,  -222,  -222,  -222,  -222,
-    -222,  -222,  -222,  -222,  -222,   292,  -222,  -222,  -222,   390,
-       9,  -222,  -222,  -222,   385,  -222,  -222,  -222,   237,  -100,
-    -222,   232,  -173,   -11,  -222,  -222,  -222,  -222,  -222,  -222,
-      30,  -222,  -222,   -58,  -222,   -92,   273,   274,   342,    -3,
-     384,   382,   410,  -129,  -222,  -222,  -222,   331,  -222,   391,
-     332,  -196,  -175,   132,   -54,  -222,  -222,  -222,  -222,  -222,
-    -105,    -4,   119,  -222,  -222
->>>>>>> d3725840
+    -209,  -209,  -209,  -209,  -209,  -209,  -209,  -209,  -121,  -209,
+     298,   155,  -209,  -209,  -208,  -209,  -209,  -209,  -209,  -209,
+    -209,    22,     8,  -209,  -209,  -209,  -209,  -209,  -209,  -209,
+    -209,  -209,  -209,  -209,  -209,   267,  -209,  -209,  -209,   373,
+      14,  -209,  -209,  -209,   351,  -209,  -209,  -209,   211,  -102,
+    -209,   218,  -183,   -11,  -209,  -209,  -209,  -209,  -209,  -209,
+      12,  -209,  -209,   -54,  -209,   -50,   246,   251,   322,   -30,
+     353,   357,   392,  -129,  -209,  -209,  -209,   315,  -209,   371,
+     317,  -196,  -175,   115,   -86,  -209,  -209,  -209,  -209,  -209,
+    -105,    -4,    99,  -209,  -209
 };
 
   /* YYDEFGOTO[NTERM-NUM].  */
 static const yytype_int16 yydefgoto[] =
 {
       -1,    14,    15,    16,    17,    18,    19,    20,   165,   166,
-<<<<<<< HEAD
-      88,   306,   307,   308,   218,   296,   297,   223,   366,   406,
-     460,   427,   428,   429,   430,   431,   363,   402,    21,    22,
-     163,   290,    23,    24,   149,   150,    25,    26,    43,    44,
-      27,    41,    89,    90,    91,   134,   267,   268,   269,   190,
-     273,   191,   259,   260,   192,   275,   342,   393,   422,   446,
-     447,   468,   476,   114,   115,   171,   172,   173,   174,   175,
-=======
-      88,   307,   308,   309,   218,   297,   298,   223,   369,   412,
-     469,   435,   436,   437,   438,   439,   366,   408,    21,    22,
+      88,   307,   308,   309,   218,   297,   298,   223,   370,   413,
+     470,   436,   437,   438,   439,   440,   367,   409,    21,    22,
      163,   291,    23,    24,   149,   150,    25,    26,    43,    44,
      209,    41,    89,    90,    91,   134,   268,   269,   270,   190,
-     274,   191,   260,   261,   192,   276,   346,   399,   430,   455,
-     456,   477,   485,   114,   115,   171,   172,   173,   174,   175,
->>>>>>> d3725840
+     274,   191,   260,   261,   192,   276,   346,   400,   431,   456,
+     457,   478,   486,   114,   115,   171,   172,   173,   174,   175,
       93,    94,    95,    96,    97,    98,   181,   182,   123,   124,
      185,   205,    99,   248,   100,   293,   245,   101,   139,   144,
      155,   102,   358,    28,    29
@@ -1230,616 +1016,327 @@
      number is the opposite.  If YYTABLE_NINF, syntax error.  */
 static const yytype_uint16 yytable[] =
 {
-<<<<<<< HEAD
-      33,   246,   295,   277,    45,   193,    51,    42,    46,   232,
-     232,    92,    31,   147,    32,   453,   213,    31,   178,    32,
-     317,   141,   142,   232,   136,   137,    55,   136,   137,   232,
-      57,    58,    59,    60,    61,   270,   458,   454,   383,   122,
-     179,   118,   412,   214,   234,   235,   236,   237,   238,   239,
-     240,   241,   242,   243,   414,   136,   137,   131,   136,   137,
-     271,   459,   176,   136,   137,   183,   215,   195,   359,    34,
-     176,   360,   361,   374,    47,   108,   211,    31,   416,    32,
-     211,   480,   207,   298,   154,   136,   137,   299,   140,   230,
-     103,   288,   211,   216,   318,    39,    45,   481,   289,   151,
-      46,    35,   156,   157,   109,    92,   249,   164,   167,   148,
-     217,   418,   183,   156,    54,   339,   211,   176,   204,   176,
-     300,    40,   121,   187,   143,   369,   309,   189,   301,   194,
-     379,   455,   272,   209,   197,   362,   153,   212,   193,   394,
-     231,   390,   403,   200,   376,   435,   148,   323,   229,   211,
-     250,    36,   180,   253,   167,   261,   219,   220,   189,   440,
-     262,   302,   443,    30,   330,   263,   445,    50,   264,   180,
-     303,   291,   204,    37,   304,   350,    52,    38,   281,    53,
-     327,   176,   176,   136,   137,   265,    46,   305,   348,    46,
-      31,   328,    32,    10,   466,   331,   409,   211,   351,   352,
-     211,   246,   151,   345,   211,    56,   332,   283,   136,   137,
-     158,   159,   266,   315,   316,   113,   467,   258,   293,   322,
-     353,   167,    10,   104,   206,    31,   325,    32,   380,   333,
-     382,   261,   384,   176,   386,   116,   262,   312,   313,   314,
-     334,   263,   136,   137,   264,   117,   398,   395,   396,   344,
-     326,   106,   138,   399,    46,    48,   105,    49,   110,   156,
-     391,   265,   194,   160,   161,   210,   211,   224,   225,    46,
-     248,   211,   136,   137,   278,   279,   319,   320,   343,   279,
-     355,   356,   413,   156,   373,   107,   417,   407,   419,   111,
-     176,   357,   358,   378,   397,   211,   423,   211,   424,   211,
-     371,   112,   415,   438,   320,   451,   452,   400,   472,   452,
-     204,   113,   478,   211,   483,   211,   119,   176,   484,   211,
-     120,   125,   126,   156,   127,   156,   128,   156,   129,   156,
-     130,   439,   176,   441,   132,   442,   133,   444,   135,   153,
-     162,   177,   156,   156,   410,   186,   188,   208,    10,   221,
-     222,   232,   245,   233,   293,   254,   471,   255,   256,   462,
-     257,   176,   463,   176,   464,   176,   274,   176,   276,   282,
-     284,   285,   286,   287,   479,   294,   324,   156,   482,   437,
-     321,   156,   329,   156,   337,   338,   340,   341,   346,   176,
-     448,   347,   176,   349,   176,   147,   364,   432,   365,   367,
-     368,   370,   375,   377,   436,   234,   235,   236,   237,   238,
-     239,   240,   241,   242,   243,   381,   136,   137,   385,   387,
-      31,    62,    32,    63,   401,   388,   389,   404,   456,   432,
-     392,   408,   279,   420,   421,   448,   425,    64,    65,   201,
-     405,   434,   433,   449,   450,   465,   469,   461,   432,    67,
-      68,   156,   475,   473,   477,   485,   486,    69,    70,   457,
-     372,   227,   280,   470,    71,    72,    73,   152,   336,   156,
-     196,   202,    74,   156,   474,   335,   311,   146,    75,   228,
-     251,    76,     1,   184,     2,   411,   252,   310,   198,   199,
-     426,    77,    78,     0,     0,     0,     0,     0,     0,    79,
-      80,     0,     0,     0,     0,     0,     0,    31,    62,    32,
-      63,     3,    81,   168,     0,     0,     0,     0,     0,    82,
-       0,     0,    83,    84,    64,    65,     0,     4,     5,     0,
-      85,     0,     0,     6,    86,     0,    67,    68,     7,    87,
-     203,     0,     0,     0,    69,    70,     0,     0,     0,     0,
-       0,    71,    72,    73,     0,     8,     0,     0,     0,    74,
-       0,     0,     0,     0,   169,    75,     0,     0,    76,     0,
-       0,     0,     0,     0,     0,     9,     0,     0,    77,    78,
-       0,    10,     0,     0,     0,     0,    79,    80,     0,     0,
-       0,     0,    11,     0,    31,    62,    32,    63,    12,    81,
-      13,     0,     0,     0,     0,     0,    82,     0,     0,    83,
-      84,    64,    65,    66,     0,     0,     0,    85,    67,    68,
-       0,    86,     0,    67,    68,     0,   170,    70,     0,     0,
-       0,    69,    70,    71,    72,    73,     0,     0,    71,    72,
-      73,    74,     0,     0,     0,     0,    74,     0,     0,     0,
-      76,     0,    75,     0,     0,    76,     0,     0,     0,     0,
-      77,   226,     0,     0,     0,    77,    78,     0,    79,     0,
-       0,     0,     0,    79,    80,     0,     0,    31,    62,    32,
-      63,    81,     0,     0,     0,     0,    81,     0,    82,     0,
-       0,    83,    84,    82,    64,    65,    83,    84,     0,    85,
-       0,     0,     0,    86,    85,     0,    67,    68,    86,     0,
-       0,     0,     0,    87,    69,    70,     0,     0,     0,     0,
-       0,    71,    72,    73,     0,     0,     0,     0,     0,    74,
-       0,     0,     0,     0,     0,    75,     0,     0,    76,     0,
-       0,     0,     0,     0,     0,     0,     0,     0,    77,    78,
-       0,     0,     0,     0,     0,     0,    79,    80,     0,     0,
-      31,    62,    32,    63,     0,     0,     0,     0,     0,    81,
-       0,     0,     0,     0,     0,     0,    82,    64,    65,    83,
-      84,     0,     0,     0,     0,     0,     0,    85,   121,    67,
-      68,    86,     0,     0,     0,     0,    87,    69,    70,     0,
-       0,     0,     0,     0,    71,    72,    73,     0,     0,     0,
-       0,     0,    74,     0,     0,     0,     0,   169,    75,     0,
-       0,    76,     0,     0,     0,     0,     0,     0,     0,     0,
-       0,    77,    78,     0,     0,     0,     0,     0,     0,    79,
-      80,     0,     0,    31,    62,    32,    63,     0,     0,     0,
-       0,     0,    81,     0,     0,     0,     0,     0,     0,    82,
-      64,    65,    83,    84,     0,     0,     0,     0,     0,     0,
-      85,     0,    67,    68,    86,     0,     0,     0,     0,   170,
-      69,    70,     0,     0,     0,     0,     0,    71,    72,    73,
-       0,     0,     0,     0,     0,    74,     0,     0,     0,     0,
-       0,    75,     0,     0,    76,     0,     0,     0,     0,     0,
-       0,     0,     0,     0,    77,    78,     0,     0,     0,     0,
-       0,     0,    79,    80,     0,     0,    31,    62,    32,    63,
-       0,     0,     0,     0,     0,    81,     0,     0,     0,     0,
-       0,     0,    82,    64,   145,    83,    84,     0,     0,     0,
-       0,     0,     0,    85,     0,    67,    68,    86,     0,     0,
-       0,     0,    87,    69,    70,     0,     0,     0,     0,     0,
-      71,    72,    73,     0,     0,     0,     0,     0,    74,    62,
-       0,    63,     0,     0,    75,     0,     0,    76,     0,     0,
-       0,     0,     0,     0,     0,    64,   145,    77,    78,     0,
-       0,     0,     0,     0,     0,    79,    80,    67,    68,     0,
-       0,     0,     0,     0,     0,     0,    70,     0,    81,     0,
-       0,     0,    71,    72,    73,    82,     0,     0,    83,    84,
-      74,     0,     0,     0,     0,     0,    85,     0,     0,    76,
-      86,     0,     0,     0,     0,    87,     0,     0,     0,    77,
-      78,     0,     0,     0,     0,     0,     0,    79,    80,     0,
+      33,    45,   247,   154,   193,   272,   278,    42,    46,   232,
+     271,    92,   178,    31,    27,    32,   296,    31,   232,    32,
+     463,   141,   142,   232,   232,   183,    55,   176,   136,   137,
+      57,    58,    59,    60,    61,   176,   321,   213,   183,   122,
+      51,   390,   464,   421,   136,   137,   214,   234,   235,   236,
+     237,   238,   239,   240,   241,   242,   243,   131,   136,   137,
+     136,   137,   363,   423,   380,   364,   365,   229,   147,   215,
+      30,   179,   425,   136,   137,   118,   136,   137,   273,   211,
+     195,   211,   176,   121,   176,    31,    52,    32,   140,    53,
+     108,   343,   148,    45,    47,   207,   180,   216,    39,   151,
+      46,   211,   156,   157,   299,    92,   427,   164,   167,   244,
+     211,   322,   259,   156,   217,   313,   314,   315,   204,   109,
+     230,   250,   381,   187,    40,   143,   310,   373,   300,   194,
+     366,    38,   189,   153,   197,   401,   292,   465,   193,   180,
+     231,   444,   319,   200,   211,    34,   176,   176,   397,   383,
+     251,   354,   450,   254,   167,   453,   219,   220,   327,   334,
+     410,   301,   189,   455,   386,   148,    50,   158,   159,   302,
+     316,   212,   204,   262,   262,   355,   356,    35,   282,   263,
+     263,   490,   417,   352,   264,   264,    46,   265,   265,    46,
+     211,   468,    10,   211,    31,   331,    32,   357,   491,   176,
+      36,   211,   151,   303,   266,   266,   332,   284,   335,   247,
+      54,   337,   304,   317,   379,   320,   305,   469,   294,   336,
+     326,   167,   338,   136,   137,    37,   387,   329,   389,   306,
+     391,   267,   393,    56,   476,   349,   103,   289,    10,   104,
+      31,   416,    32,   113,   290,   402,   403,    48,   330,    49,
+     348,   116,   206,   136,   137,    46,   477,   136,   137,   176,
+     156,   117,   405,   194,   160,   161,   105,   138,   106,   406,
+      46,   210,   211,   224,   225,   107,   407,   249,   211,   136,
+     137,   279,   280,   422,   156,   377,   176,   426,   204,   428,
+     323,   324,   347,   280,   110,   398,   111,   385,   359,   360,
+     112,   375,   361,   362,   176,   404,   211,   419,   280,   113,
+     432,   211,   433,   211,   204,   119,   447,   280,   448,   324,
+     461,   462,   414,   482,   462,   488,   211,   156,   120,   156,
+     125,   156,   126,   156,   127,   176,   128,   176,   129,   176,
+     424,   176,   493,   211,   494,   211,   156,   156,   204,   130,
+     418,   132,   133,   135,   153,   162,   186,   177,   294,   188,
+     481,   208,    10,   221,   176,   222,   232,   176,   233,   176,
+     255,   449,   256,   451,   246,   452,   257,   454,   489,   258,
+     285,   275,   492,   286,   156,   277,   446,   283,   156,   288,
+     156,   295,   318,   287,   325,     1,   328,     2,   333,   458,
+     472,   344,   341,   473,   441,   474,   342,   345,   350,   353,
+     351,   445,   147,   368,   369,   371,   372,   378,   374,   382,
+     388,   384,   392,   394,     3,   395,   396,   411,   399,   408,
+      31,    62,    32,    63,   415,   434,   412,   466,   441,   430,
+       4,     5,   280,   429,   442,   458,     6,    64,    65,   201,
+     443,     7,   459,   460,   471,   485,   479,   495,   441,    67,
+      68,   156,   496,   376,   467,   227,   475,    69,    70,     8,
+     480,   483,   487,   281,    71,    72,    73,   152,   311,   156,
+     340,   202,    74,   156,   312,   339,   196,   484,    75,     9,
+     228,    76,   198,   146,   184,    10,   252,     0,   253,   420,
+       0,   199,    77,    78,     0,   435,    11,     0,     0,     0,
+      79,    80,    12,     0,    13,     0,     0,     0,    31,    62,
+      32,    63,     0,    81,   168,     0,     0,     0,     0,     0,
+      82,     0,     0,    83,    84,    64,    65,     0,     0,     0,
+       0,    85,     0,     0,     0,    86,     0,    67,    68,     0,
+      87,   203,     0,     0,     0,    69,    70,     0,     0,     0,
+       0,     0,    71,    72,    73,     0,     0,     0,     0,     0,
+      74,     0,     0,     0,     0,   169,    75,     0,     0,    76,
        0,     0,     0,     0,     0,     0,     0,     0,     0,     0,
-      81,     0,     0,     0,     0,     0,     0,    82,     0,     0,
-      83,    84,     0,     0,     0,     0,     0,     0,    85,     0,
-       0,     0,    86
-=======
-      33,    45,   247,   296,   193,   154,   278,    42,    46,    27,
-     232,    31,   178,    32,   462,   147,    31,   272,    32,   213,
-     271,   232,   232,   232,   136,   137,    55,   363,   364,   179,
-      57,    58,    59,    60,    61,    51,   463,   183,    92,   183,
-      30,   300,   389,   321,   234,   235,   236,   237,   238,   239,
-     240,   241,   242,   243,    39,   136,   137,   136,   137,   176,
-     141,   142,   136,   137,   136,   137,   122,   176,    50,   229,
-     118,   136,   137,   301,   420,   475,   195,    37,   230,    40,
-     211,   302,   422,    38,   131,   354,   299,   424,   140,    34,
-     273,   207,   365,    45,    10,   121,   476,   180,   426,   151,
-      46,   343,   156,   157,   148,   244,    36,   164,   167,   355,
-     356,   148,   211,   156,   176,   303,   176,   322,   180,   250,
-     211,    35,   380,   187,   304,   211,   310,   372,   305,   194,
-     464,   357,    92,   449,   197,   153,   211,   400,   193,   443,
-       1,   306,     2,   200,   319,   204,   409,   214,   396,   382,
-     313,   314,   315,   452,   167,   327,   219,   220,   189,   334,
-     189,   467,   454,   143,   331,   385,   212,   231,   292,     3,
-     215,   211,    31,   108,    32,   332,    47,   251,   176,   176,
-     254,   416,    54,   352,     4,     5,    46,   468,    56,    46,
-       6,   211,    31,   349,    32,     7,   103,    10,   216,   204,
-     211,   109,   151,   262,   316,   282,   489,   284,   247,   263,
-     116,   106,   379,     8,   264,   217,   378,   265,   294,   259,
-     117,   167,   289,   490,   136,   137,   386,   113,   388,   290,
-     390,   176,   392,     9,   266,    48,   206,    49,   262,    10,
-     317,   105,   320,   104,   263,   401,   402,   326,   330,   264,
-      11,   335,   265,   397,   329,    46,    12,   110,    13,   404,
-     156,   267,   336,   194,   337,   112,   405,   107,   415,   266,
-      46,   111,    31,    52,    32,   338,    53,   348,   113,   413,
-     136,   137,   421,   119,   156,   120,   425,   125,   427,   136,
-     137,   176,   158,   159,   160,   161,   128,   423,   126,   138,
-     127,   374,   210,   211,   224,   225,   249,   211,   406,   136,
-     137,   130,   376,   279,   280,   204,   129,   176,   323,   324,
-     347,   280,   359,   360,   384,   361,   362,   156,   448,   156,
-     450,   156,   451,   156,   453,   176,   403,   211,   418,   280,
-     132,   204,   431,   211,   432,   211,   156,   156,   446,   280,
-     447,   324,   460,   461,   481,   461,   133,   471,   294,   480,
-     472,   135,   473,   487,   211,   153,   176,   162,   176,   177,
-     176,   186,   176,   188,   204,    10,   417,   488,   492,   211,
-     208,   491,   232,   156,   493,   211,   221,   156,   222,   156,
-     233,   246,   255,   256,   257,   176,   258,   275,   176,   286,
-     176,   277,   285,   440,   283,   287,   288,   295,   318,   325,
-     444,   328,   445,   341,   333,   234,   235,   236,   237,   238,
-     239,   240,   241,   242,   243,   457,   136,   137,   342,    31,
-      62,    32,    63,   344,   350,   345,   465,   440,   351,   353,
-     147,   367,   368,   370,   371,   377,    64,    65,   201,   373,
-     383,   381,   394,   387,   391,   478,   393,   440,    67,    68,
-     156,   398,   407,   410,   395,    69,    70,   411,   414,   280,
-     428,   457,    71,    72,    73,   429,   244,   433,   156,   202,
-      74,   441,   156,   442,   458,   459,    75,   470,   484,    76,
-     494,   495,   466,   474,   152,   375,   479,   227,   281,   339,
-      77,    78,   482,   486,   483,   311,   340,   312,    79,    80,
-     228,   146,   252,   253,   184,   419,    31,    62,    32,    63,
-     196,    81,   168,   198,   434,     0,   199,     0,    82,     0,
-       0,    83,    84,    64,    65,     0,     0,     0,     0,    85,
-       0,     0,     0,    86,     0,    67,    68,     0,    87,   203,
-       0,     0,    69,    70,     0,     0,     0,     0,     0,    71,
-      72,    73,     0,     0,     0,     0,     0,    74,     0,     0,
-       0,     0,   169,    75,     0,     0,    76,     0,     0,     0,
-      31,    62,    32,    63,     0,     0,     0,    77,    78,     0,
-       0,     0,     0,     0,     0,    79,    80,    64,    65,    66,
-       0,     0,     0,     0,     0,     0,     0,     0,    81,    67,
-      68,     0,     0,     0,     0,    82,    69,    70,    83,    84,
-       0,     0,     0,    71,    72,    73,    85,     0,     0,     0,
-      86,    74,     0,     0,     0,   170,     0,    75,     0,     0,
-      76,     0,     0,     0,    31,    62,    32,    63,     0,     0,
-       0,    77,    78,     0,     0,     0,     0,     0,     0,    79,
-      80,    64,    65,     0,     0,     0,     0,     0,     0,     0,
-       0,     0,    81,    67,    68,     0,     0,     0,     0,    82,
-      69,    70,    83,    84,     0,     0,     0,    71,    72,    73,
-      85,     0,     0,     0,    86,    74,     0,     0,     0,    87,
-       0,    75,     0,     0,    76,     0,     0,     0,    31,    62,
-      32,    63,     0,     0,     0,    77,    78,     0,     0,     0,
-       0,     0,     0,    79,    80,    64,    65,     0,     0,     0,
-       0,     0,     0,     0,     0,     0,    81,    67,    68,     0,
-       0,     0,     0,    82,    69,    70,    83,    84,     0,     0,
-       0,    71,    72,    73,    85,   121,     0,     0,    86,    74,
-       0,     0,     0,    87,   169,    75,     0,     0,    76,     0,
-       0,     0,    31,    62,    32,    63,     0,     0,     0,    77,
-      78,     0,     0,     0,     0,     0,     0,    79,    80,    64,
-      65,     0,     0,     0,     0,     0,     0,     0,     0,     0,
-      81,    67,    68,     0,     0,     0,     0,    82,    69,    70,
-      83,    84,     0,     0,     0,    71,    72,    73,    85,     0,
-       0,     0,    86,    74,     0,     0,     0,   170,     0,    75,
-       0,     0,    76,     0,     0,     0,    31,    62,    32,    63,
-       0,     0,     0,    77,    78,     0,     0,     0,     0,     0,
-       0,    79,    80,    64,    65,     0,     0,     0,     0,     0,
-       0,     0,     0,     0,    81,    67,    68,     0,    10,     0,
-       0,    82,    69,    70,    83,    84,     0,     0,     0,    71,
-      72,    73,    85,     0,     0,     0,    86,    74,     0,     0,
-       0,    87,     0,    75,     0,     0,    76,     0,     0,     0,
-      31,    62,    32,    63,     0,     0,     0,    77,    78,     0,
-       0,     0,     0,     0,     0,    79,    80,    64,   145,     0,
-       0,     0,     0,     0,     0,     0,     0,     0,    81,    67,
-      68,     0,     0,     0,     0,    82,    69,    70,    83,    84,
-       0,     0,     0,    71,    72,    73,    85,    62,     0,    63,
-      86,    74,     0,     0,     0,    87,     0,    75,     0,     0,
-      76,     0,     0,    64,   145,     0,     0,     0,     0,     0,
-       0,    77,    78,     0,     0,    67,    68,     0,     0,    79,
-      80,     0,     0,    70,     0,     0,     0,     0,     0,    71,
-      72,    73,    81,     0,     0,     0,     0,    74,     0,    82,
-       0,     0,    83,    84,     0,     0,    76,     0,    67,    68,
-      85,     0,     0,     0,    86,     0,    70,    77,    78,    87,
-       0,     0,    71,    72,    73,    79,    80,     0,     0,     0,
-      74,     0,     0,     0,     0,     0,     0,     0,    81,    76,
-       0,     0,     0,     0,     0,    82,     0,     0,    83,    84,
-      77,   226,     0,     0,     0,     0,    85,     0,    79,     0,
-      86,     0,     0,     0,     0,     0,     0,     0,     0,     0,
+      77,    78,     0,     0,     0,     0,     0,     0,    79,    80,
+       0,     0,     0,     0,     0,     0,    31,    62,    32,    63,
        0,    81,     0,     0,     0,     0,     0,     0,    82,     0,
-       0,    83,    84,     0,     0,     0,     0,     0,     0,    85,
-       0,     0,     0,    86
->>>>>>> d3725840
+       0,    83,    84,    64,    65,    66,     0,     0,     0,    85,
+       0,     0,     0,    86,     0,    67,    68,     0,   170,    31,
+      62,    32,    63,    69,    70,     0,     0,     0,     0,     0,
+      71,    72,    73,     0,     0,     0,    64,    65,    74,     0,
+       0,     0,     0,     0,    75,     0,     0,    76,    67,    68,
+       0,     0,     0,     0,     0,     0,    69,    70,    77,    78,
+       0,     0,     0,    71,    72,    73,    79,    80,     0,     0,
+       0,    74,     0,     0,     0,     0,     0,    75,     0,    81,
+      76,     0,     0,     0,     0,     0,    82,     0,     0,    83,
+      84,    77,    78,     0,     0,     0,     0,    85,     0,    79,
+      80,    86,     0,     0,     0,     0,    87,    31,    62,    32,
+      63,     0,    81,     0,     0,     0,     0,     0,     0,    82,
+       0,     0,    83,    84,    64,    65,     0,     0,     0,     0,
+      85,   121,     0,     0,    86,     0,    67,    68,     0,    87,
+      31,    62,    32,    63,    69,    70,     0,     0,     0,     0,
+       0,    71,    72,    73,     0,     0,     0,    64,    65,    74,
+       0,     0,     0,     0,   169,    75,     0,     0,    76,    67,
+      68,     0,     0,     0,     0,     0,     0,    69,    70,    77,
+      78,     0,     0,     0,    71,    72,    73,    79,    80,     0,
+       0,     0,    74,     0,     0,     0,     0,     0,    75,     0,
+      81,    76,     0,     0,     0,     0,     0,    82,     0,     0,
+      83,    84,    77,    78,     0,     0,     0,     0,    85,     0,
+      79,    80,    86,     0,     0,     0,     0,   170,    31,    62,
+      32,    63,     0,    81,     0,     0,     0,    10,     0,     0,
+      82,     0,     0,    83,    84,    64,    65,     0,     0,     0,
+       0,    85,     0,     0,     0,    86,     0,    67,    68,     0,
+      87,    31,    62,    32,    63,    69,    70,     0,     0,     0,
+       0,     0,    71,    72,    73,     0,     0,     0,    64,   145,
+      74,     0,     0,     0,     0,     0,    75,     0,     0,    76,
+      67,    68,     0,     0,     0,     0,     0,     0,    69,    70,
+      77,    78,     0,     0,     0,    71,    72,    73,    79,    80,
+       0,     0,     0,    74,     0,     0,     0,     0,     0,    75,
+       0,    81,    76,     0,     0,     0,     0,     0,    82,     0,
+       0,    83,    84,    77,    78,     0,     0,     0,     0,    85,
+       0,    79,    80,    86,     0,     0,     0,     0,    87,     0,
+      62,     0,    63,     0,    81,     0,     0,     0,     0,     0,
+       0,    82,     0,     0,    83,    84,    64,   145,     0,     0,
+       0,     0,    85,    67,    68,     0,    86,     0,    67,    68,
+       0,    87,    70,     0,     0,     0,     0,    70,    71,    72,
+      73,     0,     0,    71,    72,    73,    74,     0,     0,     0,
+       0,    74,     0,     0,     0,    76,     0,     0,     0,     0,
+      76,     0,     0,     0,     0,     0,    77,   226,     0,     0,
+       0,    77,    78,     0,    79,     0,     0,     0,     0,    79,
+      80,     0,     0,     0,     0,     0,     0,    81,     0,     0,
+       0,     0,    81,     0,    82,     0,     0,    83,    84,    82,
+       0,     0,    83,    84,     0,    85,     0,     0,     0,    86,
+      85,     0,     0,     0,    86,   234,   235,   236,   237,   238,
+     239,   240,   241,   242,   243,     0,   136,   137,     0,     0,
+       0,     0,     0,     0,     0,     0,     0,     0,     0,     0,
+       0,     0,     0,     0,     0,     0,     0,     0,     0,     0,
+       0,     0,     0,     0,     0,     0,     0,     0,     0,     0,
+       0,     0,     0,     0,     0,     0,     0,     0,     0,     0,
+       0,     0,     0,     0,     0,     0,     0,   244
 };
 
 static const yytype_int16 yycheck[] =
 {
-<<<<<<< HEAD
-       4,   177,   224,   202,    12,   133,    26,    11,    12,     8,
-       8,    41,     4,    27,     6,     7,   158,     4,   117,     6,
-      10,    23,    24,     8,    21,    22,    30,    21,    22,     8,
-      34,    35,    36,    37,    38,   193,    70,    29,    87,    69,
-     121,    61,    87,    43,    10,    11,    12,    13,    14,    15,
-      16,    17,    18,    19,    87,    21,    22,    87,    21,    22,
-      37,    95,   113,    21,    22,    58,    66,   134,    35,    72,
-     121,    38,    39,     9,     0,    28,   125,     4,    87,     6,
-     125,    64,   149,   225,   105,    21,    22,    10,    92,   170,
-     101,    53,   125,    93,    84,    29,   104,    80,    60,   103,
-     104,   104,   106,   107,    57,   135,   105,   111,   112,   123,
-     110,    87,    58,   117,     3,   273,   125,   168,   148,   170,
-      43,    55,   115,   127,   126,   301,   124,   124,    51,   133,
-     124,   123,   109,   153,   138,   102,   123,   157,   266,   124,
-     170,   340,   364,   147,   320,   124,   123,   105,   169,   125,
-     180,    67,   115,   183,   158,    68,   160,   161,   124,    87,
-      73,    84,    87,   104,   263,    78,    87,    74,    81,   115,
-      93,   222,   202,   104,    97,    63,   119,    77,   208,   122,
-      78,   232,   233,    21,    22,    98,   190,   110,   287,   193,
-       4,    89,     6,   100,    32,    78,     9,   125,    86,    87,
-     125,   377,   206,   284,   125,    67,    89,   211,    21,    22,
-      44,    45,   125,   243,   244,   116,    54,    31,   222,   249,
-     108,   225,   100,   125,   125,     4,   256,     6,   327,    78,
-     329,    68,   331,   284,   333,   113,    73,    17,    18,    19,
-      89,    78,    21,    22,    81,   123,    53,   346,   347,   279,
-     258,   123,    31,    60,   258,   119,    31,   121,     5,   263,
-     341,    98,   266,    44,    45,   124,   125,   124,   125,   273,
-     124,   125,    21,    22,   124,   125,   124,   125,   124,   125,
-     124,   125,   381,   287,   314,    77,   385,   368,   387,    87,
-     341,   124,   125,   323,   124,   125,   124,   125,   124,   125,
-     304,   123,   383,   124,   125,   124,   125,   358,   124,   125,
-     340,   116,   124,   125,   124,   125,     7,   368,   124,   125,
-       7,   123,    76,   327,   123,   329,     5,   331,   123,   333,
-      76,   412,   383,   414,     5,   416,    67,   418,   125,   123,
-     117,   123,   346,   347,   374,     7,     7,    11,   100,   123,
-     123,     8,    20,     9,   358,    59,   455,   124,    67,   440,
-     124,   412,   443,   414,   445,   416,    69,   418,   124,   124,
-     123,    79,    79,   123,   473,   112,    59,   381,   477,   409,
-     113,   385,    78,   387,     7,     7,    40,    71,   123,   440,
-     420,   123,   443,     5,   445,    27,   125,   401,   117,    84,
-     123,    79,    84,   123,   408,    10,    11,    12,    13,    14,
-      15,    16,    17,    18,    19,    78,    21,    22,    78,    78,
-       4,     5,     6,     7,   123,    92,    92,    36,   432,   433,
-      88,   123,   125,    40,    82,   465,     5,    21,    22,    23,
-      90,    40,   123,     7,    97,   125,   450,   124,   452,    33,
-      34,   455,    85,   123,   123,    91,     7,    41,    42,   433,
-     307,   167,   206,   452,    48,    49,    50,   104,   268,   473,
-     135,    55,    56,   477,   465,   266,   233,   101,    62,   168,
-     181,    65,     1,   123,     3,   377,   181,   232,   139,   144,
-     399,    75,    76,    -1,    -1,    -1,    -1,    -1,    -1,    83,
-      84,    -1,    -1,    -1,    -1,    -1,    -1,     4,     5,     6,
-       7,    30,    96,    10,    -1,    -1,    -1,    -1,    -1,   103,
-      -1,    -1,   106,   107,    21,    22,    -1,    46,    47,    -1,
-     114,    -1,    -1,    52,   118,    -1,    33,    34,    57,   123,
-     124,    -1,    -1,    -1,    41,    42,    -1,    -1,    -1,    -1,
-      -1,    48,    49,    50,    -1,    74,    -1,    -1,    -1,    56,
-      -1,    -1,    -1,    -1,    61,    62,    -1,    -1,    65,    -1,
-      -1,    -1,    -1,    -1,    -1,    94,    -1,    -1,    75,    76,
-      -1,   100,    -1,    -1,    -1,    -1,    83,    84,    -1,    -1,
-      -1,    -1,   111,    -1,     4,     5,     6,     7,   117,    96,
-     119,    -1,    -1,    -1,    -1,    -1,   103,    -1,    -1,   106,
-     107,    21,    22,    23,    -1,    -1,    -1,   114,    33,    34,
-      -1,   118,    -1,    33,    34,    -1,   123,    42,    -1,    -1,
-      -1,    41,    42,    48,    49,    50,    -1,    -1,    48,    49,
-      50,    56,    -1,    -1,    -1,    -1,    56,    -1,    -1,    -1,
-      65,    -1,    62,    -1,    -1,    65,    -1,    -1,    -1,    -1,
-      75,    76,    -1,    -1,    -1,    75,    76,    -1,    83,    -1,
-      -1,    -1,    -1,    83,    84,    -1,    -1,     4,     5,     6,
-       7,    96,    -1,    -1,    -1,    -1,    96,    -1,   103,    -1,
-      -1,   106,   107,   103,    21,    22,   106,   107,    -1,   114,
-      -1,    -1,    -1,   118,   114,    -1,    33,    34,   118,    -1,
-      -1,    -1,    -1,   123,    41,    42,    -1,    -1,    -1,    -1,
-      -1,    48,    49,    50,    -1,    -1,    -1,    -1,    -1,    56,
-      -1,    -1,    -1,    -1,    -1,    62,    -1,    -1,    65,    -1,
-      -1,    -1,    -1,    -1,    -1,    -1,    -1,    -1,    75,    76,
-      -1,    -1,    -1,    -1,    -1,    -1,    83,    84,    -1,    -1,
-       4,     5,     6,     7,    -1,    -1,    -1,    -1,    -1,    96,
-      -1,    -1,    -1,    -1,    -1,    -1,   103,    21,    22,   106,
-     107,    -1,    -1,    -1,    -1,    -1,    -1,   114,   115,    33,
-      34,   118,    -1,    -1,    -1,    -1,   123,    41,    42,    -1,
-      -1,    -1,    -1,    -1,    48,    49,    50,    -1,    -1,    -1,
-      -1,    -1,    56,    -1,    -1,    -1,    -1,    61,    62,    -1,
-      -1,    65,    -1,    -1,    -1,    -1,    -1,    -1,    -1,    -1,
-      -1,    75,    76,    -1,    -1,    -1,    -1,    -1,    -1,    83,
-      84,    -1,    -1,     4,     5,     6,     7,    -1,    -1,    -1,
-      -1,    -1,    96,    -1,    -1,    -1,    -1,    -1,    -1,   103,
-      21,    22,   106,   107,    -1,    -1,    -1,    -1,    -1,    -1,
-     114,    -1,    33,    34,   118,    -1,    -1,    -1,    -1,   123,
-      41,    42,    -1,    -1,    -1,    -1,    -1,    48,    49,    50,
-      -1,    -1,    -1,    -1,    -1,    56,    -1,    -1,    -1,    -1,
-      -1,    62,    -1,    -1,    65,    -1,    -1,    -1,    -1,    -1,
-      -1,    -1,    -1,    -1,    75,    76,    -1,    -1,    -1,    -1,
-      -1,    -1,    83,    84,    -1,    -1,     4,     5,     6,     7,
-      -1,    -1,    -1,    -1,    -1,    96,    -1,    -1,    -1,    -1,
-      -1,    -1,   103,    21,    22,   106,   107,    -1,    -1,    -1,
-      -1,    -1,    -1,   114,    -1,    33,    34,   118,    -1,    -1,
-      -1,    -1,   123,    41,    42,    -1,    -1,    -1,    -1,    -1,
-      48,    49,    50,    -1,    -1,    -1,    -1,    -1,    56,     5,
-      -1,     7,    -1,    -1,    62,    -1,    -1,    65,    -1,    -1,
-      -1,    -1,    -1,    -1,    -1,    21,    22,    75,    76,    -1,
-      -1,    -1,    -1,    -1,    -1,    83,    84,    33,    34,    -1,
-      -1,    -1,    -1,    -1,    -1,    -1,    42,    -1,    96,    -1,
-      -1,    -1,    48,    49,    50,   103,    -1,    -1,   106,   107,
-      56,    -1,    -1,    -1,    -1,    -1,   114,    -1,    -1,    65,
-     118,    -1,    -1,    -1,    -1,   123,    -1,    -1,    -1,    75,
-      76,    -1,    -1,    -1,    -1,    -1,    -1,    83,    84,    -1,
+       4,    12,   177,   105,   133,    37,   202,    11,    12,     8,
+     193,    41,   117,     4,     0,     6,   224,     4,     8,     6,
+       7,    23,    24,     8,     8,    58,    30,   113,    21,    22,
+      34,    35,    36,    37,    38,   121,    10,   158,    58,    69,
+      26,    88,    29,    88,    21,    22,    43,    10,    11,    12,
+      13,    14,    15,    16,    17,    18,    19,    87,    21,    22,
+      21,    22,    35,    88,     9,    38,    39,   169,    27,    66,
+     105,   121,    88,    21,    22,    61,    21,    22,   110,   126,
+     134,   126,   168,   116,   170,     4,   120,     6,    92,   123,
+      28,   274,   124,   104,     0,   149,   116,    94,    29,   103,
+     104,   126,   106,   107,   225,   135,    88,   111,   112,    72,
+     126,    85,    31,   117,   111,    17,    18,    19,   148,    57,
+     170,   106,   318,   127,    55,   127,   125,   302,    10,   133,
+     103,    78,   125,   124,   138,   125,   222,   124,   267,   116,
+     170,   125,   244,   147,   126,    73,   232,   233,   344,   324,
+     180,    63,    88,   183,   158,    88,   160,   161,   106,   264,
+     368,    43,   125,    88,   125,   124,    75,    44,    45,    51,
+      72,   157,   202,    68,    68,    87,    88,   105,   208,    74,
+      74,    64,   378,   288,    79,    79,   190,    82,    82,   193,
+     126,    70,   101,   126,     4,    79,     6,   109,    81,   285,
+      67,   126,   206,    85,    99,    99,    90,   211,    79,   384,
+       3,    79,    94,   243,   316,   245,    98,    96,   222,    90,
+     250,   225,    90,    21,    22,   105,   331,   257,   333,   111,
+     335,   126,   337,    67,    32,   285,   102,    53,   101,   126,
+       4,     9,     6,   117,    60,   350,   351,   120,   259,   122,
+     280,   114,   126,    21,    22,   259,    54,    21,    22,   345,
+     264,   124,    53,   267,    44,    45,    31,    31,   124,    60,
+     274,   125,   126,   125,   126,    78,   362,   125,   126,    21,
+      22,   125,   126,   388,   288,   315,   372,   392,   318,   394,
+     125,   126,   125,   126,     5,   345,    88,   327,   125,   126,
+     124,   305,   125,   126,   390,   125,   126,   125,   126,   117,
+     125,   126,   125,   126,   344,     7,   125,   126,   125,   126,
+     125,   126,   372,   125,   126,   125,   126,   331,     7,   333,
+     124,   335,    77,   337,   124,   421,     5,   423,   124,   425,
+     390,   427,   125,   126,   125,   126,   350,   351,   378,    77,
+     380,     5,    67,   126,   124,   118,     7,   124,   362,     7,
+     465,    11,   101,   124,   450,   124,     8,   453,     9,   455,
+      59,   421,   125,   423,    20,   425,    67,   427,   483,   125,
+     124,    69,   487,    80,   388,   125,   416,   125,   392,   124,
+     394,   113,   124,    80,   114,     1,    59,     3,    79,   429,
+     450,    40,     7,   453,   408,   455,     7,    71,   124,     5,
+     124,   415,    27,   126,   118,    85,   124,   124,    80,    85,
+      79,   124,    79,    79,    30,    93,    93,    36,    89,   124,
+       4,     5,     6,     7,   124,     5,    91,   441,   442,    83,
+      46,    47,   126,    40,   124,   475,    52,    21,    22,    23,
+      40,    57,     7,    98,   125,    86,   460,    92,   462,    33,
+      34,   465,     7,   308,   442,   167,   126,    41,    42,    75,
+     462,   124,   124,   206,    48,    49,    50,   104,   232,   483,
+     269,    55,    56,   487,   233,   267,   135,   475,    62,    95,
+     168,    65,   139,   101,   123,   101,   181,    -1,   181,   384,
+      -1,   144,    76,    77,    -1,   406,   112,    -1,    -1,    -1,
+      84,    85,   118,    -1,   120,    -1,    -1,    -1,     4,     5,
+       6,     7,    -1,    97,    10,    -1,    -1,    -1,    -1,    -1,
+     104,    -1,    -1,   107,   108,    21,    22,    -1,    -1,    -1,
+      -1,   115,    -1,    -1,    -1,   119,    -1,    33,    34,    -1,
+     124,   125,    -1,    -1,    -1,    41,    42,    -1,    -1,    -1,
+      -1,    -1,    48,    49,    50,    -1,    -1,    -1,    -1,    -1,
+      56,    -1,    -1,    -1,    -1,    61,    62,    -1,    -1,    65,
       -1,    -1,    -1,    -1,    -1,    -1,    -1,    -1,    -1,    -1,
-      96,    -1,    -1,    -1,    -1,    -1,    -1,   103,    -1,    -1,
-     106,   107,    -1,    -1,    -1,    -1,    -1,    -1,   114,    -1,
-      -1,    -1,   118
-=======
-       4,    12,   177,   224,   133,   105,   202,    11,    12,     0,
-       8,     4,   117,     6,     7,    27,     4,    36,     6,   158,
-     193,     8,     8,     8,    21,    22,    30,    37,    38,   121,
-      34,    35,    36,    37,    38,    26,    29,    57,    41,    57,
-     104,    10,    87,    10,    10,    11,    12,    13,    14,    15,
-      16,    17,    18,    19,    29,    21,    22,    21,    22,   113,
-      23,    24,    21,    22,    21,    22,    69,   121,    74,   169,
-      61,    21,    22,    42,    87,    32,   134,   104,   170,    54,
-     125,    50,    87,    77,    87,    62,   225,    87,    92,    72,
-     109,   149,   102,   104,   100,   115,    53,   115,    87,   103,
-     104,   274,   106,   107,   123,    71,    66,   111,   112,    86,
-      87,   123,   125,   117,   168,    84,   170,    84,   115,   105,
-     125,   104,   318,   127,    93,   125,   124,   302,    97,   133,
-     123,   108,   135,    87,   138,   123,   125,   124,   267,   124,
-       1,   110,     3,   147,   244,   148,   367,    42,   344,   324,
-      17,    18,    19,    87,   158,   105,   160,   161,   124,   264,
-     124,    69,    87,   126,    78,   124,   157,   170,   222,    30,
-      65,   125,     4,    28,     6,    89,     0,   180,   232,   233,
-     183,   377,     3,   288,    45,    46,   190,    95,    66,   193,
-      51,   125,     4,   285,     6,    56,   101,   100,    93,   202,
-     125,    56,   206,    67,    71,   208,    63,   211,   383,    73,
-     113,   123,     9,    74,    78,   110,   316,    81,   222,    31,
-     123,   225,    52,    80,    21,    22,   331,   116,   333,    59,
-     335,   285,   337,    94,    98,   119,   125,   121,    67,   100,
-     243,    31,   245,   125,    73,   350,   351,   250,   259,    78,
-     111,    78,    81,   345,   257,   259,   117,     5,   119,    52,
-     264,   125,    89,   267,    78,   123,    59,    77,     9,    98,
-     274,    87,     4,   119,     6,    89,   122,   280,   116,   371,
-      21,    22,   387,     7,   288,     7,   391,   123,   393,    21,
-      22,   345,    43,    44,    43,    44,     5,   389,    76,    31,
-     123,   305,   124,   125,   124,   125,   124,   125,   362,    21,
-      22,    76,   315,   124,   125,   318,   123,   371,   124,   125,
-     124,   125,   124,   125,   327,   124,   125,   331,   420,   333,
-     422,   335,   424,   337,   426,   389,   124,   125,   124,   125,
-       5,   344,   124,   125,   124,   125,   350,   351,   124,   125,
-     124,   125,   124,   125,   124,   125,    66,   449,   362,   464,
-     452,   125,   454,   124,   125,   123,   420,   117,   422,   123,
-     424,     7,   426,     7,   377,   100,   379,   482,   124,   125,
-      11,   486,     8,   387,   124,   125,   123,   391,   123,   393,
-       9,    20,    58,   124,    66,   449,   124,    68,   452,    79,
-     454,   124,   123,   407,   124,    79,   123,   112,   123,   113,
-     414,    58,   415,     7,    78,    10,    11,    12,    13,    14,
-      15,    16,    17,    18,    19,   428,    21,    22,     7,     4,
-       5,     6,     7,    39,   123,    70,   440,   441,   123,     5,
-      27,   125,   117,    84,   123,   123,    21,    22,    23,    79,
-     123,    84,    92,    78,    78,   459,    78,   461,    33,    34,
-     464,    88,   123,    35,    92,    40,    41,    90,   123,   125,
-      39,   474,    47,    48,    49,    82,    71,     5,   482,    54,
-      55,   123,   486,    39,     7,    97,    61,   124,    85,    64,
-      91,     7,   441,   125,   104,   308,   461,   167,   206,   267,
-      75,    76,   123,   123,   474,   232,   269,   233,    83,    84,
-     168,   101,   181,   181,   123,   383,     4,     5,     6,     7,
-     135,    96,    10,   139,   405,    -1,   144,    -1,   103,    -1,
-      -1,   106,   107,    21,    22,    -1,    -1,    -1,    -1,   114,
-      -1,    -1,    -1,   118,    -1,    33,    34,    -1,   123,   124,
-      -1,    -1,    40,    41,    -1,    -1,    -1,    -1,    -1,    47,
-      48,    49,    -1,    -1,    -1,    -1,    -1,    55,    -1,    -1,
-      -1,    -1,    60,    61,    -1,    -1,    64,    -1,    -1,    -1,
-       4,     5,     6,     7,    -1,    -1,    -1,    75,    76,    -1,
-      -1,    -1,    -1,    -1,    -1,    83,    84,    21,    22,    23,
-      -1,    -1,    -1,    -1,    -1,    -1,    -1,    -1,    96,    33,
-      34,    -1,    -1,    -1,    -1,   103,    40,    41,   106,   107,
-      -1,    -1,    -1,    47,    48,    49,   114,    -1,    -1,    -1,
-     118,    55,    -1,    -1,    -1,   123,    -1,    61,    -1,    -1,
-      64,    -1,    -1,    -1,     4,     5,     6,     7,    -1,    -1,
-      -1,    75,    76,    -1,    -1,    -1,    -1,    -1,    -1,    83,
-      84,    21,    22,    -1,    -1,    -1,    -1,    -1,    -1,    -1,
-      -1,    -1,    96,    33,    34,    -1,    -1,    -1,    -1,   103,
-      40,    41,   106,   107,    -1,    -1,    -1,    47,    48,    49,
-     114,    -1,    -1,    -1,   118,    55,    -1,    -1,    -1,   123,
-      -1,    61,    -1,    -1,    64,    -1,    -1,    -1,     4,     5,
-       6,     7,    -1,    -1,    -1,    75,    76,    -1,    -1,    -1,
-      -1,    -1,    -1,    83,    84,    21,    22,    -1,    -1,    -1,
-      -1,    -1,    -1,    -1,    -1,    -1,    96,    33,    34,    -1,
-      -1,    -1,    -1,   103,    40,    41,   106,   107,    -1,    -1,
-      -1,    47,    48,    49,   114,   115,    -1,    -1,   118,    55,
-      -1,    -1,    -1,   123,    60,    61,    -1,    -1,    64,    -1,
-      -1,    -1,     4,     5,     6,     7,    -1,    -1,    -1,    75,
-      76,    -1,    -1,    -1,    -1,    -1,    -1,    83,    84,    21,
-      22,    -1,    -1,    -1,    -1,    -1,    -1,    -1,    -1,    -1,
-      96,    33,    34,    -1,    -1,    -1,    -1,   103,    40,    41,
-     106,   107,    -1,    -1,    -1,    47,    48,    49,   114,    -1,
-      -1,    -1,   118,    55,    -1,    -1,    -1,   123,    -1,    61,
-      -1,    -1,    64,    -1,    -1,    -1,     4,     5,     6,     7,
-      -1,    -1,    -1,    75,    76,    -1,    -1,    -1,    -1,    -1,
-      -1,    83,    84,    21,    22,    -1,    -1,    -1,    -1,    -1,
-      -1,    -1,    -1,    -1,    96,    33,    34,    -1,   100,    -1,
-      -1,   103,    40,    41,   106,   107,    -1,    -1,    -1,    47,
-      48,    49,   114,    -1,    -1,    -1,   118,    55,    -1,    -1,
-      -1,   123,    -1,    61,    -1,    -1,    64,    -1,    -1,    -1,
-       4,     5,     6,     7,    -1,    -1,    -1,    75,    76,    -1,
-      -1,    -1,    -1,    -1,    -1,    83,    84,    21,    22,    -1,
-      -1,    -1,    -1,    -1,    -1,    -1,    -1,    -1,    96,    33,
-      34,    -1,    -1,    -1,    -1,   103,    40,    41,   106,   107,
-      -1,    -1,    -1,    47,    48,    49,   114,     5,    -1,     7,
-     118,    55,    -1,    -1,    -1,   123,    -1,    61,    -1,    -1,
-      64,    -1,    -1,    21,    22,    -1,    -1,    -1,    -1,    -1,
-      -1,    75,    76,    -1,    -1,    33,    34,    -1,    -1,    83,
-      84,    -1,    -1,    41,    -1,    -1,    -1,    -1,    -1,    47,
-      48,    49,    96,    -1,    -1,    -1,    -1,    55,    -1,   103,
-      -1,    -1,   106,   107,    -1,    -1,    64,    -1,    33,    34,
-     114,    -1,    -1,    -1,   118,    -1,    41,    75,    76,   123,
-      -1,    -1,    47,    48,    49,    83,    84,    -1,    -1,    -1,
-      55,    -1,    -1,    -1,    -1,    -1,    -1,    -1,    96,    64,
-      -1,    -1,    -1,    -1,    -1,   103,    -1,    -1,   106,   107,
-      75,    76,    -1,    -1,    -1,    -1,   114,    -1,    83,    -1,
-     118,    -1,    -1,    -1,    -1,    -1,    -1,    -1,    -1,    -1,
-      -1,    96,    -1,    -1,    -1,    -1,    -1,    -1,   103,    -1,
-      -1,   106,   107,    -1,    -1,    -1,    -1,    -1,    -1,   114,
-      -1,    -1,    -1,   118
->>>>>>> d3725840
+      76,    77,    -1,    -1,    -1,    -1,    -1,    -1,    84,    85,
+      -1,    -1,    -1,    -1,    -1,    -1,     4,     5,     6,     7,
+      -1,    97,    -1,    -1,    -1,    -1,    -1,    -1,   104,    -1,
+      -1,   107,   108,    21,    22,    23,    -1,    -1,    -1,   115,
+      -1,    -1,    -1,   119,    -1,    33,    34,    -1,   124,     4,
+       5,     6,     7,    41,    42,    -1,    -1,    -1,    -1,    -1,
+      48,    49,    50,    -1,    -1,    -1,    21,    22,    56,    -1,
+      -1,    -1,    -1,    -1,    62,    -1,    -1,    65,    33,    34,
+      -1,    -1,    -1,    -1,    -1,    -1,    41,    42,    76,    77,
+      -1,    -1,    -1,    48,    49,    50,    84,    85,    -1,    -1,
+      -1,    56,    -1,    -1,    -1,    -1,    -1,    62,    -1,    97,
+      65,    -1,    -1,    -1,    -1,    -1,   104,    -1,    -1,   107,
+     108,    76,    77,    -1,    -1,    -1,    -1,   115,    -1,    84,
+      85,   119,    -1,    -1,    -1,    -1,   124,     4,     5,     6,
+       7,    -1,    97,    -1,    -1,    -1,    -1,    -1,    -1,   104,
+      -1,    -1,   107,   108,    21,    22,    -1,    -1,    -1,    -1,
+     115,   116,    -1,    -1,   119,    -1,    33,    34,    -1,   124,
+       4,     5,     6,     7,    41,    42,    -1,    -1,    -1,    -1,
+      -1,    48,    49,    50,    -1,    -1,    -1,    21,    22,    56,
+      -1,    -1,    -1,    -1,    61,    62,    -1,    -1,    65,    33,
+      34,    -1,    -1,    -1,    -1,    -1,    -1,    41,    42,    76,
+      77,    -1,    -1,    -1,    48,    49,    50,    84,    85,    -1,
+      -1,    -1,    56,    -1,    -1,    -1,    -1,    -1,    62,    -1,
+      97,    65,    -1,    -1,    -1,    -1,    -1,   104,    -1,    -1,
+     107,   108,    76,    77,    -1,    -1,    -1,    -1,   115,    -1,
+      84,    85,   119,    -1,    -1,    -1,    -1,   124,     4,     5,
+       6,     7,    -1,    97,    -1,    -1,    -1,   101,    -1,    -1,
+     104,    -1,    -1,   107,   108,    21,    22,    -1,    -1,    -1,
+      -1,   115,    -1,    -1,    -1,   119,    -1,    33,    34,    -1,
+     124,     4,     5,     6,     7,    41,    42,    -1,    -1,    -1,
+      -1,    -1,    48,    49,    50,    -1,    -1,    -1,    21,    22,
+      56,    -1,    -1,    -1,    -1,    -1,    62,    -1,    -1,    65,
+      33,    34,    -1,    -1,    -1,    -1,    -1,    -1,    41,    42,
+      76,    77,    -1,    -1,    -1,    48,    49,    50,    84,    85,
+      -1,    -1,    -1,    56,    -1,    -1,    -1,    -1,    -1,    62,
+      -1,    97,    65,    -1,    -1,    -1,    -1,    -1,   104,    -1,
+      -1,   107,   108,    76,    77,    -1,    -1,    -1,    -1,   115,
+      -1,    84,    85,   119,    -1,    -1,    -1,    -1,   124,    -1,
+       5,    -1,     7,    -1,    97,    -1,    -1,    -1,    -1,    -1,
+      -1,   104,    -1,    -1,   107,   108,    21,    22,    -1,    -1,
+      -1,    -1,   115,    33,    34,    -1,   119,    -1,    33,    34,
+      -1,   124,    42,    -1,    -1,    -1,    -1,    42,    48,    49,
+      50,    -1,    -1,    48,    49,    50,    56,    -1,    -1,    -1,
+      -1,    56,    -1,    -1,    -1,    65,    -1,    -1,    -1,    -1,
+      65,    -1,    -1,    -1,    -1,    -1,    76,    77,    -1,    -1,
+      -1,    76,    77,    -1,    84,    -1,    -1,    -1,    -1,    84,
+      85,    -1,    -1,    -1,    -1,    -1,    -1,    97,    -1,    -1,
+      -1,    -1,    97,    -1,   104,    -1,    -1,   107,   108,   104,
+      -1,    -1,   107,   108,    -1,   115,    -1,    -1,    -1,   119,
+     115,    -1,    -1,    -1,   119,    10,    11,    12,    13,    14,
+      15,    16,    17,    18,    19,    -1,    21,    22,    -1,    -1,
+      -1,    -1,    -1,    -1,    -1,    -1,    -1,    -1,    -1,    -1,
+      -1,    -1,    -1,    -1,    -1,    -1,    -1,    -1,    -1,    -1,
+      -1,    -1,    -1,    -1,    -1,    -1,    -1,    -1,    -1,    -1,
+      -1,    -1,    -1,    -1,    -1,    -1,    -1,    -1,    -1,    -1,
+      -1,    -1,    -1,    -1,    -1,    -1,    -1,    72
 };
 
   /* YYSTOS[STATE-NUM] -- The (internal number of the) accessing
      symbol of state STATE-NUM.  */
 static const yytype_uint8 yystos[] =
 {
-<<<<<<< HEAD
-       0,     1,     3,    30,    46,    47,    52,    57,    74,    94,
-     100,   111,   117,   119,   128,   129,   130,   131,   132,   133,
-     134,   155,   156,   159,   160,   163,   164,   167,   220,   221,
-     104,     4,     6,   218,    72,   104,    67,   104,    77,    29,
-      55,   168,   218,   165,   166,   180,   218,     0,   119,   121,
-      74,   167,   119,   122,     3,   218,    67,   218,   218,   218,
-     218,   218,     5,     7,    21,    22,    23,    33,    34,    41,
-      42,    48,    49,    50,    56,    62,    65,    75,    76,    83,
-      84,    96,   103,   106,   107,   114,   118,   123,   137,   169,
-     170,   171,   196,   197,   198,   199,   200,   201,   202,   209,
-     211,   214,   218,   101,   125,    31,   123,    77,    28,    57,
-       5,    87,   123,   116,   190,   191,   113,   123,   167,     7,
-       7,   115,   196,   205,   206,   123,    76,   123,     5,   123,
-      76,   196,     5,    67,   172,   125,    21,    22,    31,   215,
-     218,    23,    24,   126,   216,    22,   199,    27,   123,   161,
-     162,   218,   166,   123,   176,   217,   218,   218,    44,    45,
-      44,    45,   117,   157,   218,   135,   136,   218,    10,    61,
-     123,   192,   193,   194,   195,   196,   211,   123,   217,   192,
-     115,   203,   204,    58,   206,   207,     7,   218,     7,   124,
-     176,   178,   181,   200,   218,   190,   171,   218,   197,   198,
-     218,    23,    55,   124,   196,   208,   125,   190,    11,   167,
-     124,   125,   167,   135,    43,    66,    93,   110,   141,   218,
-     218,   123,   123,   144,   124,   125,    76,   137,   195,   176,
-     192,   196,     8,     9,    10,    11,    12,    13,    14,    15,
-      16,    17,    18,    19,   213,    20,   209,   210,   124,   105,
-     196,   204,   207,   196,    59,   124,    67,   124,    31,   179,
-     180,    68,    73,    78,    81,    98,   125,   173,   174,   175,
-     179,    37,   109,   177,    69,   182,   124,   208,   124,   125,
-     162,   196,   124,   218,   123,    79,    79,   123,    53,    60,
-     158,   211,   212,   218,   112,   141,   142,   143,   135,    10,
-      43,    51,    84,    93,    97,   110,   138,   139,   140,   124,
-     193,   194,    17,    18,    19,   196,   196,    10,    84,   124,
-     125,   113,   196,   105,    59,   196,   180,    78,    89,    78,
-     217,    78,    89,    78,    89,   178,   175,     7,     7,   179,
-      40,    71,   183,   124,   196,   192,   123,   123,   217,     5,
-      63,    86,    87,   108,   219,   124,   125,   124,   125,    35,
-      38,    39,   102,   153,   125,   117,   145,    84,   123,   209,
-      79,   218,   138,   196,     9,    84,   209,   123,   196,   124,
-     217,    78,   217,    87,   217,    78,   217,    78,    92,    92,
-     208,   192,    88,   184,   124,   217,   217,   124,    53,    60,
-     211,   123,   154,   141,    36,    90,   146,   192,   123,     9,
-     196,   210,    87,   217,    87,   192,    87,   217,    87,   217,
-      40,    82,   185,   124,   124,     5,   219,   148,   149,   150,
-     151,   152,   218,   123,    40,   124,   218,   196,   124,   192,
-      87,   192,   192,    87,   192,    87,   186,   187,   196,     7,
-      97,   124,   125,     7,    29,   123,   218,   148,    70,    95,
-     147,   124,   192,   192,   192,   125,    32,    54,   188,   218,
-     149,   217,   124,   123,   187,    85,   189,   123,   124,   217,
-      64,    80,   217,   124,   124,    91,     7
-=======
-       0,     1,     3,    30,    45,    46,    51,    56,    74,    94,
-     100,   111,   117,   119,   128,   129,   130,   131,   132,   133,
-     134,   155,   156,   159,   160,   163,   164,   167,   220,   221,
-     104,     4,     6,   218,    72,   104,    66,   104,    77,    29,
-      54,   168,   218,   165,   166,   180,   218,     0,   119,   121,
-      74,   167,   119,   122,     3,   218,    66,   218,   218,   218,
-     218,   218,     5,     7,    21,    22,    23,    33,    34,    40,
-      41,    47,    48,    49,    55,    61,    64,    75,    76,    83,
-      84,    96,   103,   106,   107,   114,   118,   123,   137,   169,
-     170,   171,   196,   197,   198,   199,   200,   201,   202,   209,
-     211,   214,   218,   101,   125,    31,   123,    77,    28,    56,
-       5,    87,   123,   116,   190,   191,   113,   123,   167,     7,
-       7,   115,   196,   205,   206,   123,    76,   123,     5,   123,
-      76,   196,     5,    66,   172,   125,    21,    22,    31,   215,
-     218,    23,    24,   126,   216,    22,   199,    27,   123,   161,
-     162,   218,   166,   123,   176,   217,   218,   218,    43,    44,
-      43,    44,   117,   157,   218,   135,   136,   218,    10,    60,
-     123,   192,   193,   194,   195,   196,   211,   123,   217,   192,
-     115,   203,   204,    57,   206,   207,     7,   218,     7,   124,
-     176,   178,   181,   200,   218,   190,   171,   218,   197,   198,
-     218,    23,    54,   124,   196,   208,   125,   190,    11,   167,
-     124,   125,   167,   135,    42,    65,    93,   110,   141,   218,
-     218,   123,   123,   144,   124,   125,    76,   137,   195,   176,
-     192,   196,     8,     9,    10,    11,    12,    13,    14,    15,
-      16,    17,    18,    19,    71,   213,    20,   209,   210,   124,
-     105,   196,   204,   207,   196,    58,   124,    66,   124,    31,
-     179,   180,    67,    73,    78,    81,    98,   125,   173,   174,
-     175,   179,    36,   109,   177,    68,   182,   124,   208,   124,
-     125,   162,   196,   124,   218,   123,    79,    79,   123,    52,
-      59,   158,   211,   212,   218,   112,   141,   142,   143,   135,
-      10,    42,    50,    84,    93,    97,   110,   138,   139,   140,
-     124,   193,   194,    17,    18,    19,    71,   196,   123,   176,
-     196,    10,    84,   124,   125,   113,   196,   105,    58,   196,
-     180,    78,    89,    78,   217,    78,    89,    78,    89,   178,
-     175,     7,     7,   179,    39,    70,   183,   124,   196,   192,
-     123,   123,   217,     5,    62,    86,    87,   108,   219,   124,
-     125,   124,   125,    37,    38,   102,   153,   125,   117,   145,
-      84,   123,   209,    79,   218,   138,   196,   123,   176,     9,
-     208,    84,   209,   123,   196,   124,   217,    78,   217,    87,
-     217,    78,   217,    78,    92,    92,   208,   192,    88,   184,
-     124,   217,   217,   124,    52,    59,   211,   123,   154,   141,
-      35,    90,   146,   192,   123,     9,   208,   196,   124,   210,
-      87,   217,    87,   192,    87,   217,    87,   217,    39,    82,
-     185,   124,   124,     5,   219,   148,   149,   150,   151,   152,
-     218,   123,    39,   124,   218,   196,   124,   124,   192,    87,
-     192,   192,    87,   192,    87,   186,   187,   196,     7,    97,
-     124,   125,     7,    29,   123,   218,   148,    69,    95,   147,
-     124,   192,   192,   192,   125,    32,    53,   188,   218,   149,
-     217,   124,   123,   187,    85,   189,   123,   124,   217,    63,
-      80,   217,   124,   124,    91,     7
->>>>>>> d3725840
+       0,     1,     3,    30,    46,    47,    52,    57,    75,    95,
+     101,   112,   118,   120,   129,   130,   131,   132,   133,   134,
+     135,   156,   157,   160,   161,   164,   165,   168,   221,   222,
+     105,     4,     6,   219,    73,   105,    67,   105,    78,    29,
+      55,   169,   219,   166,   167,   181,   219,     0,   120,   122,
+      75,   168,   120,   123,     3,   219,    67,   219,   219,   219,
+     219,   219,     5,     7,    21,    22,    23,    33,    34,    41,
+      42,    48,    49,    50,    56,    62,    65,    76,    77,    84,
+      85,    97,   104,   107,   108,   115,   119,   124,   138,   170,
+     171,   172,   197,   198,   199,   200,   201,   202,   203,   210,
+     212,   215,   219,   102,   126,    31,   124,    78,    28,    57,
+       5,    88,   124,   117,   191,   192,   114,   124,   168,     7,
+       7,   116,   197,   206,   207,   124,    77,   124,     5,   124,
+      77,   197,     5,    67,   173,   126,    21,    22,    31,   216,
+     219,    23,    24,   127,   217,    22,   200,    27,   124,   162,
+     163,   219,   167,   124,   177,   218,   219,   219,    44,    45,
+      44,    45,   118,   158,   219,   136,   137,   219,    10,    61,
+     124,   193,   194,   195,   196,   197,   212,   124,   218,   193,
+     116,   204,   205,    58,   207,   208,     7,   219,     7,   125,
+     177,   179,   182,   201,   219,   191,   172,   219,   198,   199,
+     219,    23,    55,   125,   197,   209,   126,   191,    11,   168,
+     125,   126,   168,   136,    43,    66,    94,   111,   142,   219,
+     219,   124,   124,   145,   125,   126,    77,   138,   196,   177,
+     193,   197,     8,     9,    10,    11,    12,    13,    14,    15,
+      16,    17,    18,    19,    72,   214,    20,   210,   211,   125,
+     106,   197,   205,   208,   197,    59,   125,    67,   125,    31,
+     180,   181,    68,    74,    79,    82,    99,   126,   174,   175,
+     176,   180,    37,   110,   178,    69,   183,   125,   209,   125,
+     126,   163,   197,   125,   219,   124,    80,    80,   124,    53,
+      60,   159,   212,   213,   219,   113,   142,   143,   144,   136,
+      10,    43,    51,    85,    94,    98,   111,   139,   140,   141,
+     125,   194,   195,    17,    18,    19,    72,   197,   124,   177,
+     197,    10,    85,   125,   126,   114,   197,   106,    59,   197,
+     181,    79,    90,    79,   218,    79,    90,    79,    90,   179,
+     176,     7,     7,   180,    40,    71,   184,   125,   197,   193,
+     124,   124,   218,     5,    63,    87,    88,   109,   220,   125,
+     126,   125,   126,    35,    38,    39,   103,   154,   126,   118,
+     146,    85,   124,   210,    80,   219,   139,   197,   124,   177,
+       9,   209,    85,   210,   124,   197,   125,   218,    79,   218,
+      88,   218,    79,   218,    79,    93,    93,   209,   193,    89,
+     185,   125,   218,   218,   125,    53,    60,   212,   124,   155,
+     142,    36,    91,   147,   193,   124,     9,   209,   197,   125,
+     211,    88,   218,    88,   193,    88,   218,    88,   218,    40,
+      83,   186,   125,   125,     5,   220,   149,   150,   151,   152,
+     153,   219,   124,    40,   125,   219,   197,   125,   125,   193,
+      88,   193,   193,    88,   193,    88,   187,   188,   197,     7,
+      98,   125,   126,     7,    29,   124,   219,   149,    70,    96,
+     148,   125,   193,   193,   193,   126,    32,    54,   189,   219,
+     150,   218,   125,   124,   188,    86,   190,   124,   125,   218,
+      64,    81,   218,   125,   125,    92,     7
 };
 
   /* YYR1[YYN] -- Symbol number of symbol that rule YYN derives.  */
 static const yytype_uint8 yyr1[] =
 {
-       0,   127,   128,   128,   128,   128,   128,   128,   129,   129,
-     129,   129,   129,   129,   129,   129,   129,   129,   130,   131,
-     131,   131,   131,   132,   133,   134,   135,   136,   136,   137,
-     137,   137,   137,   137,   137,   137,   137,   137,   137,   137,
-     137,   137,   137,   137,   137,   137,   137,   138,   138,   138,
-     138,   138,   138,   138,   139,   139,   140,   140,   141,   141,
-     141,   141,   142,   142,   143,   143,   144,   144,   145,   145,
-     146,   146,   147,   147,   148,   148,   149,   149,   149,   150,
-<<<<<<< HEAD
-     150,   151,   152,   153,   153,   153,   153,   154,   154,   155,
-     155,   155,   155,   156,   157,   157,   158,   158,   158,   158,
-     159,   160,   161,   161,   162,   163,   163,   164,   165,   165,
-     166,   167,   168,   168,   168,   169,   169,   170,   170,   171,
-     171,   171,   172,   173,   173,   174,   174,   175,   175,   175,
-     175,   175,   175,   175,   175,   176,   177,   177,   177,   178,
-     178,   178,   178,   178,   179,   179,   180,   180,   181,   181,
-     182,   182,   183,   183,   184,   184,   185,   185,   186,   186,
-     187,   188,   188,   188,   189,   189,   189,   190,   190,   191,
-     192,   192,   193,   193,   194,   194,   195,   195,   195,   195,
-     195,   195,   195,   196,   196,   197,   197,   198,   198,   199,
-     199,   199,   199,   199,   199,   200,   200,   200,   200,   201,
-     202,   202,   203,   203,   204,   205,   205,   206,   207,   207,
-     208,   208,   209,   209,   209,   209,   209,   209,   209,   210,
-     210,   211,   211,   212,   212,   213,   213,   213,   213,   213,
-     213,   213,   213,   213,   213,   214,   215,   215,   216,   216,
-     216,   217,   217,   218,   218,   219,   219,   219,   219,   220,
-     221,   221
-=======
-     150,   151,   152,   153,   153,   153,   154,   154,   155,   155,
-     155,   155,   156,   157,   157,   158,   158,   158,   158,   159,
-     160,   161,   161,   162,   163,   163,   164,   165,   165,   166,
-     167,   168,   168,   168,   169,   169,   170,   170,   171,   171,
-     171,   172,   173,   173,   174,   174,   175,   175,   175,   175,
-     175,   175,   175,   175,   176,   177,   177,   177,   178,   178,
-     178,   178,   178,   179,   179,   180,   180,   181,   181,   182,
-     182,   183,   183,   184,   184,   185,   185,   186,   186,   187,
-     188,   188,   188,   189,   189,   189,   190,   190,   191,   192,
-     192,   193,   193,   194,   194,   195,   195,   195,   195,   195,
-     195,   195,   195,   195,   195,   195,   196,   196,   197,   197,
-     198,   198,   199,   199,   199,   199,   199,   199,   200,   200,
-     200,   200,   201,   202,   202,   203,   203,   204,   205,   205,
-     206,   207,   207,   208,   208,   209,   209,   209,   209,   209,
-     209,   209,   210,   210,   211,   211,   212,   212,   213,   213,
-     213,   213,   213,   213,   213,   213,   213,   213,   214,   215,
-     215,   216,   216,   216,   217,   217,   218,   218,   219,   219,
-     219,   219,   220,   221,   221
->>>>>>> d3725840
+       0,   128,   129,   129,   129,   129,   129,   129,   130,   130,
+     130,   130,   130,   130,   130,   130,   130,   130,   131,   132,
+     132,   132,   132,   133,   134,   135,   136,   137,   137,   138,
+     138,   138,   138,   138,   138,   138,   138,   138,   138,   138,
+     138,   138,   138,   138,   138,   138,   138,   139,   139,   139,
+     139,   139,   139,   139,   140,   140,   141,   141,   142,   142,
+     142,   142,   143,   143,   144,   144,   145,   145,   146,   146,
+     147,   147,   148,   148,   149,   149,   150,   150,   150,   151,
+     151,   152,   153,   154,   154,   154,   154,   155,   155,   156,
+     156,   156,   156,   157,   158,   158,   159,   159,   159,   159,
+     160,   161,   162,   162,   163,   164,   164,   165,   166,   166,
+     167,   168,   169,   169,   169,   170,   170,   171,   171,   172,
+     172,   172,   173,   174,   174,   175,   175,   176,   176,   176,
+     176,   176,   176,   176,   176,   177,   178,   178,   178,   179,
+     179,   179,   179,   179,   180,   180,   181,   181,   182,   182,
+     183,   183,   184,   184,   185,   185,   186,   186,   187,   187,
+     188,   189,   189,   189,   190,   190,   190,   191,   191,   192,
+     193,   193,   194,   194,   195,   195,   196,   196,   196,   196,
+     196,   196,   196,   196,   196,   196,   196,   197,   197,   198,
+     198,   199,   199,   200,   200,   200,   200,   200,   200,   201,
+     201,   201,   201,   202,   203,   203,   204,   204,   205,   206,
+     206,   207,   208,   208,   209,   209,   210,   210,   210,   210,
+     210,   210,   210,   211,   211,   212,   212,   213,   213,   214,
+     214,   214,   214,   214,   214,   214,   214,   214,   214,   215,
+     216,   216,   217,   217,   217,   218,   218,   219,   219,   220,
+     220,   220,   220,   221,   222,   222
 };
 
   /* YYR2[YYN] -- Number of symbols on the right hand side of rule YYN.  */
@@ -1853,7 +1350,6 @@
        2,     2,     4,     5,     2,     1,     0,     1,     4,     5,
       10,     4,     3,     1,     0,     1,     0,     3,     0,     5,
        0,     8,     1,     1,     1,     3,     1,     1,     1,     2,
-<<<<<<< HEAD
        2,     4,     2,     1,     1,     1,     1,     0,     3,    10,
        7,     4,     5,     5,     0,     4,     2,     2,     4,     4,
        5,     4,     3,     1,     3,     1,     2,     2,     1,     3,
@@ -1864,34 +1360,14 @@
        0,     3,     0,     2,     0,     3,     0,     2,     1,     3,
        3,     0,     1,     1,     0,     2,     2,     0,     1,     2,
        3,     1,     3,     1,     2,     1,     5,     6,     4,     3,
-       3,     3,     2,     3,     1,     3,     1,     2,     1,     1,
-       1,     1,     1,     1,     3,     3,     4,     4,     5,     6,
-       5,     4,     1,     2,     4,     1,     2,     4,     0,     2,
-       1,     3,     1,     1,     2,     2,     1,     2,     2,     1,
-       3,     1,     3,     1,     3,     1,     1,     1,     1,     1,
-       1,     1,     2,     1,     2,     1,     1,     1,     1,     1,
-       1,     1,     3,     1,     1,     1,     1,     1,     1,     2,
-       2,     0
-=======
-       2,     4,     2,     1,     1,     1,     0,     3,    10,     7,
-       4,     5,     5,     0,     4,     2,     2,     4,     4,     5,
-       4,     3,     1,     3,     1,     2,     2,     1,     3,     3,
-       9,     0,     1,     1,     1,     1,     1,     3,     3,     2,
-       1,     3,     0,     1,     2,     1,     5,     4,     6,     5,
-       6,     5,     6,     5,     3,     0,     3,     3,     2,     3,
-       2,     2,     1,     1,     2,     1,     4,     1,     3,     0,
-       3,     0,     2,     0,     3,     0,     2,     1,     3,     3,
-       0,     1,     1,     0,     2,     2,     0,     1,     2,     3,
-       1,     3,     1,     2,     1,     5,     6,     4,     3,     3,
-       3,     2,     3,     5,     4,     6,     3,     1,     3,     1,
-       2,     1,     1,     1,     1,     1,     1,     3,     3,     4,
-       4,     5,     6,     5,     4,     1,     2,     4,     1,     2,
-       4,     0,     2,     1,     3,     1,     1,     2,     2,     1,
-       2,     2,     1,     3,     1,     3,     1,     3,     1,     1,
-       1,     1,     1,     1,     1,     2,     1,     2,     1,     1,
-       1,     1,     1,     1,     1,     3,     1,     1,     1,     1,
-       1,     1,     2,     2,     0
->>>>>>> d3725840
+       3,     3,     2,     3,     5,     4,     6,     3,     1,     3,
+       1,     2,     1,     1,     1,     1,     1,     1,     3,     3,
+       4,     4,     5,     6,     5,     4,     1,     2,     4,     1,
+       2,     4,     0,     2,     1,     3,     1,     1,     2,     2,
+       1,     2,     2,     1,     3,     1,     3,     1,     3,     1,
+       1,     1,     1,     1,     1,     1,     2,     1,     2,     1,
+       1,     1,     1,     1,     1,     1,     3,     1,     1,     1,
+       1,     1,     1,     2,     2,     0
 };
 
 
@@ -2388,1611 +1864,893 @@
   switch (yytype)
     {
           case 3: /* TOKEN_COMMAND  */
-<<<<<<< HEAD
-#line 559 "../SqlParser.ypp" /* yacc.c:1257  */
-=======
-#line 560 "../SqlParser.ypp" /* yacc.c:1257  */
->>>>>>> d3725840
+#line 561 "../SqlParser.ypp" /* yacc.c:1257  */
       {
   if (((*yyvaluep).string_value_) != nullptr) {
     delete ((*yyvaluep).string_value_);
   }
 }
-<<<<<<< HEAD
-#line 1859 "SqlParser_gen.cpp" /* yacc.c:1257  */
+#line 1874 "SqlParser_gen.cpp" /* yacc.c:1257  */
         break;
 
     case 4: /* TOKEN_NAME  */
-#line 559 "../SqlParser.ypp" /* yacc.c:1257  */
-=======
-#line 1865 "SqlParser_gen.cpp" /* yacc.c:1257  */
-        break;
-
-    case 4: /* TOKEN_NAME  */
-#line 560 "../SqlParser.ypp" /* yacc.c:1257  */
->>>>>>> d3725840
+#line 561 "../SqlParser.ypp" /* yacc.c:1257  */
       {
   if (((*yyvaluep).string_value_) != nullptr) {
     delete ((*yyvaluep).string_value_);
   }
 }
-<<<<<<< HEAD
-#line 1869 "SqlParser_gen.cpp" /* yacc.c:1257  */
+#line 1884 "SqlParser_gen.cpp" /* yacc.c:1257  */
         break;
 
     case 5: /* TOKEN_STRING_SINGLE_QUOTED  */
-#line 559 "../SqlParser.ypp" /* yacc.c:1257  */
-=======
-#line 1875 "SqlParser_gen.cpp" /* yacc.c:1257  */
-        break;
-
-    case 5: /* TOKEN_STRING_SINGLE_QUOTED  */
-#line 560 "../SqlParser.ypp" /* yacc.c:1257  */
->>>>>>> d3725840
+#line 561 "../SqlParser.ypp" /* yacc.c:1257  */
       {
   if (((*yyvaluep).string_value_) != nullptr) {
     delete ((*yyvaluep).string_value_);
   }
 }
-<<<<<<< HEAD
-#line 1879 "SqlParser_gen.cpp" /* yacc.c:1257  */
+#line 1894 "SqlParser_gen.cpp" /* yacc.c:1257  */
         break;
 
     case 6: /* TOKEN_STRING_DOUBLE_QUOTED  */
-#line 559 "../SqlParser.ypp" /* yacc.c:1257  */
-=======
-#line 1885 "SqlParser_gen.cpp" /* yacc.c:1257  */
-        break;
-
-    case 6: /* TOKEN_STRING_DOUBLE_QUOTED  */
-#line 560 "../SqlParser.ypp" /* yacc.c:1257  */
->>>>>>> d3725840
+#line 561 "../SqlParser.ypp" /* yacc.c:1257  */
       {
   if (((*yyvaluep).string_value_) != nullptr) {
     delete ((*yyvaluep).string_value_);
   }
 }
-<<<<<<< HEAD
-#line 1889 "SqlParser_gen.cpp" /* yacc.c:1257  */
+#line 1904 "SqlParser_gen.cpp" /* yacc.c:1257  */
         break;
 
     case 7: /* TOKEN_UNSIGNED_NUMVAL  */
-#line 559 "../SqlParser.ypp" /* yacc.c:1257  */
-=======
-#line 1895 "SqlParser_gen.cpp" /* yacc.c:1257  */
-        break;
-
-    case 7: /* TOKEN_UNSIGNED_NUMVAL  */
-#line 560 "../SqlParser.ypp" /* yacc.c:1257  */
->>>>>>> d3725840
+#line 561 "../SqlParser.ypp" /* yacc.c:1257  */
       {
   if (((*yyvaluep).numeric_literal_value_) != nullptr) {
     delete ((*yyvaluep).numeric_literal_value_);
   }
 }
-<<<<<<< HEAD
-#line 1899 "SqlParser_gen.cpp" /* yacc.c:1257  */
-        break;
-
-    case 129: /* sql_statement  */
-#line 559 "../SqlParser.ypp" /* yacc.c:1257  */
-=======
-#line 1905 "SqlParser_gen.cpp" /* yacc.c:1257  */
-        break;
-
-    case 129: /* sql_statement  */
-#line 560 "../SqlParser.ypp" /* yacc.c:1257  */
->>>>>>> d3725840
+#line 1914 "SqlParser_gen.cpp" /* yacc.c:1257  */
+        break;
+
+    case 130: /* sql_statement  */
+#line 561 "../SqlParser.ypp" /* yacc.c:1257  */
       {
   if (((*yyvaluep).statement_) != nullptr) {
     delete ((*yyvaluep).statement_);
   }
 }
-<<<<<<< HEAD
-#line 1909 "SqlParser_gen.cpp" /* yacc.c:1257  */
-        break;
-
-    case 130: /* quit_statement  */
-#line 559 "../SqlParser.ypp" /* yacc.c:1257  */
-=======
-#line 1915 "SqlParser_gen.cpp" /* yacc.c:1257  */
-        break;
-
-    case 130: /* quit_statement  */
-#line 560 "../SqlParser.ypp" /* yacc.c:1257  */
->>>>>>> d3725840
+#line 1924 "SqlParser_gen.cpp" /* yacc.c:1257  */
+        break;
+
+    case 131: /* quit_statement  */
+#line 561 "../SqlParser.ypp" /* yacc.c:1257  */
       {
   if (((*yyvaluep).quit_statement_) != nullptr) {
     delete ((*yyvaluep).quit_statement_);
   }
 }
-<<<<<<< HEAD
-#line 1919 "SqlParser_gen.cpp" /* yacc.c:1257  */
-        break;
-
-    case 131: /* alter_table_statement  */
-#line 559 "../SqlParser.ypp" /* yacc.c:1257  */
-=======
-#line 1925 "SqlParser_gen.cpp" /* yacc.c:1257  */
-        break;
-
-    case 131: /* alter_table_statement  */
-#line 560 "../SqlParser.ypp" /* yacc.c:1257  */
->>>>>>> d3725840
+#line 1934 "SqlParser_gen.cpp" /* yacc.c:1257  */
+        break;
+
+    case 132: /* alter_table_statement  */
+#line 561 "../SqlParser.ypp" /* yacc.c:1257  */
       {
   if (((*yyvaluep).statement_) != nullptr) {
     delete ((*yyvaluep).statement_);
   }
 }
-<<<<<<< HEAD
-#line 1929 "SqlParser_gen.cpp" /* yacc.c:1257  */
-        break;
-
-    case 132: /* create_table_statement  */
-#line 559 "../SqlParser.ypp" /* yacc.c:1257  */
-=======
-#line 1935 "SqlParser_gen.cpp" /* yacc.c:1257  */
-        break;
-
-    case 132: /* create_table_statement  */
-#line 560 "../SqlParser.ypp" /* yacc.c:1257  */
->>>>>>> d3725840
+#line 1944 "SqlParser_gen.cpp" /* yacc.c:1257  */
+        break;
+
+    case 133: /* create_table_statement  */
+#line 561 "../SqlParser.ypp" /* yacc.c:1257  */
       {
   if (((*yyvaluep).create_table_statement_) != nullptr) {
     delete ((*yyvaluep).create_table_statement_);
   }
 }
-<<<<<<< HEAD
-#line 1939 "SqlParser_gen.cpp" /* yacc.c:1257  */
-        break;
-
-    case 133: /* create_index_statement  */
-#line 559 "../SqlParser.ypp" /* yacc.c:1257  */
-=======
-#line 1945 "SqlParser_gen.cpp" /* yacc.c:1257  */
-        break;
-
-    case 133: /* create_index_statement  */
-#line 560 "../SqlParser.ypp" /* yacc.c:1257  */
->>>>>>> d3725840
+#line 1954 "SqlParser_gen.cpp" /* yacc.c:1257  */
+        break;
+
+    case 134: /* create_index_statement  */
+#line 561 "../SqlParser.ypp" /* yacc.c:1257  */
       {
   if (((*yyvaluep).statement_) != nullptr) {
     delete ((*yyvaluep).statement_);
   }
 }
-<<<<<<< HEAD
-#line 1949 "SqlParser_gen.cpp" /* yacc.c:1257  */
-        break;
-
-    case 134: /* drop_table_statement  */
-#line 559 "../SqlParser.ypp" /* yacc.c:1257  */
-=======
-#line 1955 "SqlParser_gen.cpp" /* yacc.c:1257  */
-        break;
-
-    case 134: /* drop_table_statement  */
-#line 560 "../SqlParser.ypp" /* yacc.c:1257  */
->>>>>>> d3725840
+#line 1964 "SqlParser_gen.cpp" /* yacc.c:1257  */
+        break;
+
+    case 135: /* drop_table_statement  */
+#line 561 "../SqlParser.ypp" /* yacc.c:1257  */
       {
   if (((*yyvaluep).drop_table_statement_) != nullptr) {
     delete ((*yyvaluep).drop_table_statement_);
   }
 }
-<<<<<<< HEAD
-#line 1959 "SqlParser_gen.cpp" /* yacc.c:1257  */
-        break;
-
-    case 135: /* column_def  */
-#line 559 "../SqlParser.ypp" /* yacc.c:1257  */
-=======
-#line 1965 "SqlParser_gen.cpp" /* yacc.c:1257  */
-        break;
-
-    case 135: /* column_def  */
-#line 560 "../SqlParser.ypp" /* yacc.c:1257  */
->>>>>>> d3725840
+#line 1974 "SqlParser_gen.cpp" /* yacc.c:1257  */
+        break;
+
+    case 136: /* column_def  */
+#line 561 "../SqlParser.ypp" /* yacc.c:1257  */
       {
   if (((*yyvaluep).attribute_definition_) != nullptr) {
     delete ((*yyvaluep).attribute_definition_);
   }
 }
-<<<<<<< HEAD
-#line 1969 "SqlParser_gen.cpp" /* yacc.c:1257  */
-        break;
-
-    case 136: /* column_def_commalist  */
-#line 559 "../SqlParser.ypp" /* yacc.c:1257  */
-=======
-#line 1975 "SqlParser_gen.cpp" /* yacc.c:1257  */
-        break;
-
-    case 136: /* column_def_commalist  */
-#line 560 "../SqlParser.ypp" /* yacc.c:1257  */
->>>>>>> d3725840
+#line 1984 "SqlParser_gen.cpp" /* yacc.c:1257  */
+        break;
+
+    case 137: /* column_def_commalist  */
+#line 561 "../SqlParser.ypp" /* yacc.c:1257  */
       {
   if (((*yyvaluep).attribute_definition_list_) != nullptr) {
     delete ((*yyvaluep).attribute_definition_list_);
   }
 }
-<<<<<<< HEAD
-#line 1979 "SqlParser_gen.cpp" /* yacc.c:1257  */
-        break;
-
-    case 137: /* data_type  */
-#line 559 "../SqlParser.ypp" /* yacc.c:1257  */
-=======
-#line 1985 "SqlParser_gen.cpp" /* yacc.c:1257  */
-        break;
-
-    case 137: /* data_type  */
-#line 560 "../SqlParser.ypp" /* yacc.c:1257  */
->>>>>>> d3725840
+#line 1994 "SqlParser_gen.cpp" /* yacc.c:1257  */
+        break;
+
+    case 138: /* data_type  */
+#line 561 "../SqlParser.ypp" /* yacc.c:1257  */
       {
   if (((*yyvaluep).data_type_) != nullptr) {
     delete ((*yyvaluep).data_type_);
   }
 }
-<<<<<<< HEAD
-#line 1989 "SqlParser_gen.cpp" /* yacc.c:1257  */
-        break;
-
-    case 138: /* column_constraint_def  */
-#line 559 "../SqlParser.ypp" /* yacc.c:1257  */
-=======
-#line 1995 "SqlParser_gen.cpp" /* yacc.c:1257  */
-        break;
-
-    case 138: /* column_constraint_def  */
-#line 560 "../SqlParser.ypp" /* yacc.c:1257  */
->>>>>>> d3725840
+#line 2004 "SqlParser_gen.cpp" /* yacc.c:1257  */
+        break;
+
+    case 139: /* column_constraint_def  */
+#line 561 "../SqlParser.ypp" /* yacc.c:1257  */
       {
   if (((*yyvaluep).column_constraint_) != nullptr) {
     delete ((*yyvaluep).column_constraint_);
   }
 }
-<<<<<<< HEAD
-#line 1999 "SqlParser_gen.cpp" /* yacc.c:1257  */
-        break;
-
-    case 139: /* column_constraint_def_list  */
-#line 559 "../SqlParser.ypp" /* yacc.c:1257  */
-=======
-#line 2005 "SqlParser_gen.cpp" /* yacc.c:1257  */
-        break;
-
-    case 139: /* column_constraint_def_list  */
-#line 560 "../SqlParser.ypp" /* yacc.c:1257  */
->>>>>>> d3725840
+#line 2014 "SqlParser_gen.cpp" /* yacc.c:1257  */
+        break;
+
+    case 140: /* column_constraint_def_list  */
+#line 561 "../SqlParser.ypp" /* yacc.c:1257  */
       {
   if (((*yyvaluep).column_constraint_list_) != nullptr) {
     delete ((*yyvaluep).column_constraint_list_);
   }
 }
-<<<<<<< HEAD
-#line 2009 "SqlParser_gen.cpp" /* yacc.c:1257  */
-        break;
-
-    case 140: /* opt_column_constraint_def_list  */
-#line 559 "../SqlParser.ypp" /* yacc.c:1257  */
-=======
-#line 2015 "SqlParser_gen.cpp" /* yacc.c:1257  */
-        break;
-
-    case 140: /* opt_column_constraint_def_list  */
-#line 560 "../SqlParser.ypp" /* yacc.c:1257  */
->>>>>>> d3725840
+#line 2024 "SqlParser_gen.cpp" /* yacc.c:1257  */
+        break;
+
+    case 141: /* opt_column_constraint_def_list  */
+#line 561 "../SqlParser.ypp" /* yacc.c:1257  */
       {
   if (((*yyvaluep).column_constraint_list_) != nullptr) {
     delete ((*yyvaluep).column_constraint_list_);
   }
 }
-<<<<<<< HEAD
-#line 2019 "SqlParser_gen.cpp" /* yacc.c:1257  */
-        break;
-
-    case 144: /* opt_column_list  */
-#line 559 "../SqlParser.ypp" /* yacc.c:1257  */
-=======
-#line 2025 "SqlParser_gen.cpp" /* yacc.c:1257  */
-        break;
-
-    case 144: /* opt_column_list  */
-#line 560 "../SqlParser.ypp" /* yacc.c:1257  */
->>>>>>> d3725840
+#line 2034 "SqlParser_gen.cpp" /* yacc.c:1257  */
+        break;
+
+    case 145: /* opt_column_list  */
+#line 561 "../SqlParser.ypp" /* yacc.c:1257  */
       {
   if (((*yyvaluep).attribute_list_) != nullptr) {
     delete ((*yyvaluep).attribute_list_);
   }
 }
-<<<<<<< HEAD
-#line 2029 "SqlParser_gen.cpp" /* yacc.c:1257  */
-        break;
-
-    case 145: /* opt_block_properties  */
-#line 559 "../SqlParser.ypp" /* yacc.c:1257  */
-=======
-#line 2035 "SqlParser_gen.cpp" /* yacc.c:1257  */
-        break;
-
-    case 145: /* opt_block_properties  */
-#line 560 "../SqlParser.ypp" /* yacc.c:1257  */
->>>>>>> d3725840
+#line 2044 "SqlParser_gen.cpp" /* yacc.c:1257  */
+        break;
+
+    case 146: /* opt_block_properties  */
+#line 561 "../SqlParser.ypp" /* yacc.c:1257  */
       {
   if (((*yyvaluep).block_properties_) != nullptr) {
     delete ((*yyvaluep).block_properties_);
   }
 }
-<<<<<<< HEAD
-#line 2039 "SqlParser_gen.cpp" /* yacc.c:1257  */
-        break;
-
-    case 146: /* opt_partition_clause  */
-#line 559 "../SqlParser.ypp" /* yacc.c:1257  */
-=======
-#line 2045 "SqlParser_gen.cpp" /* yacc.c:1257  */
-        break;
-
-    case 146: /* opt_partition_clause  */
-#line 560 "../SqlParser.ypp" /* yacc.c:1257  */
->>>>>>> d3725840
+#line 2054 "SqlParser_gen.cpp" /* yacc.c:1257  */
+        break;
+
+    case 147: /* opt_partition_clause  */
+#line 561 "../SqlParser.ypp" /* yacc.c:1257  */
       {
   if (((*yyvaluep).partition_clause_) != nullptr) {
     delete ((*yyvaluep).partition_clause_);
   }
 }
-<<<<<<< HEAD
-#line 2049 "SqlParser_gen.cpp" /* yacc.c:1257  */
-        break;
-
-    case 147: /* partition_type  */
-#line 559 "../SqlParser.ypp" /* yacc.c:1257  */
-=======
-#line 2055 "SqlParser_gen.cpp" /* yacc.c:1257  */
-        break;
-
-    case 147: /* partition_type  */
-#line 560 "../SqlParser.ypp" /* yacc.c:1257  */
->>>>>>> d3725840
+#line 2064 "SqlParser_gen.cpp" /* yacc.c:1257  */
+        break;
+
+    case 148: /* partition_type  */
+#line 561 "../SqlParser.ypp" /* yacc.c:1257  */
       {
   if (((*yyvaluep).string_value_) != nullptr) {
     delete ((*yyvaluep).string_value_);
   }
 }
-<<<<<<< HEAD
-#line 2059 "SqlParser_gen.cpp" /* yacc.c:1257  */
-        break;
-
-    case 148: /* key_value_list  */
-#line 559 "../SqlParser.ypp" /* yacc.c:1257  */
-=======
-#line 2065 "SqlParser_gen.cpp" /* yacc.c:1257  */
-        break;
-
-    case 148: /* key_value_list  */
-#line 560 "../SqlParser.ypp" /* yacc.c:1257  */
->>>>>>> d3725840
+#line 2074 "SqlParser_gen.cpp" /* yacc.c:1257  */
+        break;
+
+    case 149: /* key_value_list  */
+#line 561 "../SqlParser.ypp" /* yacc.c:1257  */
       {
   if (((*yyvaluep).key_value_list_) != nullptr) {
     delete ((*yyvaluep).key_value_list_);
   }
 }
-<<<<<<< HEAD
-#line 2069 "SqlParser_gen.cpp" /* yacc.c:1257  */
-        break;
-
-    case 149: /* key_value  */
-#line 559 "../SqlParser.ypp" /* yacc.c:1257  */
-=======
-#line 2075 "SqlParser_gen.cpp" /* yacc.c:1257  */
-        break;
-
-    case 149: /* key_value  */
-#line 560 "../SqlParser.ypp" /* yacc.c:1257  */
->>>>>>> d3725840
+#line 2084 "SqlParser_gen.cpp" /* yacc.c:1257  */
+        break;
+
+    case 150: /* key_value  */
+#line 561 "../SqlParser.ypp" /* yacc.c:1257  */
       {
   if (((*yyvaluep).key_value_) != nullptr) {
     delete ((*yyvaluep).key_value_);
   }
 }
-<<<<<<< HEAD
-#line 2079 "SqlParser_gen.cpp" /* yacc.c:1257  */
-        break;
-
-    case 150: /* key_string_value  */
-#line 559 "../SqlParser.ypp" /* yacc.c:1257  */
-=======
-#line 2085 "SqlParser_gen.cpp" /* yacc.c:1257  */
-        break;
-
-    case 150: /* key_string_value  */
-#line 560 "../SqlParser.ypp" /* yacc.c:1257  */
->>>>>>> d3725840
+#line 2094 "SqlParser_gen.cpp" /* yacc.c:1257  */
+        break;
+
+    case 151: /* key_string_value  */
+#line 561 "../SqlParser.ypp" /* yacc.c:1257  */
       {
   if (((*yyvaluep).key_string_value_) != nullptr) {
     delete ((*yyvaluep).key_string_value_);
   }
 }
-<<<<<<< HEAD
-#line 2089 "SqlParser_gen.cpp" /* yacc.c:1257  */
-        break;
-
-    case 151: /* key_string_list  */
-#line 559 "../SqlParser.ypp" /* yacc.c:1257  */
-=======
-#line 2095 "SqlParser_gen.cpp" /* yacc.c:1257  */
-        break;
-
-    case 151: /* key_string_list  */
-#line 560 "../SqlParser.ypp" /* yacc.c:1257  */
->>>>>>> d3725840
+#line 2104 "SqlParser_gen.cpp" /* yacc.c:1257  */
+        break;
+
+    case 152: /* key_string_list  */
+#line 561 "../SqlParser.ypp" /* yacc.c:1257  */
       {
   if (((*yyvaluep).key_string_list_) != nullptr) {
     delete ((*yyvaluep).key_string_list_);
   }
 }
-<<<<<<< HEAD
-#line 2099 "SqlParser_gen.cpp" /* yacc.c:1257  */
-        break;
-
-    case 152: /* key_integer_value  */
-#line 559 "../SqlParser.ypp" /* yacc.c:1257  */
-=======
-#line 2105 "SqlParser_gen.cpp" /* yacc.c:1257  */
-        break;
-
-    case 152: /* key_integer_value  */
-#line 560 "../SqlParser.ypp" /* yacc.c:1257  */
->>>>>>> d3725840
+#line 2114 "SqlParser_gen.cpp" /* yacc.c:1257  */
+        break;
+
+    case 153: /* key_integer_value  */
+#line 561 "../SqlParser.ypp" /* yacc.c:1257  */
       {
   if (((*yyvaluep).key_integer_value_) != nullptr) {
     delete ((*yyvaluep).key_integer_value_);
   }
 }
-<<<<<<< HEAD
-#line 2109 "SqlParser_gen.cpp" /* yacc.c:1257  */
-        break;
-
-    case 153: /* index_type  */
-#line 559 "../SqlParser.ypp" /* yacc.c:1257  */
-=======
-#line 2115 "SqlParser_gen.cpp" /* yacc.c:1257  */
-        break;
-
-    case 153: /* index_type  */
-#line 560 "../SqlParser.ypp" /* yacc.c:1257  */
->>>>>>> d3725840
+#line 2124 "SqlParser_gen.cpp" /* yacc.c:1257  */
+        break;
+
+    case 154: /* index_type  */
+#line 561 "../SqlParser.ypp" /* yacc.c:1257  */
       {
   if (((*yyvaluep).string_value_) != nullptr) {
     delete ((*yyvaluep).string_value_);
   }
 }
-<<<<<<< HEAD
-#line 2119 "SqlParser_gen.cpp" /* yacc.c:1257  */
-        break;
-
-    case 154: /* opt_index_properties  */
-#line 559 "../SqlParser.ypp" /* yacc.c:1257  */
-=======
-#line 2125 "SqlParser_gen.cpp" /* yacc.c:1257  */
-        break;
-
-    case 154: /* opt_index_properties  */
-#line 560 "../SqlParser.ypp" /* yacc.c:1257  */
->>>>>>> d3725840
+#line 2134 "SqlParser_gen.cpp" /* yacc.c:1257  */
+        break;
+
+    case 155: /* opt_index_properties  */
+#line 561 "../SqlParser.ypp" /* yacc.c:1257  */
       {
   if (((*yyvaluep).key_value_list_) != nullptr) {
     delete ((*yyvaluep).key_value_list_);
   }
 }
-<<<<<<< HEAD
-#line 2129 "SqlParser_gen.cpp" /* yacc.c:1257  */
-        break;
-
-    case 155: /* insert_statement  */
-#line 559 "../SqlParser.ypp" /* yacc.c:1257  */
-=======
-#line 2135 "SqlParser_gen.cpp" /* yacc.c:1257  */
-        break;
-
-    case 155: /* insert_statement  */
-#line 560 "../SqlParser.ypp" /* yacc.c:1257  */
->>>>>>> d3725840
+#line 2144 "SqlParser_gen.cpp" /* yacc.c:1257  */
+        break;
+
+    case 156: /* insert_statement  */
+#line 561 "../SqlParser.ypp" /* yacc.c:1257  */
       {
   if (((*yyvaluep).insert_statement_) != nullptr) {
     delete ((*yyvaluep).insert_statement_);
   }
 }
-<<<<<<< HEAD
-#line 2139 "SqlParser_gen.cpp" /* yacc.c:1257  */
-        break;
-
-    case 156: /* copy_from_statement  */
-#line 559 "../SqlParser.ypp" /* yacc.c:1257  */
-=======
-#line 2145 "SqlParser_gen.cpp" /* yacc.c:1257  */
-        break;
-
-    case 156: /* copy_from_statement  */
-#line 560 "../SqlParser.ypp" /* yacc.c:1257  */
->>>>>>> d3725840
+#line 2154 "SqlParser_gen.cpp" /* yacc.c:1257  */
+        break;
+
+    case 157: /* copy_from_statement  */
+#line 561 "../SqlParser.ypp" /* yacc.c:1257  */
       {
   if (((*yyvaluep).copy_from_statement_) != nullptr) {
     delete ((*yyvaluep).copy_from_statement_);
   }
 }
-<<<<<<< HEAD
-#line 2149 "SqlParser_gen.cpp" /* yacc.c:1257  */
-        break;
-
-    case 157: /* opt_copy_from_params  */
-#line 559 "../SqlParser.ypp" /* yacc.c:1257  */
-=======
-#line 2155 "SqlParser_gen.cpp" /* yacc.c:1257  */
-        break;
-
-    case 157: /* opt_copy_from_params  */
-#line 560 "../SqlParser.ypp" /* yacc.c:1257  */
->>>>>>> d3725840
+#line 2164 "SqlParser_gen.cpp" /* yacc.c:1257  */
+        break;
+
+    case 158: /* opt_copy_from_params  */
+#line 561 "../SqlParser.ypp" /* yacc.c:1257  */
       {
   if (((*yyvaluep).copy_from_params_) != nullptr) {
     delete ((*yyvaluep).copy_from_params_);
   }
 }
-<<<<<<< HEAD
-#line 2159 "SqlParser_gen.cpp" /* yacc.c:1257  */
-        break;
-
-    case 158: /* copy_from_params  */
-#line 559 "../SqlParser.ypp" /* yacc.c:1257  */
-=======
-#line 2165 "SqlParser_gen.cpp" /* yacc.c:1257  */
-        break;
-
-    case 158: /* copy_from_params  */
-#line 560 "../SqlParser.ypp" /* yacc.c:1257  */
->>>>>>> d3725840
+#line 2174 "SqlParser_gen.cpp" /* yacc.c:1257  */
+        break;
+
+    case 159: /* copy_from_params  */
+#line 561 "../SqlParser.ypp" /* yacc.c:1257  */
       {
   if (((*yyvaluep).copy_from_params_) != nullptr) {
     delete ((*yyvaluep).copy_from_params_);
   }
 }
-<<<<<<< HEAD
-#line 2169 "SqlParser_gen.cpp" /* yacc.c:1257  */
-        break;
-
-    case 159: /* update_statement  */
-#line 559 "../SqlParser.ypp" /* yacc.c:1257  */
-=======
-#line 2175 "SqlParser_gen.cpp" /* yacc.c:1257  */
-        break;
-
-    case 159: /* update_statement  */
-#line 560 "../SqlParser.ypp" /* yacc.c:1257  */
->>>>>>> d3725840
+#line 2184 "SqlParser_gen.cpp" /* yacc.c:1257  */
+        break;
+
+    case 160: /* update_statement  */
+#line 561 "../SqlParser.ypp" /* yacc.c:1257  */
       {
   if (((*yyvaluep).update_statement_) != nullptr) {
     delete ((*yyvaluep).update_statement_);
   }
 }
-<<<<<<< HEAD
-#line 2179 "SqlParser_gen.cpp" /* yacc.c:1257  */
-        break;
-
-    case 160: /* delete_statement  */
-#line 559 "../SqlParser.ypp" /* yacc.c:1257  */
-=======
-#line 2185 "SqlParser_gen.cpp" /* yacc.c:1257  */
-        break;
-
-    case 160: /* delete_statement  */
-#line 560 "../SqlParser.ypp" /* yacc.c:1257  */
->>>>>>> d3725840
+#line 2194 "SqlParser_gen.cpp" /* yacc.c:1257  */
+        break;
+
+    case 161: /* delete_statement  */
+#line 561 "../SqlParser.ypp" /* yacc.c:1257  */
       {
   if (((*yyvaluep).delete_statement_) != nullptr) {
     delete ((*yyvaluep).delete_statement_);
   }
 }
-<<<<<<< HEAD
-#line 2189 "SqlParser_gen.cpp" /* yacc.c:1257  */
-        break;
-
-    case 161: /* assignment_list  */
-#line 559 "../SqlParser.ypp" /* yacc.c:1257  */
-=======
-#line 2195 "SqlParser_gen.cpp" /* yacc.c:1257  */
-        break;
-
-    case 161: /* assignment_list  */
-#line 560 "../SqlParser.ypp" /* yacc.c:1257  */
->>>>>>> d3725840
+#line 2204 "SqlParser_gen.cpp" /* yacc.c:1257  */
+        break;
+
+    case 162: /* assignment_list  */
+#line 561 "../SqlParser.ypp" /* yacc.c:1257  */
       {
   if (((*yyvaluep).assignment_list_) != nullptr) {
     delete ((*yyvaluep).assignment_list_);
   }
 }
-<<<<<<< HEAD
-#line 2199 "SqlParser_gen.cpp" /* yacc.c:1257  */
-        break;
-
-    case 162: /* assignment_item  */
-#line 559 "../SqlParser.ypp" /* yacc.c:1257  */
-=======
-#line 2205 "SqlParser_gen.cpp" /* yacc.c:1257  */
-        break;
-
-    case 162: /* assignment_item  */
-#line 560 "../SqlParser.ypp" /* yacc.c:1257  */
->>>>>>> d3725840
+#line 2214 "SqlParser_gen.cpp" /* yacc.c:1257  */
+        break;
+
+    case 163: /* assignment_item  */
+#line 561 "../SqlParser.ypp" /* yacc.c:1257  */
       {
   if (((*yyvaluep).assignment_) != nullptr) {
     delete ((*yyvaluep).assignment_);
   }
 }
-<<<<<<< HEAD
-#line 2209 "SqlParser_gen.cpp" /* yacc.c:1257  */
-        break;
-
-    case 163: /* select_statement  */
-#line 559 "../SqlParser.ypp" /* yacc.c:1257  */
-=======
-#line 2215 "SqlParser_gen.cpp" /* yacc.c:1257  */
-        break;
-
-    case 163: /* select_statement  */
-#line 560 "../SqlParser.ypp" /* yacc.c:1257  */
->>>>>>> d3725840
+#line 2224 "SqlParser_gen.cpp" /* yacc.c:1257  */
+        break;
+
+    case 164: /* select_statement  */
+#line 561 "../SqlParser.ypp" /* yacc.c:1257  */
       {
   if (((*yyvaluep).select_statement_) != nullptr) {
     delete ((*yyvaluep).select_statement_);
   }
 }
-<<<<<<< HEAD
-#line 2219 "SqlParser_gen.cpp" /* yacc.c:1257  */
-        break;
-
-    case 164: /* with_clause  */
-#line 559 "../SqlParser.ypp" /* yacc.c:1257  */
-=======
-#line 2225 "SqlParser_gen.cpp" /* yacc.c:1257  */
-        break;
-
-    case 164: /* with_clause  */
-#line 560 "../SqlParser.ypp" /* yacc.c:1257  */
->>>>>>> d3725840
+#line 2234 "SqlParser_gen.cpp" /* yacc.c:1257  */
+        break;
+
+    case 165: /* with_clause  */
+#line 561 "../SqlParser.ypp" /* yacc.c:1257  */
       {
   if (((*yyvaluep).with_list_) != nullptr) {
     delete ((*yyvaluep).with_list_);
   }
 }
-<<<<<<< HEAD
-#line 2229 "SqlParser_gen.cpp" /* yacc.c:1257  */
-        break;
-
-    case 165: /* with_list  */
-#line 559 "../SqlParser.ypp" /* yacc.c:1257  */
-=======
-#line 2235 "SqlParser_gen.cpp" /* yacc.c:1257  */
-        break;
-
-    case 165: /* with_list  */
-#line 560 "../SqlParser.ypp" /* yacc.c:1257  */
->>>>>>> d3725840
+#line 2244 "SqlParser_gen.cpp" /* yacc.c:1257  */
+        break;
+
+    case 166: /* with_list  */
+#line 561 "../SqlParser.ypp" /* yacc.c:1257  */
       {
   if (((*yyvaluep).with_list_) != nullptr) {
     delete ((*yyvaluep).with_list_);
   }
 }
-<<<<<<< HEAD
-#line 2239 "SqlParser_gen.cpp" /* yacc.c:1257  */
-        break;
-
-    case 166: /* with_list_element  */
-#line 559 "../SqlParser.ypp" /* yacc.c:1257  */
-=======
-#line 2245 "SqlParser_gen.cpp" /* yacc.c:1257  */
-        break;
-
-    case 166: /* with_list_element  */
-#line 560 "../SqlParser.ypp" /* yacc.c:1257  */
->>>>>>> d3725840
+#line 2254 "SqlParser_gen.cpp" /* yacc.c:1257  */
+        break;
+
+    case 167: /* with_list_element  */
+#line 561 "../SqlParser.ypp" /* yacc.c:1257  */
       {
   if (((*yyvaluep).with_list_element_) != nullptr) {
     delete ((*yyvaluep).with_list_element_);
   }
 }
-<<<<<<< HEAD
-#line 2249 "SqlParser_gen.cpp" /* yacc.c:1257  */
-        break;
-
-    case 167: /* select_query  */
-#line 559 "../SqlParser.ypp" /* yacc.c:1257  */
-=======
-#line 2255 "SqlParser_gen.cpp" /* yacc.c:1257  */
-        break;
-
-    case 167: /* select_query  */
-#line 560 "../SqlParser.ypp" /* yacc.c:1257  */
->>>>>>> d3725840
+#line 2264 "SqlParser_gen.cpp" /* yacc.c:1257  */
+        break;
+
+    case 168: /* select_query  */
+#line 561 "../SqlParser.ypp" /* yacc.c:1257  */
       {
   if (((*yyvaluep).select_query_) != nullptr) {
     delete ((*yyvaluep).select_query_);
   }
 }
-<<<<<<< HEAD
-#line 2259 "SqlParser_gen.cpp" /* yacc.c:1257  */
-        break;
-
-    case 169: /* selection  */
-#line 559 "../SqlParser.ypp" /* yacc.c:1257  */
-=======
-#line 2265 "SqlParser_gen.cpp" /* yacc.c:1257  */
-        break;
-
-    case 169: /* selection  */
-#line 560 "../SqlParser.ypp" /* yacc.c:1257  */
->>>>>>> d3725840
+#line 2274 "SqlParser_gen.cpp" /* yacc.c:1257  */
+        break;
+
+    case 170: /* selection  */
+#line 561 "../SqlParser.ypp" /* yacc.c:1257  */
       {
   if (((*yyvaluep).selection_) != nullptr) {
     delete ((*yyvaluep).selection_);
   }
 }
-<<<<<<< HEAD
-#line 2269 "SqlParser_gen.cpp" /* yacc.c:1257  */
-        break;
-
-    case 170: /* selection_item_commalist  */
-#line 559 "../SqlParser.ypp" /* yacc.c:1257  */
-=======
-#line 2275 "SqlParser_gen.cpp" /* yacc.c:1257  */
-        break;
-
-    case 170: /* selection_item_commalist  */
-#line 560 "../SqlParser.ypp" /* yacc.c:1257  */
->>>>>>> d3725840
+#line 2284 "SqlParser_gen.cpp" /* yacc.c:1257  */
+        break;
+
+    case 171: /* selection_item_commalist  */
+#line 561 "../SqlParser.ypp" /* yacc.c:1257  */
       {
   if (((*yyvaluep).selection_list_) != nullptr) {
     delete ((*yyvaluep).selection_list_);
   }
 }
-<<<<<<< HEAD
-#line 2279 "SqlParser_gen.cpp" /* yacc.c:1257  */
-        break;
-
-    case 171: /* selection_item  */
-#line 559 "../SqlParser.ypp" /* yacc.c:1257  */
-=======
-#line 2285 "SqlParser_gen.cpp" /* yacc.c:1257  */
-        break;
-
-    case 171: /* selection_item  */
-#line 560 "../SqlParser.ypp" /* yacc.c:1257  */
->>>>>>> d3725840
+#line 2294 "SqlParser_gen.cpp" /* yacc.c:1257  */
+        break;
+
+    case 172: /* selection_item  */
+#line 561 "../SqlParser.ypp" /* yacc.c:1257  */
       {
   if (((*yyvaluep).selection_item_) != nullptr) {
     delete ((*yyvaluep).selection_item_);
   }
 }
-<<<<<<< HEAD
-#line 2289 "SqlParser_gen.cpp" /* yacc.c:1257  */
-        break;
-
-    case 172: /* from_clause  */
-#line 559 "../SqlParser.ypp" /* yacc.c:1257  */
-=======
-#line 2295 "SqlParser_gen.cpp" /* yacc.c:1257  */
-        break;
-
-    case 172: /* from_clause  */
-#line 560 "../SqlParser.ypp" /* yacc.c:1257  */
->>>>>>> d3725840
+#line 2304 "SqlParser_gen.cpp" /* yacc.c:1257  */
+        break;
+
+    case 173: /* from_clause  */
+#line 561 "../SqlParser.ypp" /* yacc.c:1257  */
       {
   if (((*yyvaluep).table_reference_list_) != nullptr) {
     delete ((*yyvaluep).table_reference_list_);
   }
 }
-<<<<<<< HEAD
-#line 2299 "SqlParser_gen.cpp" /* yacc.c:1257  */
-        break;
-
-    case 176: /* subquery_expression  */
-#line 559 "../SqlParser.ypp" /* yacc.c:1257  */
-=======
-#line 2305 "SqlParser_gen.cpp" /* yacc.c:1257  */
-        break;
-
-    case 176: /* subquery_expression  */
-#line 560 "../SqlParser.ypp" /* yacc.c:1257  */
->>>>>>> d3725840
+#line 2314 "SqlParser_gen.cpp" /* yacc.c:1257  */
+        break;
+
+    case 177: /* subquery_expression  */
+#line 561 "../SqlParser.ypp" /* yacc.c:1257  */
       {
   if (((*yyvaluep).subquery_expression_) != nullptr) {
     delete ((*yyvaluep).subquery_expression_);
   }
 }
-<<<<<<< HEAD
-#line 2309 "SqlParser_gen.cpp" /* yacc.c:1257  */
-        break;
-
-    case 177: /* opt_sample_clause  */
-#line 559 "../SqlParser.ypp" /* yacc.c:1257  */
-=======
-#line 2315 "SqlParser_gen.cpp" /* yacc.c:1257  */
-        break;
-
-    case 177: /* opt_sample_clause  */
-#line 560 "../SqlParser.ypp" /* yacc.c:1257  */
->>>>>>> d3725840
+#line 2324 "SqlParser_gen.cpp" /* yacc.c:1257  */
+        break;
+
+    case 178: /* opt_sample_clause  */
+#line 561 "../SqlParser.ypp" /* yacc.c:1257  */
       {
   if (((*yyvaluep).opt_sample_clause_) != nullptr) {
     delete ((*yyvaluep).opt_sample_clause_);
   }
 }
-<<<<<<< HEAD
-#line 2319 "SqlParser_gen.cpp" /* yacc.c:1257  */
-        break;
-
-    case 178: /* table_reference  */
-#line 559 "../SqlParser.ypp" /* yacc.c:1257  */
-=======
-#line 2325 "SqlParser_gen.cpp" /* yacc.c:1257  */
-        break;
-
-    case 178: /* table_reference  */
-#line 560 "../SqlParser.ypp" /* yacc.c:1257  */
->>>>>>> d3725840
+#line 2334 "SqlParser_gen.cpp" /* yacc.c:1257  */
+        break;
+
+    case 179: /* table_reference  */
+#line 561 "../SqlParser.ypp" /* yacc.c:1257  */
       {
   if (((*yyvaluep).table_reference_) != nullptr) {
     delete ((*yyvaluep).table_reference_);
   }
 }
-<<<<<<< HEAD
-#line 2329 "SqlParser_gen.cpp" /* yacc.c:1257  */
-        break;
-
-    case 179: /* table_reference_signature  */
-#line 559 "../SqlParser.ypp" /* yacc.c:1257  */
-=======
-#line 2335 "SqlParser_gen.cpp" /* yacc.c:1257  */
-        break;
-
-    case 179: /* table_reference_signature  */
-#line 560 "../SqlParser.ypp" /* yacc.c:1257  */
->>>>>>> d3725840
+#line 2344 "SqlParser_gen.cpp" /* yacc.c:1257  */
+        break;
+
+    case 180: /* table_reference_signature  */
+#line 561 "../SqlParser.ypp" /* yacc.c:1257  */
       {
   if (((*yyvaluep).table_reference_signature_) != nullptr) {
     delete ((*yyvaluep).table_reference_signature_);
   }
 }
-<<<<<<< HEAD
-#line 2339 "SqlParser_gen.cpp" /* yacc.c:1257  */
-        break;
-
-    case 180: /* table_reference_signature_primary  */
-#line 559 "../SqlParser.ypp" /* yacc.c:1257  */
-=======
-#line 2345 "SqlParser_gen.cpp" /* yacc.c:1257  */
-        break;
-
-    case 180: /* table_reference_signature_primary  */
-#line 560 "../SqlParser.ypp" /* yacc.c:1257  */
->>>>>>> d3725840
+#line 2354 "SqlParser_gen.cpp" /* yacc.c:1257  */
+        break;
+
+    case 181: /* table_reference_signature_primary  */
+#line 561 "../SqlParser.ypp" /* yacc.c:1257  */
       {
   if (((*yyvaluep).table_reference_signature_) != nullptr) {
     delete ((*yyvaluep).table_reference_signature_);
   }
 }
-<<<<<<< HEAD
-#line 2349 "SqlParser_gen.cpp" /* yacc.c:1257  */
-        break;
-
-    case 181: /* table_reference_commalist  */
-#line 559 "../SqlParser.ypp" /* yacc.c:1257  */
-=======
-#line 2355 "SqlParser_gen.cpp" /* yacc.c:1257  */
-        break;
-
-    case 181: /* table_reference_commalist  */
-#line 560 "../SqlParser.ypp" /* yacc.c:1257  */
->>>>>>> d3725840
+#line 2364 "SqlParser_gen.cpp" /* yacc.c:1257  */
+        break;
+
+    case 182: /* table_reference_commalist  */
+#line 561 "../SqlParser.ypp" /* yacc.c:1257  */
       {
   if (((*yyvaluep).table_reference_list_) != nullptr) {
     delete ((*yyvaluep).table_reference_list_);
   }
 }
-<<<<<<< HEAD
-#line 2359 "SqlParser_gen.cpp" /* yacc.c:1257  */
-        break;
-
-    case 182: /* opt_group_by_clause  */
-#line 559 "../SqlParser.ypp" /* yacc.c:1257  */
-=======
-#line 2365 "SqlParser_gen.cpp" /* yacc.c:1257  */
-        break;
-
-    case 182: /* opt_group_by_clause  */
-#line 560 "../SqlParser.ypp" /* yacc.c:1257  */
->>>>>>> d3725840
+#line 2374 "SqlParser_gen.cpp" /* yacc.c:1257  */
+        break;
+
+    case 183: /* opt_group_by_clause  */
+#line 561 "../SqlParser.ypp" /* yacc.c:1257  */
       {
   if (((*yyvaluep).opt_group_by_clause_) != nullptr) {
     delete ((*yyvaluep).opt_group_by_clause_);
   }
 }
-<<<<<<< HEAD
-#line 2369 "SqlParser_gen.cpp" /* yacc.c:1257  */
-        break;
-
-    case 183: /* opt_having_clause  */
-#line 559 "../SqlParser.ypp" /* yacc.c:1257  */
-=======
-#line 2375 "SqlParser_gen.cpp" /* yacc.c:1257  */
-        break;
-
-    case 183: /* opt_having_clause  */
-#line 560 "../SqlParser.ypp" /* yacc.c:1257  */
->>>>>>> d3725840
+#line 2384 "SqlParser_gen.cpp" /* yacc.c:1257  */
+        break;
+
+    case 184: /* opt_having_clause  */
+#line 561 "../SqlParser.ypp" /* yacc.c:1257  */
       {
   if (((*yyvaluep).opt_having_clause_) != nullptr) {
     delete ((*yyvaluep).opt_having_clause_);
   }
 }
-<<<<<<< HEAD
-#line 2379 "SqlParser_gen.cpp" /* yacc.c:1257  */
-        break;
-
-    case 184: /* opt_order_by_clause  */
-#line 559 "../SqlParser.ypp" /* yacc.c:1257  */
-=======
-#line 2385 "SqlParser_gen.cpp" /* yacc.c:1257  */
-        break;
-
-    case 184: /* opt_order_by_clause  */
-#line 560 "../SqlParser.ypp" /* yacc.c:1257  */
->>>>>>> d3725840
+#line 2394 "SqlParser_gen.cpp" /* yacc.c:1257  */
+        break;
+
+    case 185: /* opt_order_by_clause  */
+#line 561 "../SqlParser.ypp" /* yacc.c:1257  */
       {
   if (((*yyvaluep).opt_order_by_clause_) != nullptr) {
     delete ((*yyvaluep).opt_order_by_clause_);
   }
 }
-<<<<<<< HEAD
-#line 2389 "SqlParser_gen.cpp" /* yacc.c:1257  */
-        break;
-
-    case 185: /* opt_limit_clause  */
-#line 559 "../SqlParser.ypp" /* yacc.c:1257  */
-=======
-#line 2395 "SqlParser_gen.cpp" /* yacc.c:1257  */
-        break;
-
-    case 185: /* opt_limit_clause  */
-#line 560 "../SqlParser.ypp" /* yacc.c:1257  */
->>>>>>> d3725840
+#line 2404 "SqlParser_gen.cpp" /* yacc.c:1257  */
+        break;
+
+    case 186: /* opt_limit_clause  */
+#line 561 "../SqlParser.ypp" /* yacc.c:1257  */
       {
   if (((*yyvaluep).opt_limit_clause_) != nullptr) {
     delete ((*yyvaluep).opt_limit_clause_);
   }
 }
-<<<<<<< HEAD
-#line 2399 "SqlParser_gen.cpp" /* yacc.c:1257  */
-        break;
-
-    case 186: /* order_commalist  */
-#line 559 "../SqlParser.ypp" /* yacc.c:1257  */
-=======
-#line 2405 "SqlParser_gen.cpp" /* yacc.c:1257  */
-        break;
-
-    case 186: /* order_commalist  */
-#line 560 "../SqlParser.ypp" /* yacc.c:1257  */
->>>>>>> d3725840
+#line 2414 "SqlParser_gen.cpp" /* yacc.c:1257  */
+        break;
+
+    case 187: /* order_commalist  */
+#line 561 "../SqlParser.ypp" /* yacc.c:1257  */
       {
   if (((*yyvaluep).order_commalist_) != nullptr) {
     delete ((*yyvaluep).order_commalist_);
   }
 }
-<<<<<<< HEAD
-#line 2409 "SqlParser_gen.cpp" /* yacc.c:1257  */
-        break;
-
-    case 187: /* order_item  */
-#line 559 "../SqlParser.ypp" /* yacc.c:1257  */
-=======
-#line 2415 "SqlParser_gen.cpp" /* yacc.c:1257  */
-        break;
-
-    case 187: /* order_item  */
-#line 560 "../SqlParser.ypp" /* yacc.c:1257  */
->>>>>>> d3725840
+#line 2424 "SqlParser_gen.cpp" /* yacc.c:1257  */
+        break;
+
+    case 188: /* order_item  */
+#line 561 "../SqlParser.ypp" /* yacc.c:1257  */
       {
   if (((*yyvaluep).order_item_) != nullptr) {
     delete ((*yyvaluep).order_item_);
   }
 }
-<<<<<<< HEAD
-#line 2419 "SqlParser_gen.cpp" /* yacc.c:1257  */
-        break;
-
-    case 188: /* opt_order_direction  */
-#line 559 "../SqlParser.ypp" /* yacc.c:1257  */
-=======
-#line 2425 "SqlParser_gen.cpp" /* yacc.c:1257  */
-        break;
-
-    case 188: /* opt_order_direction  */
-#line 560 "../SqlParser.ypp" /* yacc.c:1257  */
->>>>>>> d3725840
+#line 2434 "SqlParser_gen.cpp" /* yacc.c:1257  */
+        break;
+
+    case 189: /* opt_order_direction  */
+#line 561 "../SqlParser.ypp" /* yacc.c:1257  */
       {
   if (((*yyvaluep).order_direction_) != nullptr) {
     delete ((*yyvaluep).order_direction_);
   }
 }
-<<<<<<< HEAD
-#line 2429 "SqlParser_gen.cpp" /* yacc.c:1257  */
-        break;
-
-    case 189: /* opt_nulls_first  */
-#line 559 "../SqlParser.ypp" /* yacc.c:1257  */
-=======
-#line 2435 "SqlParser_gen.cpp" /* yacc.c:1257  */
-        break;
-
-    case 189: /* opt_nulls_first  */
-#line 560 "../SqlParser.ypp" /* yacc.c:1257  */
->>>>>>> d3725840
+#line 2444 "SqlParser_gen.cpp" /* yacc.c:1257  */
+        break;
+
+    case 190: /* opt_nulls_first  */
+#line 561 "../SqlParser.ypp" /* yacc.c:1257  */
       {
   if (((*yyvaluep).order_direction_) != nullptr) {
     delete ((*yyvaluep).order_direction_);
   }
 }
-<<<<<<< HEAD
-#line 2439 "SqlParser_gen.cpp" /* yacc.c:1257  */
-        break;
-
-    case 190: /* opt_where_clause  */
-#line 559 "../SqlParser.ypp" /* yacc.c:1257  */
-=======
-#line 2445 "SqlParser_gen.cpp" /* yacc.c:1257  */
-        break;
-
-    case 190: /* opt_where_clause  */
-#line 560 "../SqlParser.ypp" /* yacc.c:1257  */
->>>>>>> d3725840
+#line 2454 "SqlParser_gen.cpp" /* yacc.c:1257  */
+        break;
+
+    case 191: /* opt_where_clause  */
+#line 561 "../SqlParser.ypp" /* yacc.c:1257  */
       {
   if (((*yyvaluep).predicate_) != nullptr) {
     delete ((*yyvaluep).predicate_);
   }
 }
-<<<<<<< HEAD
-#line 2449 "SqlParser_gen.cpp" /* yacc.c:1257  */
-        break;
-
-    case 191: /* where_clause  */
-#line 559 "../SqlParser.ypp" /* yacc.c:1257  */
-=======
-#line 2455 "SqlParser_gen.cpp" /* yacc.c:1257  */
-        break;
-
-    case 191: /* where_clause  */
-#line 560 "../SqlParser.ypp" /* yacc.c:1257  */
->>>>>>> d3725840
+#line 2464 "SqlParser_gen.cpp" /* yacc.c:1257  */
+        break;
+
+    case 192: /* where_clause  */
+#line 561 "../SqlParser.ypp" /* yacc.c:1257  */
       {
   if (((*yyvaluep).predicate_) != nullptr) {
     delete ((*yyvaluep).predicate_);
   }
 }
-<<<<<<< HEAD
-#line 2459 "SqlParser_gen.cpp" /* yacc.c:1257  */
-        break;
-
-    case 192: /* or_expression  */
-#line 559 "../SqlParser.ypp" /* yacc.c:1257  */
-=======
-#line 2465 "SqlParser_gen.cpp" /* yacc.c:1257  */
-        break;
-
-    case 192: /* or_expression  */
-#line 560 "../SqlParser.ypp" /* yacc.c:1257  */
->>>>>>> d3725840
+#line 2474 "SqlParser_gen.cpp" /* yacc.c:1257  */
+        break;
+
+    case 193: /* or_expression  */
+#line 561 "../SqlParser.ypp" /* yacc.c:1257  */
       {
   if (((*yyvaluep).predicate_) != nullptr) {
     delete ((*yyvaluep).predicate_);
   }
 }
-<<<<<<< HEAD
-#line 2469 "SqlParser_gen.cpp" /* yacc.c:1257  */
-        break;
-
-    case 193: /* and_expression  */
-#line 559 "../SqlParser.ypp" /* yacc.c:1257  */
-=======
-#line 2475 "SqlParser_gen.cpp" /* yacc.c:1257  */
-        break;
-
-    case 193: /* and_expression  */
-#line 560 "../SqlParser.ypp" /* yacc.c:1257  */
->>>>>>> d3725840
+#line 2484 "SqlParser_gen.cpp" /* yacc.c:1257  */
+        break;
+
+    case 194: /* and_expression  */
+#line 561 "../SqlParser.ypp" /* yacc.c:1257  */
       {
   if (((*yyvaluep).predicate_) != nullptr) {
     delete ((*yyvaluep).predicate_);
   }
 }
-<<<<<<< HEAD
-#line 2479 "SqlParser_gen.cpp" /* yacc.c:1257  */
-        break;
-
-    case 194: /* not_expression  */
-#line 559 "../SqlParser.ypp" /* yacc.c:1257  */
-=======
-#line 2485 "SqlParser_gen.cpp" /* yacc.c:1257  */
-        break;
-
-    case 194: /* not_expression  */
-#line 560 "../SqlParser.ypp" /* yacc.c:1257  */
->>>>>>> d3725840
+#line 2494 "SqlParser_gen.cpp" /* yacc.c:1257  */
+        break;
+
+    case 195: /* not_expression  */
+#line 561 "../SqlParser.ypp" /* yacc.c:1257  */
       {
   if (((*yyvaluep).predicate_) != nullptr) {
     delete ((*yyvaluep).predicate_);
   }
 }
-<<<<<<< HEAD
-#line 2489 "SqlParser_gen.cpp" /* yacc.c:1257  */
-        break;
-
-    case 195: /* predicate_expression_base  */
-#line 559 "../SqlParser.ypp" /* yacc.c:1257  */
-=======
-#line 2495 "SqlParser_gen.cpp" /* yacc.c:1257  */
-        break;
-
-    case 195: /* predicate_expression_base  */
-#line 560 "../SqlParser.ypp" /* yacc.c:1257  */
->>>>>>> d3725840
+#line 2504 "SqlParser_gen.cpp" /* yacc.c:1257  */
+        break;
+
+    case 196: /* predicate_expression_base  */
+#line 561 "../SqlParser.ypp" /* yacc.c:1257  */
       {
   if (((*yyvaluep).predicate_) != nullptr) {
     delete ((*yyvaluep).predicate_);
   }
 }
-<<<<<<< HEAD
-#line 2499 "SqlParser_gen.cpp" /* yacc.c:1257  */
-        break;
-
-    case 196: /* add_expression  */
-#line 559 "../SqlParser.ypp" /* yacc.c:1257  */
-=======
-#line 2505 "SqlParser_gen.cpp" /* yacc.c:1257  */
-        break;
-
-    case 196: /* add_expression  */
-#line 560 "../SqlParser.ypp" /* yacc.c:1257  */
->>>>>>> d3725840
+#line 2514 "SqlParser_gen.cpp" /* yacc.c:1257  */
+        break;
+
+    case 197: /* add_expression  */
+#line 561 "../SqlParser.ypp" /* yacc.c:1257  */
       {
   if (((*yyvaluep).expression_) != nullptr) {
     delete ((*yyvaluep).expression_);
   }
 }
-<<<<<<< HEAD
-#line 2509 "SqlParser_gen.cpp" /* yacc.c:1257  */
-        break;
-
-    case 197: /* multiply_expression  */
-#line 559 "../SqlParser.ypp" /* yacc.c:1257  */
-=======
-#line 2515 "SqlParser_gen.cpp" /* yacc.c:1257  */
-        break;
-
-    case 197: /* multiply_expression  */
-#line 560 "../SqlParser.ypp" /* yacc.c:1257  */
->>>>>>> d3725840
+#line 2524 "SqlParser_gen.cpp" /* yacc.c:1257  */
+        break;
+
+    case 198: /* multiply_expression  */
+#line 561 "../SqlParser.ypp" /* yacc.c:1257  */
       {
   if (((*yyvaluep).expression_) != nullptr) {
     delete ((*yyvaluep).expression_);
   }
 }
-<<<<<<< HEAD
-#line 2519 "SqlParser_gen.cpp" /* yacc.c:1257  */
-        break;
-
-    case 198: /* unary_expression  */
-#line 559 "../SqlParser.ypp" /* yacc.c:1257  */
-=======
-#line 2525 "SqlParser_gen.cpp" /* yacc.c:1257  */
-        break;
-
-    case 198: /* unary_expression  */
-#line 560 "../SqlParser.ypp" /* yacc.c:1257  */
->>>>>>> d3725840
+#line 2534 "SqlParser_gen.cpp" /* yacc.c:1257  */
+        break;
+
+    case 199: /* unary_expression  */
+#line 561 "../SqlParser.ypp" /* yacc.c:1257  */
       {
   if (((*yyvaluep).expression_) != nullptr) {
     delete ((*yyvaluep).expression_);
   }
 }
-<<<<<<< HEAD
-#line 2529 "SqlParser_gen.cpp" /* yacc.c:1257  */
-        break;
-
-    case 199: /* expression_base  */
-#line 559 "../SqlParser.ypp" /* yacc.c:1257  */
-=======
-#line 2535 "SqlParser_gen.cpp" /* yacc.c:1257  */
-        break;
-
-    case 199: /* expression_base  */
-#line 560 "../SqlParser.ypp" /* yacc.c:1257  */
->>>>>>> d3725840
+#line 2544 "SqlParser_gen.cpp" /* yacc.c:1257  */
+        break;
+
+    case 200: /* expression_base  */
+#line 561 "../SqlParser.ypp" /* yacc.c:1257  */
       {
   if (((*yyvaluep).expression_) != nullptr) {
     delete ((*yyvaluep).expression_);
   }
 }
-<<<<<<< HEAD
-#line 2539 "SqlParser_gen.cpp" /* yacc.c:1257  */
-        break;
-
-    case 200: /* function_call  */
-#line 559 "../SqlParser.ypp" /* yacc.c:1257  */
-=======
-#line 2545 "SqlParser_gen.cpp" /* yacc.c:1257  */
-        break;
-
-    case 200: /* function_call  */
-#line 560 "../SqlParser.ypp" /* yacc.c:1257  */
->>>>>>> d3725840
+#line 2554 "SqlParser_gen.cpp" /* yacc.c:1257  */
+        break;
+
+    case 201: /* function_call  */
+#line 561 "../SqlParser.ypp" /* yacc.c:1257  */
       {
   if (((*yyvaluep).function_call_) != nullptr) {
     delete ((*yyvaluep).function_call_);
   }
 }
-<<<<<<< HEAD
-#line 2549 "SqlParser_gen.cpp" /* yacc.c:1257  */
-        break;
-
-    case 201: /* extract_function  */
-#line 559 "../SqlParser.ypp" /* yacc.c:1257  */
-=======
-#line 2555 "SqlParser_gen.cpp" /* yacc.c:1257  */
-        break;
-
-    case 201: /* extract_function  */
-#line 560 "../SqlParser.ypp" /* yacc.c:1257  */
->>>>>>> d3725840
+#line 2564 "SqlParser_gen.cpp" /* yacc.c:1257  */
+        break;
+
+    case 202: /* extract_function  */
+#line 561 "../SqlParser.ypp" /* yacc.c:1257  */
       {
   if (((*yyvaluep).expression_) != nullptr) {
     delete ((*yyvaluep).expression_);
   }
 }
-<<<<<<< HEAD
-#line 2559 "SqlParser_gen.cpp" /* yacc.c:1257  */
-        break;
-
-    case 202: /* case_expression  */
-#line 559 "../SqlParser.ypp" /* yacc.c:1257  */
-=======
-#line 2565 "SqlParser_gen.cpp" /* yacc.c:1257  */
-        break;
-
-    case 202: /* case_expression  */
-#line 560 "../SqlParser.ypp" /* yacc.c:1257  */
->>>>>>> d3725840
+#line 2574 "SqlParser_gen.cpp" /* yacc.c:1257  */
+        break;
+
+    case 203: /* case_expression  */
+#line 561 "../SqlParser.ypp" /* yacc.c:1257  */
       {
   if (((*yyvaluep).expression_) != nullptr) {
     delete ((*yyvaluep).expression_);
   }
 }
-<<<<<<< HEAD
-#line 2569 "SqlParser_gen.cpp" /* yacc.c:1257  */
-        break;
-
-    case 203: /* simple_when_clause_list  */
-#line 559 "../SqlParser.ypp" /* yacc.c:1257  */
-=======
-#line 2575 "SqlParser_gen.cpp" /* yacc.c:1257  */
-        break;
-
-    case 203: /* simple_when_clause_list  */
-#line 560 "../SqlParser.ypp" /* yacc.c:1257  */
->>>>>>> d3725840
+#line 2584 "SqlParser_gen.cpp" /* yacc.c:1257  */
+        break;
+
+    case 204: /* simple_when_clause_list  */
+#line 561 "../SqlParser.ypp" /* yacc.c:1257  */
       {
   if (((*yyvaluep).simple_when_clause_list_) != nullptr) {
     delete ((*yyvaluep).simple_when_clause_list_);
   }
 }
-<<<<<<< HEAD
-#line 2579 "SqlParser_gen.cpp" /* yacc.c:1257  */
-        break;
-
-    case 204: /* simple_when_clause  */
-#line 559 "../SqlParser.ypp" /* yacc.c:1257  */
-=======
-#line 2585 "SqlParser_gen.cpp" /* yacc.c:1257  */
-        break;
-
-    case 204: /* simple_when_clause  */
-#line 560 "../SqlParser.ypp" /* yacc.c:1257  */
->>>>>>> d3725840
+#line 2594 "SqlParser_gen.cpp" /* yacc.c:1257  */
+        break;
+
+    case 205: /* simple_when_clause  */
+#line 561 "../SqlParser.ypp" /* yacc.c:1257  */
       {
   if (((*yyvaluep).simple_when_clause_) != nullptr) {
     delete ((*yyvaluep).simple_when_clause_);
   }
 }
-<<<<<<< HEAD
-#line 2589 "SqlParser_gen.cpp" /* yacc.c:1257  */
-        break;
-
-    case 205: /* searched_when_clause_list  */
-#line 559 "../SqlParser.ypp" /* yacc.c:1257  */
-=======
-#line 2595 "SqlParser_gen.cpp" /* yacc.c:1257  */
-        break;
-
-    case 205: /* searched_when_clause_list  */
-#line 560 "../SqlParser.ypp" /* yacc.c:1257  */
->>>>>>> d3725840
+#line 2604 "SqlParser_gen.cpp" /* yacc.c:1257  */
+        break;
+
+    case 206: /* searched_when_clause_list  */
+#line 561 "../SqlParser.ypp" /* yacc.c:1257  */
       {
   if (((*yyvaluep).searched_when_clause_list_) != nullptr) {
     delete ((*yyvaluep).searched_when_clause_list_);
   }
 }
-<<<<<<< HEAD
-#line 2599 "SqlParser_gen.cpp" /* yacc.c:1257  */
-        break;
-
-    case 206: /* searched_when_clause  */
-#line 559 "../SqlParser.ypp" /* yacc.c:1257  */
-=======
-#line 2605 "SqlParser_gen.cpp" /* yacc.c:1257  */
-        break;
-
-    case 206: /* searched_when_clause  */
-#line 560 "../SqlParser.ypp" /* yacc.c:1257  */
->>>>>>> d3725840
+#line 2614 "SqlParser_gen.cpp" /* yacc.c:1257  */
+        break;
+
+    case 207: /* searched_when_clause  */
+#line 561 "../SqlParser.ypp" /* yacc.c:1257  */
       {
   if (((*yyvaluep).searched_when_clause_) != nullptr) {
     delete ((*yyvaluep).searched_when_clause_);
   }
 }
-<<<<<<< HEAD
-#line 2609 "SqlParser_gen.cpp" /* yacc.c:1257  */
-        break;
-
-    case 207: /* opt_else_clause  */
-#line 559 "../SqlParser.ypp" /* yacc.c:1257  */
-=======
-#line 2615 "SqlParser_gen.cpp" /* yacc.c:1257  */
-        break;
-
-    case 207: /* opt_else_clause  */
-#line 560 "../SqlParser.ypp" /* yacc.c:1257  */
->>>>>>> d3725840
+#line 2624 "SqlParser_gen.cpp" /* yacc.c:1257  */
+        break;
+
+    case 208: /* opt_else_clause  */
+#line 561 "../SqlParser.ypp" /* yacc.c:1257  */
       {
   if (((*yyvaluep).expression_) != nullptr) {
     delete ((*yyvaluep).expression_);
   }
 }
-<<<<<<< HEAD
-#line 2619 "SqlParser_gen.cpp" /* yacc.c:1257  */
-        break;
-
-    case 208: /* expression_list  */
-#line 559 "../SqlParser.ypp" /* yacc.c:1257  */
-=======
-#line 2625 "SqlParser_gen.cpp" /* yacc.c:1257  */
-        break;
-
-    case 208: /* expression_list  */
-#line 560 "../SqlParser.ypp" /* yacc.c:1257  */
->>>>>>> d3725840
+#line 2634 "SqlParser_gen.cpp" /* yacc.c:1257  */
+        break;
+
+    case 209: /* expression_list  */
+#line 561 "../SqlParser.ypp" /* yacc.c:1257  */
       {
   if (((*yyvaluep).expression_list_) != nullptr) {
     delete ((*yyvaluep).expression_list_);
   }
 }
-<<<<<<< HEAD
-#line 2629 "SqlParser_gen.cpp" /* yacc.c:1257  */
-        break;
-
-    case 209: /* literal_value  */
-#line 559 "../SqlParser.ypp" /* yacc.c:1257  */
-=======
-#line 2635 "SqlParser_gen.cpp" /* yacc.c:1257  */
-        break;
-
-    case 209: /* literal_value  */
-#line 560 "../SqlParser.ypp" /* yacc.c:1257  */
->>>>>>> d3725840
+#line 2644 "SqlParser_gen.cpp" /* yacc.c:1257  */
+        break;
+
+    case 210: /* literal_value  */
+#line 561 "../SqlParser.ypp" /* yacc.c:1257  */
       {
   if (((*yyvaluep).literal_value_) != nullptr) {
     delete ((*yyvaluep).literal_value_);
   }
 }
-<<<<<<< HEAD
-#line 2639 "SqlParser_gen.cpp" /* yacc.c:1257  */
-        break;
-
-    case 210: /* literal_value_commalist  */
-#line 559 "../SqlParser.ypp" /* yacc.c:1257  */
-=======
-#line 2645 "SqlParser_gen.cpp" /* yacc.c:1257  */
-        break;
-
-    case 210: /* literal_value_commalist  */
-#line 560 "../SqlParser.ypp" /* yacc.c:1257  */
->>>>>>> d3725840
+#line 2654 "SqlParser_gen.cpp" /* yacc.c:1257  */
+        break;
+
+    case 211: /* literal_value_commalist  */
+#line 561 "../SqlParser.ypp" /* yacc.c:1257  */
       {
   if (((*yyvaluep).literal_value_list_) != nullptr) {
     delete ((*yyvaluep).literal_value_list_);
   }
 }
-<<<<<<< HEAD
-#line 2649 "SqlParser_gen.cpp" /* yacc.c:1257  */
-        break;
-
-    case 211: /* attribute_ref  */
-#line 559 "../SqlParser.ypp" /* yacc.c:1257  */
-=======
-#line 2655 "SqlParser_gen.cpp" /* yacc.c:1257  */
-        break;
-
-    case 211: /* attribute_ref  */
-#line 560 "../SqlParser.ypp" /* yacc.c:1257  */
->>>>>>> d3725840
+#line 2664 "SqlParser_gen.cpp" /* yacc.c:1257  */
+        break;
+
+    case 212: /* attribute_ref  */
+#line 561 "../SqlParser.ypp" /* yacc.c:1257  */
       {
   if (((*yyvaluep).attribute_) != nullptr) {
     delete ((*yyvaluep).attribute_);
   }
 }
-<<<<<<< HEAD
-#line 2659 "SqlParser_gen.cpp" /* yacc.c:1257  */
-        break;
-
-    case 212: /* attribute_ref_list  */
-#line 559 "../SqlParser.ypp" /* yacc.c:1257  */
-=======
-#line 2665 "SqlParser_gen.cpp" /* yacc.c:1257  */
-        break;
-
-    case 212: /* attribute_ref_list  */
-#line 560 "../SqlParser.ypp" /* yacc.c:1257  */
->>>>>>> d3725840
+#line 2674 "SqlParser_gen.cpp" /* yacc.c:1257  */
+        break;
+
+    case 213: /* attribute_ref_list  */
+#line 561 "../SqlParser.ypp" /* yacc.c:1257  */
       {
   if (((*yyvaluep).attribute_list_) != nullptr) {
     delete ((*yyvaluep).attribute_list_);
   }
 }
-<<<<<<< HEAD
-#line 2669 "SqlParser_gen.cpp" /* yacc.c:1257  */
-        break;
-
-    case 213: /* comparison_operation  */
-#line 555 "../SqlParser.ypp" /* yacc.c:1257  */
+#line 2684 "SqlParser_gen.cpp" /* yacc.c:1257  */
+        break;
+
+    case 214: /* comparison_operation  */
+#line 557 "../SqlParser.ypp" /* yacc.c:1257  */
       { }
-#line 2675 "SqlParser_gen.cpp" /* yacc.c:1257  */
-        break;
-
-    case 214: /* unary_operation  */
+#line 2690 "SqlParser_gen.cpp" /* yacc.c:1257  */
+        break;
+
+    case 215: /* unary_operation  */
+#line 558 "../SqlParser.ypp" /* yacc.c:1257  */
+      { }
+#line 2696 "SqlParser_gen.cpp" /* yacc.c:1257  */
+        break;
+
+    case 216: /* add_operation  */
+#line 559 "../SqlParser.ypp" /* yacc.c:1257  */
+      { }
+#line 2702 "SqlParser_gen.cpp" /* yacc.c:1257  */
+        break;
+
+    case 217: /* multiply_operation  */
+#line 559 "../SqlParser.ypp" /* yacc.c:1257  */
+      { }
+#line 2708 "SqlParser_gen.cpp" /* yacc.c:1257  */
+        break;
+
+    case 218: /* name_commalist  */
+#line 561 "../SqlParser.ypp" /* yacc.c:1257  */
+      {
+  if (((*yyvaluep).string_list_) != nullptr) {
+    delete ((*yyvaluep).string_list_);
+  }
+}
+#line 2718 "SqlParser_gen.cpp" /* yacc.c:1257  */
+        break;
+
+    case 219: /* any_name  */
+#line 561 "../SqlParser.ypp" /* yacc.c:1257  */
+      {
+  if (((*yyvaluep).string_value_) != nullptr) {
+    delete ((*yyvaluep).string_value_);
+  }
+}
+#line 2728 "SqlParser_gen.cpp" /* yacc.c:1257  */
+        break;
+
+    case 220: /* boolean_value  */
 #line 556 "../SqlParser.ypp" /* yacc.c:1257  */
       { }
-#line 2681 "SqlParser_gen.cpp" /* yacc.c:1257  */
-        break;
-
-    case 215: /* add_operation  */
-#line 557 "../SqlParser.ypp" /* yacc.c:1257  */
-      { }
-#line 2687 "SqlParser_gen.cpp" /* yacc.c:1257  */
-        break;
-
-    case 216: /* multiply_operation  */
-#line 557 "../SqlParser.ypp" /* yacc.c:1257  */
-      { }
-#line 2693 "SqlParser_gen.cpp" /* yacc.c:1257  */
-        break;
-
-    case 217: /* name_commalist  */
-#line 559 "../SqlParser.ypp" /* yacc.c:1257  */
-=======
-#line 2675 "SqlParser_gen.cpp" /* yacc.c:1257  */
-        break;
-
-    case 213: /* comparison_operation  */
-#line 556 "../SqlParser.ypp" /* yacc.c:1257  */
-      { }
-#line 2681 "SqlParser_gen.cpp" /* yacc.c:1257  */
-        break;
-
-    case 214: /* unary_operation  */
-#line 557 "../SqlParser.ypp" /* yacc.c:1257  */
-      { }
-#line 2687 "SqlParser_gen.cpp" /* yacc.c:1257  */
-        break;
-
-    case 215: /* add_operation  */
-#line 558 "../SqlParser.ypp" /* yacc.c:1257  */
-      { }
-#line 2693 "SqlParser_gen.cpp" /* yacc.c:1257  */
-        break;
-
-    case 216: /* multiply_operation  */
-#line 558 "../SqlParser.ypp" /* yacc.c:1257  */
-      { }
-#line 2699 "SqlParser_gen.cpp" /* yacc.c:1257  */
-        break;
-
-    case 217: /* name_commalist  */
-#line 560 "../SqlParser.ypp" /* yacc.c:1257  */
->>>>>>> d3725840
-      {
-  if (((*yyvaluep).string_list_) != nullptr) {
-    delete ((*yyvaluep).string_list_);
-  }
-}
-<<<<<<< HEAD
-#line 2703 "SqlParser_gen.cpp" /* yacc.c:1257  */
-        break;
-
-    case 218: /* any_name  */
-#line 559 "../SqlParser.ypp" /* yacc.c:1257  */
-=======
-#line 2709 "SqlParser_gen.cpp" /* yacc.c:1257  */
-        break;
-
-    case 218: /* any_name  */
-#line 560 "../SqlParser.ypp" /* yacc.c:1257  */
->>>>>>> d3725840
-      {
-  if (((*yyvaluep).string_value_) != nullptr) {
-    delete ((*yyvaluep).string_value_);
-  }
-}
-<<<<<<< HEAD
-#line 2713 "SqlParser_gen.cpp" /* yacc.c:1257  */
-        break;
-
-    case 219: /* boolean_value  */
-#line 554 "../SqlParser.ypp" /* yacc.c:1257  */
-      { }
-#line 2719 "SqlParser_gen.cpp" /* yacc.c:1257  */
-        break;
-
-    case 220: /* command  */
-#line 559 "../SqlParser.ypp" /* yacc.c:1257  */
-=======
-#line 2719 "SqlParser_gen.cpp" /* yacc.c:1257  */
-        break;
-
-    case 219: /* boolean_value  */
-#line 555 "../SqlParser.ypp" /* yacc.c:1257  */
-      { }
-#line 2725 "SqlParser_gen.cpp" /* yacc.c:1257  */
-        break;
-
-    case 220: /* command  */
-#line 560 "../SqlParser.ypp" /* yacc.c:1257  */
->>>>>>> d3725840
+#line 2734 "SqlParser_gen.cpp" /* yacc.c:1257  */
+        break;
+
+    case 221: /* command  */
+#line 561 "../SqlParser.ypp" /* yacc.c:1257  */
       {
   if (((*yyvaluep).command_) != nullptr) {
     delete ((*yyvaluep).command_);
   }
 }
-<<<<<<< HEAD
-#line 2729 "SqlParser_gen.cpp" /* yacc.c:1257  */
-        break;
-
-    case 221: /* command_argument_list  */
-#line 559 "../SqlParser.ypp" /* yacc.c:1257  */
-=======
-#line 2735 "SqlParser_gen.cpp" /* yacc.c:1257  */
-        break;
-
-    case 221: /* command_argument_list  */
-#line 560 "../SqlParser.ypp" /* yacc.c:1257  */
->>>>>>> d3725840
+#line 2744 "SqlParser_gen.cpp" /* yacc.c:1257  */
+        break;
+
+    case 222: /* command_argument_list  */
+#line 561 "../SqlParser.ypp" /* yacc.c:1257  */
       {
   if (((*yyvaluep).command_argument_list_) != nullptr) {
     delete ((*yyvaluep).command_argument_list_);
   }
 }
-<<<<<<< HEAD
-#line 2739 "SqlParser_gen.cpp" /* yacc.c:1257  */
-=======
-#line 2745 "SqlParser_gen.cpp" /* yacc.c:1257  */
->>>>>>> d3725840
+#line 2754 "SqlParser_gen.cpp" /* yacc.c:1257  */
         break;
 
 
@@ -4284,288 +3042,148 @@
   switch (yyn)
     {
         case 2:
-<<<<<<< HEAD
-#line 568 "../SqlParser.ypp" /* yacc.c:1646  */
-=======
-#line 569 "../SqlParser.ypp" /* yacc.c:1661  */
->>>>>>> d3725840
+#line 570 "../SqlParser.ypp" /* yacc.c:1646  */
     {
     *parsedStatement = (yyvsp[-1].statement_);
     YYACCEPT;
   }
-<<<<<<< HEAD
-#line 3036 "SqlParser_gen.cpp" /* yacc.c:1646  */
+#line 3051 "SqlParser_gen.cpp" /* yacc.c:1646  */
     break;
 
   case 3:
-#line 572 "../SqlParser.ypp" /* yacc.c:1646  */
-=======
-#line 3042 "SqlParser_gen.cpp" /* yacc.c:1661  */
-    break;
-
-  case 3:
-#line 573 "../SqlParser.ypp" /* yacc.c:1661  */
->>>>>>> d3725840
+#line 574 "../SqlParser.ypp" /* yacc.c:1646  */
     {
     *parsedStatement = (yyvsp[-1].statement_);
     YYACCEPT;
   }
-<<<<<<< HEAD
-#line 3045 "SqlParser_gen.cpp" /* yacc.c:1646  */
+#line 3060 "SqlParser_gen.cpp" /* yacc.c:1646  */
     break;
 
   case 4:
-#line 576 "../SqlParser.ypp" /* yacc.c:1646  */
-=======
-#line 3051 "SqlParser_gen.cpp" /* yacc.c:1661  */
-    break;
-
-  case 4:
-#line 577 "../SqlParser.ypp" /* yacc.c:1661  */
->>>>>>> d3725840
+#line 578 "../SqlParser.ypp" /* yacc.c:1646  */
     {
     *parsedStatement = (yyvsp[-1].command_);
     YYACCEPT;
   }
-<<<<<<< HEAD
-#line 3054 "SqlParser_gen.cpp" /* yacc.c:1646  */
+#line 3069 "SqlParser_gen.cpp" /* yacc.c:1646  */
     break;
 
   case 5:
-#line 580 "../SqlParser.ypp" /* yacc.c:1646  */
-=======
-#line 3060 "SqlParser_gen.cpp" /* yacc.c:1661  */
-    break;
-
-  case 5:
-#line 581 "../SqlParser.ypp" /* yacc.c:1661  */
->>>>>>> d3725840
+#line 582 "../SqlParser.ypp" /* yacc.c:1646  */
     {
     *parsedStatement = (yyvsp[-1].command_);
     YYACCEPT;
   }
-<<<<<<< HEAD
-#line 3063 "SqlParser_gen.cpp" /* yacc.c:1646  */
+#line 3078 "SqlParser_gen.cpp" /* yacc.c:1646  */
     break;
 
   case 6:
-#line 584 "../SqlParser.ypp" /* yacc.c:1646  */
+#line 586 "../SqlParser.ypp" /* yacc.c:1646  */
     {
     YYABORT;
   }
-#line 3071 "SqlParser_gen.cpp" /* yacc.c:1646  */
+#line 3086 "SqlParser_gen.cpp" /* yacc.c:1646  */
     break;
 
   case 7:
-#line 587 "../SqlParser.ypp" /* yacc.c:1646  */
-=======
-#line 3069 "SqlParser_gen.cpp" /* yacc.c:1661  */
-    break;
-
-  case 6:
-#line 585 "../SqlParser.ypp" /* yacc.c:1661  */
-    {
-    YYABORT;
-  }
-#line 3077 "SqlParser_gen.cpp" /* yacc.c:1661  */
-    break;
-
-  case 7:
-#line 588 "../SqlParser.ypp" /* yacc.c:1661  */
->>>>>>> d3725840
+#line 589 "../SqlParser.ypp" /* yacc.c:1646  */
     {
     // Regular yyparse() return codes are non-negative, so use a negative one here.
     return -1;
   }
-<<<<<<< HEAD
-#line 3080 "SqlParser_gen.cpp" /* yacc.c:1646  */
+#line 3095 "SqlParser_gen.cpp" /* yacc.c:1646  */
     break;
 
   case 8:
-#line 594 "../SqlParser.ypp" /* yacc.c:1646  */
+#line 596 "../SqlParser.ypp" /* yacc.c:1646  */
     {
     (yyval.statement_) = (yyvsp[0].statement_);
   }
-#line 3088 "SqlParser_gen.cpp" /* yacc.c:1646  */
+#line 3103 "SqlParser_gen.cpp" /* yacc.c:1646  */
     break;
 
   case 9:
-#line 597 "../SqlParser.ypp" /* yacc.c:1646  */
+#line 599 "../SqlParser.ypp" /* yacc.c:1646  */
     {
     (yyval.statement_) = (yyvsp[0].copy_from_statement_);
   }
-#line 3096 "SqlParser_gen.cpp" /* yacc.c:1646  */
+#line 3111 "SqlParser_gen.cpp" /* yacc.c:1646  */
     break;
 
   case 10:
-#line 600 "../SqlParser.ypp" /* yacc.c:1646  */
+#line 602 "../SqlParser.ypp" /* yacc.c:1646  */
     {
     (yyval.statement_) = (yyvsp[0].create_table_statement_);
   }
-#line 3104 "SqlParser_gen.cpp" /* yacc.c:1646  */
+#line 3119 "SqlParser_gen.cpp" /* yacc.c:1646  */
     break;
 
   case 11:
-#line 603 "../SqlParser.ypp" /* yacc.c:1646  */
+#line 605 "../SqlParser.ypp" /* yacc.c:1646  */
     {
     (yyval.statement_) = (yyvsp[0].statement_);
   }
-#line 3112 "SqlParser_gen.cpp" /* yacc.c:1646  */
+#line 3127 "SqlParser_gen.cpp" /* yacc.c:1646  */
     break;
 
   case 12:
-#line 606 "../SqlParser.ypp" /* yacc.c:1646  */
+#line 608 "../SqlParser.ypp" /* yacc.c:1646  */
     {
     (yyval.statement_) = (yyvsp[0].delete_statement_);
   }
-#line 3120 "SqlParser_gen.cpp" /* yacc.c:1646  */
+#line 3135 "SqlParser_gen.cpp" /* yacc.c:1646  */
     break;
 
   case 13:
-#line 609 "../SqlParser.ypp" /* yacc.c:1646  */
+#line 611 "../SqlParser.ypp" /* yacc.c:1646  */
     {
     (yyval.statement_) = (yyvsp[0].drop_table_statement_);
   }
-#line 3128 "SqlParser_gen.cpp" /* yacc.c:1646  */
+#line 3143 "SqlParser_gen.cpp" /* yacc.c:1646  */
     break;
 
   case 14:
-#line 612 "../SqlParser.ypp" /* yacc.c:1646  */
+#line 614 "../SqlParser.ypp" /* yacc.c:1646  */
     {
     (yyval.statement_) = (yyvsp[0].insert_statement_);
   }
-#line 3136 "SqlParser_gen.cpp" /* yacc.c:1646  */
+#line 3151 "SqlParser_gen.cpp" /* yacc.c:1646  */
     break;
 
   case 15:
-#line 615 "../SqlParser.ypp" /* yacc.c:1646  */
+#line 617 "../SqlParser.ypp" /* yacc.c:1646  */
     {
     (yyval.statement_) = (yyvsp[0].quit_statement_);
   }
-#line 3144 "SqlParser_gen.cpp" /* yacc.c:1646  */
+#line 3159 "SqlParser_gen.cpp" /* yacc.c:1646  */
     break;
 
   case 16:
-#line 618 "../SqlParser.ypp" /* yacc.c:1646  */
+#line 620 "../SqlParser.ypp" /* yacc.c:1646  */
     {
     (yyval.statement_) = (yyvsp[0].select_statement_);
   }
-#line 3152 "SqlParser_gen.cpp" /* yacc.c:1646  */
+#line 3167 "SqlParser_gen.cpp" /* yacc.c:1646  */
     break;
 
   case 17:
-#line 621 "../SqlParser.ypp" /* yacc.c:1646  */
+#line 623 "../SqlParser.ypp" /* yacc.c:1646  */
     {
     (yyval.statement_) = (yyvsp[0].update_statement_);
   }
-#line 3160 "SqlParser_gen.cpp" /* yacc.c:1646  */
+#line 3175 "SqlParser_gen.cpp" /* yacc.c:1646  */
     break;
 
   case 18:
-#line 627 "../SqlParser.ypp" /* yacc.c:1646  */
+#line 629 "../SqlParser.ypp" /* yacc.c:1646  */
     {
     (yyval.quit_statement_) = new quickstep::ParseStatementQuit((yylsp[0]).first_line, (yylsp[0]).first_column);
   }
-#line 3168 "SqlParser_gen.cpp" /* yacc.c:1646  */
+#line 3183 "SqlParser_gen.cpp" /* yacc.c:1646  */
     break;
 
   case 19:
-#line 633 "../SqlParser.ypp" /* yacc.c:1646  */
-=======
-#line 3086 "SqlParser_gen.cpp" /* yacc.c:1661  */
-    break;
-
-  case 8:
-#line 595 "../SqlParser.ypp" /* yacc.c:1661  */
-    {
-    (yyval.statement_) = (yyvsp[0].statement_);
-  }
-#line 3094 "SqlParser_gen.cpp" /* yacc.c:1661  */
-    break;
-
-  case 9:
-#line 598 "../SqlParser.ypp" /* yacc.c:1661  */
-    {
-    (yyval.statement_) = (yyvsp[0].copy_from_statement_);
-  }
-#line 3102 "SqlParser_gen.cpp" /* yacc.c:1661  */
-    break;
-
-  case 10:
-#line 601 "../SqlParser.ypp" /* yacc.c:1661  */
-    {
-    (yyval.statement_) = (yyvsp[0].create_table_statement_);
-  }
-#line 3110 "SqlParser_gen.cpp" /* yacc.c:1661  */
-    break;
-
-  case 11:
-#line 604 "../SqlParser.ypp" /* yacc.c:1661  */
-    {
-    (yyval.statement_) = (yyvsp[0].statement_);
-  }
-#line 3118 "SqlParser_gen.cpp" /* yacc.c:1661  */
-    break;
-
-  case 12:
-#line 607 "../SqlParser.ypp" /* yacc.c:1661  */
-    {
-    (yyval.statement_) = (yyvsp[0].delete_statement_);
-  }
-#line 3126 "SqlParser_gen.cpp" /* yacc.c:1661  */
-    break;
-
-  case 13:
-#line 610 "../SqlParser.ypp" /* yacc.c:1661  */
-    {
-    (yyval.statement_) = (yyvsp[0].drop_table_statement_);
-  }
-#line 3134 "SqlParser_gen.cpp" /* yacc.c:1661  */
-    break;
-
-  case 14:
-#line 613 "../SqlParser.ypp" /* yacc.c:1661  */
-    {
-    (yyval.statement_) = (yyvsp[0].insert_statement_);
-  }
-#line 3142 "SqlParser_gen.cpp" /* yacc.c:1661  */
-    break;
-
-  case 15:
-#line 616 "../SqlParser.ypp" /* yacc.c:1661  */
-    {
-    (yyval.statement_) = (yyvsp[0].quit_statement_);
-  }
-#line 3150 "SqlParser_gen.cpp" /* yacc.c:1661  */
-    break;
-
-  case 16:
-#line 619 "../SqlParser.ypp" /* yacc.c:1661  */
-    {
-    (yyval.statement_) = (yyvsp[0].select_statement_);
-  }
-#line 3158 "SqlParser_gen.cpp" /* yacc.c:1661  */
-    break;
-
-  case 17:
-#line 622 "../SqlParser.ypp" /* yacc.c:1661  */
-    {
-    (yyval.statement_) = (yyvsp[0].update_statement_);
-  }
-#line 3166 "SqlParser_gen.cpp" /* yacc.c:1661  */
-    break;
-
-  case 18:
-#line 628 "../SqlParser.ypp" /* yacc.c:1661  */
-    {
-    (yyval.quit_statement_) = new quickstep::ParseStatementQuit((yylsp[0]).first_line, (yylsp[0]).first_column);
-  }
-#line 3174 "SqlParser_gen.cpp" /* yacc.c:1661  */
-    break;
-
-  case 19:
-#line 634 "../SqlParser.ypp" /* yacc.c:1661  */
->>>>>>> d3725840
+#line 635 "../SqlParser.ypp" /* yacc.c:1646  */
     {
     delete (yyvsp[-3].string_value_);
     delete (yyvsp[0].attribute_definition_);
@@ -4573,38 +3191,22 @@
     NotSupported(&(yylsp[-5]), yyscanner, "ALTER statements");
     YYERROR;
   }
-<<<<<<< HEAD
-#line 3180 "SqlParser_gen.cpp" /* yacc.c:1646  */
+#line 3195 "SqlParser_gen.cpp" /* yacc.c:1646  */
     break;
 
   case 20:
-#line 640 "../SqlParser.ypp" /* yacc.c:1646  */
-=======
-#line 3186 "SqlParser_gen.cpp" /* yacc.c:1661  */
-    break;
-
-  case 20:
-#line 641 "../SqlParser.ypp" /* yacc.c:1661  */
->>>>>>> d3725840
+#line 642 "../SqlParser.ypp" /* yacc.c:1646  */
     {
     delete (yyvsp[-3].string_value_);
     (yyval.statement_) = nullptr;
     NotSupported(&(yylsp[-5]), yyscanner, "ALTER statements");
     YYERROR;
   }
-<<<<<<< HEAD
-#line 3191 "SqlParser_gen.cpp" /* yacc.c:1646  */
+#line 3206 "SqlParser_gen.cpp" /* yacc.c:1646  */
     break;
 
   case 21:
-#line 646 "../SqlParser.ypp" /* yacc.c:1646  */
-=======
-#line 3197 "SqlParser_gen.cpp" /* yacc.c:1661  */
-    break;
-
-  case 21:
-#line 647 "../SqlParser.ypp" /* yacc.c:1661  */
->>>>>>> d3725840
+#line 648 "../SqlParser.ypp" /* yacc.c:1646  */
     {
     delete (yyvsp[-3].string_value_);
     delete (yyvsp[0].string_value_);
@@ -4612,19 +3214,11 @@
     NotSupported(&(yylsp[-5]), yyscanner, "ALTER statements");
     YYERROR;
   }
-<<<<<<< HEAD
-#line 3203 "SqlParser_gen.cpp" /* yacc.c:1646  */
+#line 3218 "SqlParser_gen.cpp" /* yacc.c:1646  */
     break;
 
   case 22:
-#line 653 "../SqlParser.ypp" /* yacc.c:1646  */
-=======
-#line 3209 "SqlParser_gen.cpp" /* yacc.c:1661  */
-    break;
-
-  case 22:
-#line 654 "../SqlParser.ypp" /* yacc.c:1661  */
->>>>>>> d3725840
+#line 655 "../SqlParser.ypp" /* yacc.c:1646  */
     {
     delete (yyvsp[-3].string_value_);
     delete (yyvsp[0].string_value_);
@@ -4632,35 +3226,19 @@
     NotSupported(&(yylsp[-5]), yyscanner, "ALTER statements");
     YYERROR;
   }
-<<<<<<< HEAD
-#line 3215 "SqlParser_gen.cpp" /* yacc.c:1646  */
+#line 3230 "SqlParser_gen.cpp" /* yacc.c:1646  */
     break;
 
   case 23:
-#line 662 "../SqlParser.ypp" /* yacc.c:1646  */
+#line 664 "../SqlParser.ypp" /* yacc.c:1646  */
     {
     (yyval.create_table_statement_) = new quickstep::ParseStatementCreateTable((yylsp[-8]).first_line, (yylsp[-8]).first_column, (yyvsp[-6].string_value_), (yyvsp[-4].attribute_definition_list_), (yyvsp[-1].block_properties_), (yyvsp[0].partition_clause_));
   }
-#line 3223 "SqlParser_gen.cpp" /* yacc.c:1646  */
+#line 3238 "SqlParser_gen.cpp" /* yacc.c:1646  */
     break;
 
   case 24:
-#line 667 "../SqlParser.ypp" /* yacc.c:1646  */
-=======
-#line 3221 "SqlParser_gen.cpp" /* yacc.c:1661  */
-    break;
-
-  case 23:
-#line 663 "../SqlParser.ypp" /* yacc.c:1661  */
-    {
-    (yyval.create_table_statement_) = new quickstep::ParseStatementCreateTable((yylsp[-8]).first_line, (yylsp[-8]).first_column, (yyvsp[-6].string_value_), (yyvsp[-4].attribute_definition_list_), (yyvsp[-1].block_properties_), (yyvsp[0].partition_clause_));
-  }
-#line 3229 "SqlParser_gen.cpp" /* yacc.c:1661  */
-    break;
-
-  case 24:
-#line 668 "../SqlParser.ypp" /* yacc.c:1661  */
->>>>>>> d3725840
+#line 669 "../SqlParser.ypp" /* yacc.c:1646  */
     {
     if ((yyvsp[0].key_value_list_)) {
       (yyval.statement_) = new quickstep::ParseStatementCreateIndex((yylsp[-8]).first_line, (yylsp[-8]).first_column, (yyvsp[-6].string_value_), (yyvsp[-4].string_value_), (yyvsp[-3].attribute_list_), (yyvsp[-1].string_value_), (yylsp[0]).first_line, (yylsp[0]).first_column, (yyvsp[0].key_value_list_));
@@ -4668,297 +3246,153 @@
       (yyval.statement_) = new quickstep::ParseStatementCreateIndex((yylsp[-8]).first_line, (yylsp[-8]).first_column, (yyvsp[-6].string_value_), (yyvsp[-4].string_value_), (yyvsp[-3].attribute_list_), (yyvsp[-1].string_value_));
     }
   }
-<<<<<<< HEAD
-#line 3235 "SqlParser_gen.cpp" /* yacc.c:1646  */
+#line 3250 "SqlParser_gen.cpp" /* yacc.c:1646  */
     break;
 
   case 25:
-#line 676 "../SqlParser.ypp" /* yacc.c:1646  */
+#line 678 "../SqlParser.ypp" /* yacc.c:1646  */
     {
     (yyval.drop_table_statement_) = new quickstep::ParseStatementDropTable((yylsp[-2]).first_line, (yylsp[-2]).first_column, (yyvsp[0].string_value_));
   }
-#line 3243 "SqlParser_gen.cpp" /* yacc.c:1646  */
+#line 3258 "SqlParser_gen.cpp" /* yacc.c:1646  */
     break;
 
   case 26:
-#line 681 "../SqlParser.ypp" /* yacc.c:1646  */
+#line 683 "../SqlParser.ypp" /* yacc.c:1646  */
     {
     (yyval.attribute_definition_) = new quickstep::ParseAttributeDefinition((yylsp[-2]).first_line, (yylsp[-2]).first_column, (yyvsp[-2].string_value_), (yyvsp[-1].data_type_), (yyvsp[0].column_constraint_list_));
   }
-#line 3251 "SqlParser_gen.cpp" /* yacc.c:1646  */
+#line 3266 "SqlParser_gen.cpp" /* yacc.c:1646  */
     break;
 
   case 27:
-#line 686 "../SqlParser.ypp" /* yacc.c:1646  */
-=======
-#line 3241 "SqlParser_gen.cpp" /* yacc.c:1661  */
-    break;
-
-  case 25:
-#line 677 "../SqlParser.ypp" /* yacc.c:1661  */
-    {
-    (yyval.drop_table_statement_) = new quickstep::ParseStatementDropTable((yylsp[-2]).first_line, (yylsp[-2]).first_column, (yyvsp[0].string_value_));
-  }
-#line 3249 "SqlParser_gen.cpp" /* yacc.c:1661  */
-    break;
-
-  case 26:
-#line 682 "../SqlParser.ypp" /* yacc.c:1661  */
-    {
-    (yyval.attribute_definition_) = new quickstep::ParseAttributeDefinition((yylsp[-2]).first_line, (yylsp[-2]).first_column, (yyvsp[-2].string_value_), (yyvsp[-1].data_type_), (yyvsp[0].column_constraint_list_));
-  }
-#line 3257 "SqlParser_gen.cpp" /* yacc.c:1661  */
-    break;
-
-  case 27:
-#line 687 "../SqlParser.ypp" /* yacc.c:1661  */
->>>>>>> d3725840
+#line 688 "../SqlParser.ypp" /* yacc.c:1646  */
     {
     (yyval.attribute_definition_list_) = new quickstep::PtrList<quickstep::ParseAttributeDefinition>();
     (yyval.attribute_definition_list_)->push_back((yyvsp[0].attribute_definition_));
   }
-<<<<<<< HEAD
-#line 3260 "SqlParser_gen.cpp" /* yacc.c:1646  */
+#line 3275 "SqlParser_gen.cpp" /* yacc.c:1646  */
     break;
 
   case 28:
-#line 690 "../SqlParser.ypp" /* yacc.c:1646  */
-=======
-#line 3266 "SqlParser_gen.cpp" /* yacc.c:1661  */
-    break;
-
-  case 28:
-#line 691 "../SqlParser.ypp" /* yacc.c:1661  */
->>>>>>> d3725840
+#line 692 "../SqlParser.ypp" /* yacc.c:1646  */
     {
     (yyval.attribute_definition_list_) = (yyvsp[-2].attribute_definition_list_);
     (yyval.attribute_definition_list_)->push_back((yyvsp[0].attribute_definition_));
   }
-<<<<<<< HEAD
-#line 3269 "SqlParser_gen.cpp" /* yacc.c:1646  */
+#line 3284 "SqlParser_gen.cpp" /* yacc.c:1646  */
     break;
 
   case 29:
-#line 696 "../SqlParser.ypp" /* yacc.c:1646  */
-=======
-#line 3275 "SqlParser_gen.cpp" /* yacc.c:1661  */
-    break;
-
-  case 29:
-#line 697 "../SqlParser.ypp" /* yacc.c:1661  */
->>>>>>> d3725840
+#line 698 "../SqlParser.ypp" /* yacc.c:1646  */
     {
     (yyval.data_type_) = nullptr;
     NotSupported(&(yylsp[0]), yyscanner, "BIT data type");
     YYERROR;
   }
-<<<<<<< HEAD
-#line 3279 "SqlParser_gen.cpp" /* yacc.c:1646  */
+#line 3294 "SqlParser_gen.cpp" /* yacc.c:1646  */
     break;
 
   case 30:
-#line 701 "../SqlParser.ypp" /* yacc.c:1646  */
+#line 703 "../SqlParser.ypp" /* yacc.c:1646  */
     {
     (yyval.data_type_) = new quickstep::ParseDataType(quickstep::TypeFactory::GetType(quickstep::kDatetime));
   }
-#line 3287 "SqlParser_gen.cpp" /* yacc.c:1646  */
+#line 3302 "SqlParser_gen.cpp" /* yacc.c:1646  */
     break;
 
   case 31:
-#line 704 "../SqlParser.ypp" /* yacc.c:1646  */
+#line 706 "../SqlParser.ypp" /* yacc.c:1646  */
     {
     (yyval.data_type_) = new quickstep::ParseDataType(quickstep::TypeFactory::GetType(quickstep::kDatetime));
   }
-#line 3295 "SqlParser_gen.cpp" /* yacc.c:1646  */
+#line 3310 "SqlParser_gen.cpp" /* yacc.c:1646  */
     break;
 
   case 32:
-#line 707 "../SqlParser.ypp" /* yacc.c:1646  */
-=======
-#line 3285 "SqlParser_gen.cpp" /* yacc.c:1661  */
-    break;
-
-  case 30:
-#line 702 "../SqlParser.ypp" /* yacc.c:1661  */
-    {
-    (yyval.data_type_) = new quickstep::ParseDataType(quickstep::TypeFactory::GetType(quickstep::kDatetime));
-  }
-#line 3293 "SqlParser_gen.cpp" /* yacc.c:1661  */
-    break;
-
-  case 31:
-#line 705 "../SqlParser.ypp" /* yacc.c:1661  */
-    {
-    (yyval.data_type_) = new quickstep::ParseDataType(quickstep::TypeFactory::GetType(quickstep::kDatetime));
-  }
-#line 3301 "SqlParser_gen.cpp" /* yacc.c:1661  */
-    break;
-
-  case 32:
-#line 708 "../SqlParser.ypp" /* yacc.c:1661  */
->>>>>>> d3725840
+#line 709 "../SqlParser.ypp" /* yacc.c:1646  */
     {
     (yyval.data_type_) = nullptr;
     NotSupported(&(yylsp[0]), yyscanner, "TIME data type");
     YYERROR;
   }
-<<<<<<< HEAD
-#line 3305 "SqlParser_gen.cpp" /* yacc.c:1646  */
+#line 3320 "SqlParser_gen.cpp" /* yacc.c:1646  */
     break;
 
   case 33:
-#line 712 "../SqlParser.ypp" /* yacc.c:1646  */
+#line 714 "../SqlParser.ypp" /* yacc.c:1646  */
     {
     (yyval.data_type_) = new quickstep::ParseDataType(quickstep::TypeFactory::GetType(quickstep::kDatetime));
   }
-#line 3313 "SqlParser_gen.cpp" /* yacc.c:1646  */
+#line 3328 "SqlParser_gen.cpp" /* yacc.c:1646  */
     break;
 
   case 34:
-#line 715 "../SqlParser.ypp" /* yacc.c:1646  */
+#line 717 "../SqlParser.ypp" /* yacc.c:1646  */
     {
     (yyval.data_type_) = new quickstep::ParseDataType(quickstep::TypeFactory::GetType(quickstep::kDouble));
   }
-#line 3321 "SqlParser_gen.cpp" /* yacc.c:1646  */
+#line 3336 "SqlParser_gen.cpp" /* yacc.c:1646  */
     break;
 
   case 35:
-#line 718 "../SqlParser.ypp" /* yacc.c:1646  */
+#line 720 "../SqlParser.ypp" /* yacc.c:1646  */
     {
     (yyval.data_type_) = new quickstep::ParseDataType(quickstep::TypeFactory::GetType(quickstep::kDouble));
   }
-#line 3329 "SqlParser_gen.cpp" /* yacc.c:1646  */
+#line 3344 "SqlParser_gen.cpp" /* yacc.c:1646  */
     break;
 
   case 36:
-#line 721 "../SqlParser.ypp" /* yacc.c:1646  */
+#line 723 "../SqlParser.ypp" /* yacc.c:1646  */
     {
     (yyval.data_type_) = new quickstep::ParseDataType(quickstep::TypeFactory::GetType(quickstep::kDouble));
   }
-#line 3337 "SqlParser_gen.cpp" /* yacc.c:1646  */
+#line 3352 "SqlParser_gen.cpp" /* yacc.c:1646  */
     break;
 
   case 37:
-#line 724 "../SqlParser.ypp" /* yacc.c:1646  */
+#line 726 "../SqlParser.ypp" /* yacc.c:1646  */
     {
     (yyval.data_type_) = new quickstep::ParseDataType(quickstep::TypeFactory::GetType(quickstep::kFloat));
   }
-#line 3345 "SqlParser_gen.cpp" /* yacc.c:1646  */
+#line 3360 "SqlParser_gen.cpp" /* yacc.c:1646  */
     break;
 
   case 38:
-#line 727 "../SqlParser.ypp" /* yacc.c:1646  */
+#line 729 "../SqlParser.ypp" /* yacc.c:1646  */
     {
     (yyval.data_type_) = new quickstep::ParseDataType(quickstep::TypeFactory::GetType(quickstep::kInt));
   }
-#line 3353 "SqlParser_gen.cpp" /* yacc.c:1646  */
+#line 3368 "SqlParser_gen.cpp" /* yacc.c:1646  */
     break;
 
   case 39:
-#line 730 "../SqlParser.ypp" /* yacc.c:1646  */
+#line 732 "../SqlParser.ypp" /* yacc.c:1646  */
     {
     (yyval.data_type_) = new quickstep::ParseDataType(quickstep::TypeFactory::GetType(quickstep::kInt));
   }
-#line 3361 "SqlParser_gen.cpp" /* yacc.c:1646  */
+#line 3376 "SqlParser_gen.cpp" /* yacc.c:1646  */
     break;
 
   case 40:
-#line 733 "../SqlParser.ypp" /* yacc.c:1646  */
+#line 735 "../SqlParser.ypp" /* yacc.c:1646  */
     {
     (yyval.data_type_) = new quickstep::ParseDataType(quickstep::TypeFactory::GetType(quickstep::kLong));
   }
-#line 3369 "SqlParser_gen.cpp" /* yacc.c:1646  */
+#line 3384 "SqlParser_gen.cpp" /* yacc.c:1646  */
     break;
 
   case 41:
-#line 736 "../SqlParser.ypp" /* yacc.c:1646  */
+#line 738 "../SqlParser.ypp" /* yacc.c:1646  */
     {
     (yyval.data_type_) = new quickstep::ParseDataType(quickstep::TypeFactory::GetType(quickstep::kLong));
   }
-#line 3377 "SqlParser_gen.cpp" /* yacc.c:1646  */
+#line 3392 "SqlParser_gen.cpp" /* yacc.c:1646  */
     break;
 
   case 42:
-#line 739 "../SqlParser.ypp" /* yacc.c:1646  */
-=======
-#line 3311 "SqlParser_gen.cpp" /* yacc.c:1661  */
-    break;
-
-  case 33:
-#line 713 "../SqlParser.ypp" /* yacc.c:1661  */
-    {
-    (yyval.data_type_) = new quickstep::ParseDataType(quickstep::TypeFactory::GetType(quickstep::kDatetime));
-  }
-#line 3319 "SqlParser_gen.cpp" /* yacc.c:1661  */
-    break;
-
-  case 34:
-#line 716 "../SqlParser.ypp" /* yacc.c:1661  */
-    {
-    (yyval.data_type_) = new quickstep::ParseDataType(quickstep::TypeFactory::GetType(quickstep::kDouble));
-  }
-#line 3327 "SqlParser_gen.cpp" /* yacc.c:1661  */
-    break;
-
-  case 35:
-#line 719 "../SqlParser.ypp" /* yacc.c:1661  */
-    {
-    (yyval.data_type_) = new quickstep::ParseDataType(quickstep::TypeFactory::GetType(quickstep::kDouble));
-  }
-#line 3335 "SqlParser_gen.cpp" /* yacc.c:1661  */
-    break;
-
-  case 36:
-#line 722 "../SqlParser.ypp" /* yacc.c:1661  */
-    {
-    (yyval.data_type_) = new quickstep::ParseDataType(quickstep::TypeFactory::GetType(quickstep::kDouble));
-  }
-#line 3343 "SqlParser_gen.cpp" /* yacc.c:1661  */
-    break;
-
-  case 37:
-#line 725 "../SqlParser.ypp" /* yacc.c:1661  */
-    {
-    (yyval.data_type_) = new quickstep::ParseDataType(quickstep::TypeFactory::GetType(quickstep::kFloat));
-  }
-#line 3351 "SqlParser_gen.cpp" /* yacc.c:1661  */
-    break;
-
-  case 38:
-#line 728 "../SqlParser.ypp" /* yacc.c:1661  */
-    {
-    (yyval.data_type_) = new quickstep::ParseDataType(quickstep::TypeFactory::GetType(quickstep::kInt));
-  }
-#line 3359 "SqlParser_gen.cpp" /* yacc.c:1661  */
-    break;
-
-  case 39:
-#line 731 "../SqlParser.ypp" /* yacc.c:1661  */
-    {
-    (yyval.data_type_) = new quickstep::ParseDataType(quickstep::TypeFactory::GetType(quickstep::kInt));
-  }
-#line 3367 "SqlParser_gen.cpp" /* yacc.c:1661  */
-    break;
-
-  case 40:
-#line 734 "../SqlParser.ypp" /* yacc.c:1661  */
-    {
-    (yyval.data_type_) = new quickstep::ParseDataType(quickstep::TypeFactory::GetType(quickstep::kLong));
-  }
-#line 3375 "SqlParser_gen.cpp" /* yacc.c:1661  */
-    break;
-
-  case 41:
-#line 737 "../SqlParser.ypp" /* yacc.c:1661  */
-    {
-    (yyval.data_type_) = new quickstep::ParseDataType(quickstep::TypeFactory::GetType(quickstep::kLong));
-  }
-#line 3383 "SqlParser_gen.cpp" /* yacc.c:1661  */
-    break;
-
-  case 42:
-#line 740 "../SqlParser.ypp" /* yacc.c:1661  */
->>>>>>> d3725840
+#line 741 "../SqlParser.ypp" /* yacc.c:1646  */
     {
     /**
      * NOTE(chasseur): This pattern exhibits a shift/reduce conflict with the
@@ -4971,51 +3405,27 @@
         "or YEARMONTH INTERVAL");
     YYERROR;
   }
-<<<<<<< HEAD
-#line 3394 "SqlParser_gen.cpp" /* yacc.c:1646  */
+#line 3409 "SqlParser_gen.cpp" /* yacc.c:1646  */
     break;
 
   case 43:
-#line 751 "../SqlParser.ypp" /* yacc.c:1646  */
+#line 753 "../SqlParser.ypp" /* yacc.c:1646  */
     {
     (yyval.data_type_) = new quickstep::ParseDataType(quickstep::TypeFactory::GetType(quickstep::kDatetimeInterval));
   }
-#line 3402 "SqlParser_gen.cpp" /* yacc.c:1646  */
+#line 3417 "SqlParser_gen.cpp" /* yacc.c:1646  */
     break;
 
   case 44:
-#line 754 "../SqlParser.ypp" /* yacc.c:1646  */
+#line 756 "../SqlParser.ypp" /* yacc.c:1646  */
     {
     (yyval.data_type_) = new quickstep::ParseDataType(quickstep::TypeFactory::GetType(quickstep::kYearMonthInterval));
   }
-#line 3410 "SqlParser_gen.cpp" /* yacc.c:1646  */
+#line 3425 "SqlParser_gen.cpp" /* yacc.c:1646  */
     break;
 
   case 45:
-#line 757 "../SqlParser.ypp" /* yacc.c:1646  */
-=======
-#line 3400 "SqlParser_gen.cpp" /* yacc.c:1661  */
-    break;
-
-  case 43:
-#line 752 "../SqlParser.ypp" /* yacc.c:1661  */
-    {
-    (yyval.data_type_) = new quickstep::ParseDataType(quickstep::TypeFactory::GetType(quickstep::kDatetimeInterval));
-  }
-#line 3408 "SqlParser_gen.cpp" /* yacc.c:1661  */
-    break;
-
-  case 44:
-#line 755 "../SqlParser.ypp" /* yacc.c:1661  */
-    {
-    (yyval.data_type_) = new quickstep::ParseDataType(quickstep::TypeFactory::GetType(quickstep::kYearMonthInterval));
-  }
-#line 3416 "SqlParser_gen.cpp" /* yacc.c:1661  */
-    break;
-
-  case 45:
-#line 758 "../SqlParser.ypp" /* yacc.c:1661  */
->>>>>>> d3725840
+#line 759 "../SqlParser.ypp" /* yacc.c:1646  */
     {
     if ((yyvsp[-1].numeric_literal_value_)->float_like()) {
       delete (yyvsp[-1].numeric_literal_value_);
@@ -5034,19 +3444,11 @@
       }
     }
   }
-<<<<<<< HEAD
-#line 3433 "SqlParser_gen.cpp" /* yacc.c:1646  */
+#line 3448 "SqlParser_gen.cpp" /* yacc.c:1646  */
     break;
 
   case 46:
-#line 775 "../SqlParser.ypp" /* yacc.c:1646  */
-=======
-#line 3439 "SqlParser_gen.cpp" /* yacc.c:1661  */
-    break;
-
-  case 46:
-#line 776 "../SqlParser.ypp" /* yacc.c:1661  */
->>>>>>> d3725840
+#line 777 "../SqlParser.ypp" /* yacc.c:1646  */
     {
     if ((yyvsp[-1].numeric_literal_value_)->float_like()) {
       delete (yyvsp[-1].numeric_literal_value_);
@@ -5065,125 +3467,69 @@
       }
     }
   }
-<<<<<<< HEAD
-#line 3456 "SqlParser_gen.cpp" /* yacc.c:1646  */
+#line 3471 "SqlParser_gen.cpp" /* yacc.c:1646  */
     break;
 
   case 47:
-#line 795 "../SqlParser.ypp" /* yacc.c:1646  */
+#line 797 "../SqlParser.ypp" /* yacc.c:1646  */
     {
     (yyval.column_constraint_) = new quickstep::ParseColumnConstraintNull((yylsp[0]).first_line, (yylsp[0]).first_column);
   }
-#line 3464 "SqlParser_gen.cpp" /* yacc.c:1646  */
+#line 3479 "SqlParser_gen.cpp" /* yacc.c:1646  */
     break;
 
   case 48:
-#line 798 "../SqlParser.ypp" /* yacc.c:1646  */
+#line 800 "../SqlParser.ypp" /* yacc.c:1646  */
     {
     (yyval.column_constraint_) = new quickstep::ParseColumnConstraintNotNull((yylsp[-1]).first_line, (yylsp[-1]).first_column);
   }
-#line 3472 "SqlParser_gen.cpp" /* yacc.c:1646  */
+#line 3487 "SqlParser_gen.cpp" /* yacc.c:1646  */
     break;
 
   case 49:
-#line 801 "../SqlParser.ypp" /* yacc.c:1646  */
-=======
-#line 3462 "SqlParser_gen.cpp" /* yacc.c:1661  */
-    break;
-
-  case 47:
-#line 796 "../SqlParser.ypp" /* yacc.c:1661  */
-    {
-    (yyval.column_constraint_) = new quickstep::ParseColumnConstraintNull((yylsp[0]).first_line, (yylsp[0]).first_column);
-  }
-#line 3470 "SqlParser_gen.cpp" /* yacc.c:1661  */
-    break;
-
-  case 48:
-#line 799 "../SqlParser.ypp" /* yacc.c:1661  */
-    {
-    (yyval.column_constraint_) = new quickstep::ParseColumnConstraintNotNull((yylsp[-1]).first_line, (yylsp[-1]).first_column);
-  }
-#line 3478 "SqlParser_gen.cpp" /* yacc.c:1661  */
-    break;
-
-  case 49:
-#line 802 "../SqlParser.ypp" /* yacc.c:1661  */
->>>>>>> d3725840
+#line 803 "../SqlParser.ypp" /* yacc.c:1646  */
     {
     (yyval.column_constraint_) = nullptr;
     NotSupported(&(yylsp[0]), yyscanner, "Column Constraints (UNIQUE)");
     YYERROR;
   }
-<<<<<<< HEAD
-#line 3482 "SqlParser_gen.cpp" /* yacc.c:1646  */
+#line 3497 "SqlParser_gen.cpp" /* yacc.c:1646  */
     break;
 
   case 50:
-#line 806 "../SqlParser.ypp" /* yacc.c:1646  */
-=======
-#line 3488 "SqlParser_gen.cpp" /* yacc.c:1661  */
-    break;
-
-  case 50:
-#line 807 "../SqlParser.ypp" /* yacc.c:1661  */
->>>>>>> d3725840
+#line 808 "../SqlParser.ypp" /* yacc.c:1646  */
     {
     (yyval.column_constraint_) = nullptr;
     NotSupported(&(yylsp[-1]), yyscanner, "Column Constraints (PRIMARY KEY)");
     YYERROR;
   }
-<<<<<<< HEAD
-#line 3492 "SqlParser_gen.cpp" /* yacc.c:1646  */
+#line 3507 "SqlParser_gen.cpp" /* yacc.c:1646  */
     break;
 
   case 51:
-#line 811 "../SqlParser.ypp" /* yacc.c:1646  */
-=======
-#line 3498 "SqlParser_gen.cpp" /* yacc.c:1661  */
-    break;
-
-  case 51:
-#line 812 "../SqlParser.ypp" /* yacc.c:1661  */
->>>>>>> d3725840
+#line 813 "../SqlParser.ypp" /* yacc.c:1646  */
     {
     (yyval.column_constraint_) = nullptr;
     delete (yyvsp[0].literal_value_);
     NotSupported(&(yylsp[-1]), yyscanner, "Column Constraints (DEFAULT)");
     YYERROR;
   }
-<<<<<<< HEAD
-#line 3503 "SqlParser_gen.cpp" /* yacc.c:1646  */
+#line 3518 "SqlParser_gen.cpp" /* yacc.c:1646  */
     break;
 
   case 52:
-#line 817 "../SqlParser.ypp" /* yacc.c:1646  */
-=======
-#line 3509 "SqlParser_gen.cpp" /* yacc.c:1661  */
-    break;
-
-  case 52:
-#line 818 "../SqlParser.ypp" /* yacc.c:1661  */
->>>>>>> d3725840
+#line 819 "../SqlParser.ypp" /* yacc.c:1646  */
     {
     (yyval.column_constraint_) = nullptr;
     delete (yyvsp[-1].predicate_);
     NotSupported(&(yylsp[-3]), yyscanner, "Column Constraints (CHECK)");
     YYERROR;
   }
-<<<<<<< HEAD
-#line 3514 "SqlParser_gen.cpp" /* yacc.c:1646  */
+#line 3529 "SqlParser_gen.cpp" /* yacc.c:1646  */
     break;
 
   case 53:
-#line 823 "../SqlParser.ypp" /* yacc.c:1646  */
-=======
-#line 3520 "SqlParser_gen.cpp" /* yacc.c:1661  */
-    break;
-
-  case 53:
-#line 824 "../SqlParser.ypp" /* yacc.c:1661  */
->>>>>>> d3725840
+#line 825 "../SqlParser.ypp" /* yacc.c:1646  */
     {
     (yyval.column_constraint_) = nullptr;
     delete (yyvsp[-3].string_value_);
@@ -5191,121 +3537,65 @@
     NotSupported(&(yylsp[-4]), yyscanner, "Foreign Keys");
     YYERROR;
   }
-<<<<<<< HEAD
-#line 3526 "SqlParser_gen.cpp" /* yacc.c:1646  */
+#line 3541 "SqlParser_gen.cpp" /* yacc.c:1646  */
     break;
 
   case 54:
-#line 832 "../SqlParser.ypp" /* yacc.c:1646  */
-=======
-#line 3532 "SqlParser_gen.cpp" /* yacc.c:1661  */
-    break;
-
-  case 54:
-#line 833 "../SqlParser.ypp" /* yacc.c:1661  */
->>>>>>> d3725840
+#line 834 "../SqlParser.ypp" /* yacc.c:1646  */
     {
     (yyval.column_constraint_list_) = (yyvsp[-1].column_constraint_list_);
     (yyval.column_constraint_list_)->push_back((yyvsp[0].column_constraint_));
   }
-<<<<<<< HEAD
-#line 3535 "SqlParser_gen.cpp" /* yacc.c:1646  */
+#line 3550 "SqlParser_gen.cpp" /* yacc.c:1646  */
     break;
 
   case 55:
-#line 836 "../SqlParser.ypp" /* yacc.c:1646  */
-=======
-#line 3541 "SqlParser_gen.cpp" /* yacc.c:1661  */
-    break;
-
-  case 55:
-#line 837 "../SqlParser.ypp" /* yacc.c:1661  */
->>>>>>> d3725840
+#line 838 "../SqlParser.ypp" /* yacc.c:1646  */
     {
     (yyval.column_constraint_list_) = new quickstep::PtrList<quickstep::ParseColumnConstraint>();
     (yyval.column_constraint_list_)->push_back((yyvsp[0].column_constraint_));
   }
-<<<<<<< HEAD
-#line 3544 "SqlParser_gen.cpp" /* yacc.c:1646  */
+#line 3559 "SqlParser_gen.cpp" /* yacc.c:1646  */
     break;
 
   case 56:
-#line 842 "../SqlParser.ypp" /* yacc.c:1646  */
+#line 844 "../SqlParser.ypp" /* yacc.c:1646  */
     {
     (yyval.column_constraint_list_) = nullptr;
   }
-#line 3552 "SqlParser_gen.cpp" /* yacc.c:1646  */
+#line 3567 "SqlParser_gen.cpp" /* yacc.c:1646  */
     break;
 
   case 57:
-#line 845 "../SqlParser.ypp" /* yacc.c:1646  */
+#line 847 "../SqlParser.ypp" /* yacc.c:1646  */
     {
     (yyval.column_constraint_list_) = (yyvsp[0].column_constraint_list_);
   }
-#line 3560 "SqlParser_gen.cpp" /* yacc.c:1646  */
+#line 3575 "SqlParser_gen.cpp" /* yacc.c:1646  */
     break;
 
   case 58:
-#line 850 "../SqlParser.ypp" /* yacc.c:1646  */
-=======
-#line 3550 "SqlParser_gen.cpp" /* yacc.c:1661  */
-    break;
-
-  case 56:
-#line 843 "../SqlParser.ypp" /* yacc.c:1661  */
-    {
-    (yyval.column_constraint_list_) = nullptr;
-  }
-#line 3558 "SqlParser_gen.cpp" /* yacc.c:1661  */
-    break;
-
-  case 57:
-#line 846 "../SqlParser.ypp" /* yacc.c:1661  */
-    {
-    (yyval.column_constraint_list_) = (yyvsp[0].column_constraint_list_);
-  }
-#line 3566 "SqlParser_gen.cpp" /* yacc.c:1661  */
-    break;
-
-  case 58:
-#line 851 "../SqlParser.ypp" /* yacc.c:1661  */
->>>>>>> d3725840
+#line 852 "../SqlParser.ypp" /* yacc.c:1646  */
     {
     delete (yyvsp[-1].string_list_);
     NotSupported(&(yylsp[-3]), yyscanner, "Table Constraints (UNIQUE)");
     YYERROR;
   }
-<<<<<<< HEAD
-#line 3570 "SqlParser_gen.cpp" /* yacc.c:1646  */
+#line 3585 "SqlParser_gen.cpp" /* yacc.c:1646  */
     break;
 
   case 59:
-#line 855 "../SqlParser.ypp" /* yacc.c:1646  */
-=======
-#line 3576 "SqlParser_gen.cpp" /* yacc.c:1661  */
-    break;
-
-  case 59:
-#line 856 "../SqlParser.ypp" /* yacc.c:1661  */
->>>>>>> d3725840
+#line 857 "../SqlParser.ypp" /* yacc.c:1646  */
     {
     delete (yyvsp[-1].string_list_);
     NotSupported(&(yylsp[-4]), yyscanner, "Table Constraints (PRIMARY KEY)");
     YYERROR;
   }
-<<<<<<< HEAD
-#line 3580 "SqlParser_gen.cpp" /* yacc.c:1646  */
+#line 3595 "SqlParser_gen.cpp" /* yacc.c:1646  */
     break;
 
   case 60:
-#line 860 "../SqlParser.ypp" /* yacc.c:1646  */
-=======
-#line 3586 "SqlParser_gen.cpp" /* yacc.c:1661  */
-    break;
-
-  case 60:
-#line 861 "../SqlParser.ypp" /* yacc.c:1661  */
->>>>>>> d3725840
+#line 862 "../SqlParser.ypp" /* yacc.c:1646  */
     {
     delete (yyvsp[-6].string_list_);
     delete (yyvsp[-3].string_value_);
@@ -5313,183 +3603,95 @@
     NotSupported(&(yylsp[-9]), yyscanner, "Table Constraints (FOREIGN KEY)");
     YYERROR;
   }
-<<<<<<< HEAD
-#line 3592 "SqlParser_gen.cpp" /* yacc.c:1646  */
+#line 3607 "SqlParser_gen.cpp" /* yacc.c:1646  */
     break;
 
   case 61:
-#line 867 "../SqlParser.ypp" /* yacc.c:1646  */
-=======
-#line 3598 "SqlParser_gen.cpp" /* yacc.c:1661  */
-    break;
-
-  case 61:
-#line 868 "../SqlParser.ypp" /* yacc.c:1661  */
->>>>>>> d3725840
+#line 869 "../SqlParser.ypp" /* yacc.c:1646  */
     {
     delete (yyvsp[-1].predicate_);
     NotSupported(&(yylsp[-3]), yyscanner, "Table Constraints (CHECK)");
     YYERROR;
   }
-<<<<<<< HEAD
-#line 3602 "SqlParser_gen.cpp" /* yacc.c:1646  */
+#line 3617 "SqlParser_gen.cpp" /* yacc.c:1646  */
     break;
 
   case 62:
-#line 874 "../SqlParser.ypp" /* yacc.c:1646  */
-=======
-#line 3608 "SqlParser_gen.cpp" /* yacc.c:1661  */
-    break;
-
-  case 62:
-#line 875 "../SqlParser.ypp" /* yacc.c:1661  */
->>>>>>> d3725840
+#line 876 "../SqlParser.ypp" /* yacc.c:1646  */
     {
     NotSupported(&(yylsp[-2]), yyscanner, "Table Constraints");
     YYERROR;
   }
-<<<<<<< HEAD
-#line 3611 "SqlParser_gen.cpp" /* yacc.c:1646  */
+#line 3626 "SqlParser_gen.cpp" /* yacc.c:1646  */
     break;
 
   case 63:
-#line 878 "../SqlParser.ypp" /* yacc.c:1646  */
-=======
-#line 3617 "SqlParser_gen.cpp" /* yacc.c:1661  */
-    break;
-
-  case 63:
-#line 879 "../SqlParser.ypp" /* yacc.c:1661  */
->>>>>>> d3725840
+#line 880 "../SqlParser.ypp" /* yacc.c:1646  */
     {
     NotSupported(&(yylsp[0]), yyscanner, "Table Constraints");
     YYERROR;
   }
-<<<<<<< HEAD
-#line 3620 "SqlParser_gen.cpp" /* yacc.c:1646  */
+#line 3635 "SqlParser_gen.cpp" /* yacc.c:1646  */
     break;
 
   case 64:
-#line 884 "../SqlParser.ypp" /* yacc.c:1646  */
+#line 886 "../SqlParser.ypp" /* yacc.c:1646  */
     {
     /* $$ = nullptr; */
   }
-#line 3628 "SqlParser_gen.cpp" /* yacc.c:1646  */
+#line 3643 "SqlParser_gen.cpp" /* yacc.c:1646  */
     break;
 
   case 65:
-#line 887 "../SqlParser.ypp" /* yacc.c:1646  */
+#line 889 "../SqlParser.ypp" /* yacc.c:1646  */
     {
     /* $$ = $1; */
   }
-#line 3636 "SqlParser_gen.cpp" /* yacc.c:1646  */
+#line 3651 "SqlParser_gen.cpp" /* yacc.c:1646  */
     break;
 
   case 66:
-#line 892 "../SqlParser.ypp" /* yacc.c:1646  */
+#line 894 "../SqlParser.ypp" /* yacc.c:1646  */
     {
     (yyval.attribute_list_) = nullptr;
   }
-#line 3644 "SqlParser_gen.cpp" /* yacc.c:1646  */
+#line 3659 "SqlParser_gen.cpp" /* yacc.c:1646  */
     break;
 
   case 67:
-#line 895 "../SqlParser.ypp" /* yacc.c:1646  */
+#line 897 "../SqlParser.ypp" /* yacc.c:1646  */
     {
     (yyval.attribute_list_) = (yyvsp[-1].attribute_list_);
   }
-#line 3652 "SqlParser_gen.cpp" /* yacc.c:1646  */
+#line 3667 "SqlParser_gen.cpp" /* yacc.c:1646  */
     break;
 
   case 68:
-#line 900 "../SqlParser.ypp" /* yacc.c:1646  */
+#line 902 "../SqlParser.ypp" /* yacc.c:1646  */
     {
     (yyval.block_properties_) = nullptr;
   }
-#line 3660 "SqlParser_gen.cpp" /* yacc.c:1646  */
+#line 3675 "SqlParser_gen.cpp" /* yacc.c:1646  */
     break;
 
   case 69:
-#line 903 "../SqlParser.ypp" /* yacc.c:1646  */
+#line 905 "../SqlParser.ypp" /* yacc.c:1646  */
     {
     (yyval.block_properties_) = new quickstep::ParseBlockProperties((yylsp[-3]).first_line, (yylsp[-3]).first_column, (yyvsp[-1].key_value_list_));
   }
-#line 3668 "SqlParser_gen.cpp" /* yacc.c:1646  */
+#line 3683 "SqlParser_gen.cpp" /* yacc.c:1646  */
     break;
 
   case 70:
-#line 908 "../SqlParser.ypp" /* yacc.c:1646  */
+#line 910 "../SqlParser.ypp" /* yacc.c:1646  */
     {
     (yyval.partition_clause_) = nullptr;
   }
-#line 3676 "SqlParser_gen.cpp" /* yacc.c:1646  */
+#line 3691 "SqlParser_gen.cpp" /* yacc.c:1646  */
     break;
 
   case 71:
-#line 911 "../SqlParser.ypp" /* yacc.c:1646  */
-=======
-#line 3626 "SqlParser_gen.cpp" /* yacc.c:1661  */
-    break;
-
-  case 64:
-#line 885 "../SqlParser.ypp" /* yacc.c:1661  */
-    {
-    /* $$ = nullptr; */
-  }
-#line 3634 "SqlParser_gen.cpp" /* yacc.c:1661  */
-    break;
-
-  case 65:
-#line 888 "../SqlParser.ypp" /* yacc.c:1661  */
-    {
-    /* $$ = $1; */
-  }
-#line 3642 "SqlParser_gen.cpp" /* yacc.c:1661  */
-    break;
-
-  case 66:
-#line 893 "../SqlParser.ypp" /* yacc.c:1661  */
-    {
-    (yyval.attribute_list_) = nullptr;
-  }
-#line 3650 "SqlParser_gen.cpp" /* yacc.c:1661  */
-    break;
-
-  case 67:
-#line 896 "../SqlParser.ypp" /* yacc.c:1661  */
-    {
-    (yyval.attribute_list_) = (yyvsp[-1].attribute_list_);
-  }
-#line 3658 "SqlParser_gen.cpp" /* yacc.c:1661  */
-    break;
-
-  case 68:
-#line 901 "../SqlParser.ypp" /* yacc.c:1661  */
-    {
-    (yyval.block_properties_) = nullptr;
-  }
-#line 3666 "SqlParser_gen.cpp" /* yacc.c:1661  */
-    break;
-
-  case 69:
-#line 904 "../SqlParser.ypp" /* yacc.c:1661  */
-    {
-    (yyval.block_properties_) = new quickstep::ParseBlockProperties((yylsp[-3]).first_line, (yylsp[-3]).first_column, (yyvsp[-1].key_value_list_));
-  }
-#line 3674 "SqlParser_gen.cpp" /* yacc.c:1661  */
-    break;
-
-  case 70:
-#line 909 "../SqlParser.ypp" /* yacc.c:1661  */
-    {
-    (yyval.partition_clause_) = nullptr;
-  }
-#line 3682 "SqlParser_gen.cpp" /* yacc.c:1661  */
-    break;
-
-  case 71:
-#line 912 "../SqlParser.ypp" /* yacc.c:1661  */
->>>>>>> d3725840
+#line 913 "../SqlParser.ypp" /* yacc.c:1646  */
     {
     if ((yyvsp[0].numeric_literal_value_)->float_like()) {
       delete (yyvsp[0].numeric_literal_value_);
@@ -5507,185 +3709,97 @@
       }
     }
   }
-<<<<<<< HEAD
-#line 3698 "SqlParser_gen.cpp" /* yacc.c:1646  */
+#line 3713 "SqlParser_gen.cpp" /* yacc.c:1646  */
     break;
 
   case 72:
-#line 930 "../SqlParser.ypp" /* yacc.c:1646  */
-=======
-#line 3704 "SqlParser_gen.cpp" /* yacc.c:1661  */
-    break;
-
-  case 72:
-#line 931 "../SqlParser.ypp" /* yacc.c:1661  */
->>>>>>> d3725840
+#line 932 "../SqlParser.ypp" /* yacc.c:1646  */
     {
     (yyval.string_value_) = new quickstep::ParseString((yylsp[0]).first_line, (yylsp[0]).first_column,
            std::to_string(quickstep::PartitionSchemeHeader::PartitionType::kHash));
   }
-<<<<<<< HEAD
-#line 3707 "SqlParser_gen.cpp" /* yacc.c:1646  */
+#line 3722 "SqlParser_gen.cpp" /* yacc.c:1646  */
     break;
 
   case 73:
-#line 934 "../SqlParser.ypp" /* yacc.c:1646  */
-=======
-#line 3713 "SqlParser_gen.cpp" /* yacc.c:1661  */
-    break;
-
-  case 73:
-#line 935 "../SqlParser.ypp" /* yacc.c:1661  */
->>>>>>> d3725840
+#line 936 "../SqlParser.ypp" /* yacc.c:1646  */
     {
     (yyval.string_value_) = new quickstep::ParseString((yylsp[0]).first_line, (yylsp[0]).first_column,
            std::to_string(quickstep::PartitionSchemeHeader::PartitionType::kRange));
   }
-<<<<<<< HEAD
-#line 3716 "SqlParser_gen.cpp" /* yacc.c:1646  */
+#line 3731 "SqlParser_gen.cpp" /* yacc.c:1646  */
     break;
 
   case 74:
-#line 940 "../SqlParser.ypp" /* yacc.c:1646  */
-=======
-#line 3722 "SqlParser_gen.cpp" /* yacc.c:1661  */
-    break;
-
-  case 74:
-#line 941 "../SqlParser.ypp" /* yacc.c:1661  */
->>>>>>> d3725840
+#line 942 "../SqlParser.ypp" /* yacc.c:1646  */
     {
     (yyval.key_value_list_) = new quickstep::PtrList<quickstep::ParseKeyValue>();
     (yyval.key_value_list_)->push_back((yyvsp[0].key_value_));
   }
-<<<<<<< HEAD
-#line 3725 "SqlParser_gen.cpp" /* yacc.c:1646  */
+#line 3740 "SqlParser_gen.cpp" /* yacc.c:1646  */
     break;
 
   case 75:
-#line 944 "../SqlParser.ypp" /* yacc.c:1646  */
-=======
-#line 3731 "SqlParser_gen.cpp" /* yacc.c:1661  */
-    break;
-
-  case 75:
-#line 945 "../SqlParser.ypp" /* yacc.c:1661  */
->>>>>>> d3725840
+#line 946 "../SqlParser.ypp" /* yacc.c:1646  */
     {
     (yyval.key_value_list_) = (yyvsp[-2].key_value_list_);
     (yyval.key_value_list_)->push_back((yyvsp[0].key_value_));
   }
-<<<<<<< HEAD
-#line 3734 "SqlParser_gen.cpp" /* yacc.c:1646  */
+#line 3749 "SqlParser_gen.cpp" /* yacc.c:1646  */
     break;
 
   case 76:
-#line 950 "../SqlParser.ypp" /* yacc.c:1646  */
+#line 952 "../SqlParser.ypp" /* yacc.c:1646  */
     {
     (yyval.key_value_) = (yyvsp[0].key_string_value_);
   }
-#line 3742 "SqlParser_gen.cpp" /* yacc.c:1646  */
+#line 3757 "SqlParser_gen.cpp" /* yacc.c:1646  */
     break;
 
   case 77:
-#line 953 "../SqlParser.ypp" /* yacc.c:1646  */
+#line 955 "../SqlParser.ypp" /* yacc.c:1646  */
     {
     (yyval.key_value_) = (yyvsp[0].key_string_list_);
   }
-#line 3750 "SqlParser_gen.cpp" /* yacc.c:1646  */
+#line 3765 "SqlParser_gen.cpp" /* yacc.c:1646  */
     break;
 
   case 78:
-#line 956 "../SqlParser.ypp" /* yacc.c:1646  */
+#line 958 "../SqlParser.ypp" /* yacc.c:1646  */
     {
     (yyval.key_value_) = (yyvsp[0].key_integer_value_);
   }
-#line 3758 "SqlParser_gen.cpp" /* yacc.c:1646  */
+#line 3773 "SqlParser_gen.cpp" /* yacc.c:1646  */
     break;
 
   case 79:
-#line 961 "../SqlParser.ypp" /* yacc.c:1646  */
+#line 963 "../SqlParser.ypp" /* yacc.c:1646  */
     {
     (yyval.key_string_value_) = new quickstep::ParseKeyStringValue((yylsp[-1]).first_line, (yylsp[-1]).first_column, (yyvsp[-1].string_value_), (yyvsp[0].string_value_));
   }
-#line 3766 "SqlParser_gen.cpp" /* yacc.c:1646  */
+#line 3781 "SqlParser_gen.cpp" /* yacc.c:1646  */
     break;
 
   case 80:
-#line 964 "../SqlParser.ypp" /* yacc.c:1646  */
-=======
-#line 3740 "SqlParser_gen.cpp" /* yacc.c:1661  */
-    break;
-
-  case 76:
-#line 951 "../SqlParser.ypp" /* yacc.c:1661  */
-    {
-    (yyval.key_value_) = (yyvsp[0].key_string_value_);
-  }
-#line 3748 "SqlParser_gen.cpp" /* yacc.c:1661  */
-    break;
-
-  case 77:
-#line 954 "../SqlParser.ypp" /* yacc.c:1661  */
-    {
-    (yyval.key_value_) = (yyvsp[0].key_string_list_);
-  }
-#line 3756 "SqlParser_gen.cpp" /* yacc.c:1661  */
-    break;
-
-  case 78:
-#line 957 "../SqlParser.ypp" /* yacc.c:1661  */
-    {
-    (yyval.key_value_) = (yyvsp[0].key_integer_value_);
-  }
-#line 3764 "SqlParser_gen.cpp" /* yacc.c:1661  */
-    break;
-
-  case 79:
-#line 962 "../SqlParser.ypp" /* yacc.c:1661  */
-    {
-    (yyval.key_string_value_) = new quickstep::ParseKeyStringValue((yylsp[-1]).first_line, (yylsp[-1]).first_column, (yyvsp[-1].string_value_), (yyvsp[0].string_value_));
-  }
-#line 3772 "SqlParser_gen.cpp" /* yacc.c:1661  */
-    break;
-
-  case 80:
-#line 965 "../SqlParser.ypp" /* yacc.c:1661  */
->>>>>>> d3725840
+#line 966 "../SqlParser.ypp" /* yacc.c:1646  */
     {
     // This is a special case to handle the COMPRESS ALL option of the BLOCK PROPERTIES.
     (yyval.key_string_value_) = new quickstep::ParseKeyStringValue((yylsp[-1]).first_line, (yylsp[-1]).first_column, (yyvsp[-1].string_value_),
         new quickstep::ParseString((yylsp[0]).first_line, (yylsp[0]).first_column, "ALL"));
   }
-<<<<<<< HEAD
-#line 3776 "SqlParser_gen.cpp" /* yacc.c:1646  */
+#line 3791 "SqlParser_gen.cpp" /* yacc.c:1646  */
     break;
 
   case 81:
-#line 971 "../SqlParser.ypp" /* yacc.c:1646  */
+#line 973 "../SqlParser.ypp" /* yacc.c:1646  */
     {
     (yyval.key_string_list_) = new quickstep::ParseKeyStringList((yylsp[-3]).first_line, (yylsp[-3]).first_column, (yyvsp[-3].string_value_), (yyvsp[-1].string_list_));
   }
-#line 3784 "SqlParser_gen.cpp" /* yacc.c:1646  */
+#line 3799 "SqlParser_gen.cpp" /* yacc.c:1646  */
     break;
 
   case 82:
-#line 976 "../SqlParser.ypp" /* yacc.c:1646  */
-=======
-#line 3782 "SqlParser_gen.cpp" /* yacc.c:1661  */
-    break;
-
-  case 81:
-#line 972 "../SqlParser.ypp" /* yacc.c:1661  */
-    {
-    (yyval.key_string_list_) = new quickstep::ParseKeyStringList((yylsp[-3]).first_line, (yylsp[-3]).first_column, (yyvsp[-3].string_value_), (yyvsp[-1].string_list_));
-  }
-#line 3790 "SqlParser_gen.cpp" /* yacc.c:1661  */
-    break;
-
-  case 82:
-#line 977 "../SqlParser.ypp" /* yacc.c:1661  */
->>>>>>> d3725840
+#line 978 "../SqlParser.ypp" /* yacc.c:1646  */
     {
     if ((yyvsp[0].numeric_literal_value_)->float_like()) {
       delete (yyvsp[0].numeric_literal_value_);
@@ -5695,104 +3809,64 @@
     }
     (yyval.key_integer_value_) = new quickstep::ParseKeyIntegerValue((yylsp[-1]).first_line, (yylsp[-1]).first_column, (yyvsp[-1].string_value_), (yyvsp[0].numeric_literal_value_));
   }
-<<<<<<< HEAD
-#line 3798 "SqlParser_gen.cpp" /* yacc.c:1646  */
+#line 3813 "SqlParser_gen.cpp" /* yacc.c:1646  */
     break;
 
   case 83:
-#line 987 "../SqlParser.ypp" /* yacc.c:1646  */
-=======
-#line 3804 "SqlParser_gen.cpp" /* yacc.c:1661  */
-    break;
-
-  case 83:
-#line 988 "../SqlParser.ypp" /* yacc.c:1661  */
->>>>>>> d3725840
+#line 989 "../SqlParser.ypp" /* yacc.c:1646  */
     {
     // Defaults to BitWeavingV, but IndexProperties can change this to H.
     (yyval.string_value_) = new quickstep::ParseString((yylsp[0]).first_line, (yylsp[0]).first_column,
            std::to_string(quickstep::IndexSubBlockType::kBitWeavingV));
   }
-<<<<<<< HEAD
-#line 3808 "SqlParser_gen.cpp" /* yacc.c:1646  */
+#line 3823 "SqlParser_gen.cpp" /* yacc.c:1646  */
     break;
 
   case 84:
-#line 992 "../SqlParser.ypp" /* yacc.c:1646  */
-=======
-#line 3813 "SqlParser_gen.cpp" /* yacc.c:1661  */
-    break;
-
-  case 84:
-#line 992 "../SqlParser.ypp" /* yacc.c:1661  */
->>>>>>> d3725840
+#line 994 "../SqlParser.ypp" /* yacc.c:1646  */
     {
     (yyval.string_value_) = new quickstep::ParseString((yylsp[0]).first_line, (yylsp[0]).first_column,
            std::to_string(quickstep::IndexSubBlockType::kBloomFilter));
   }
-<<<<<<< HEAD
-#line 3817 "SqlParser_gen.cpp" /* yacc.c:1646  */
+#line 3832 "SqlParser_gen.cpp" /* yacc.c:1646  */
     break;
 
   case 85:
-#line 996 "../SqlParser.ypp" /* yacc.c:1646  */
-=======
-#line 3822 "SqlParser_gen.cpp" /* yacc.c:1661  */
-    break;
-
-  case 85:
-#line 996 "../SqlParser.ypp" /* yacc.c:1661  */
->>>>>>> d3725840
+#line 998 "../SqlParser.ypp" /* yacc.c:1646  */
     {
     (yyval.string_value_) = new quickstep::ParseString((yylsp[0]).first_line, (yylsp[0]).first_column,
            std::to_string(quickstep::IndexSubBlockType::kCSBTree));
   }
-<<<<<<< HEAD
-#line 3826 "SqlParser_gen.cpp" /* yacc.c:1646  */
-=======
-#line 3831 "SqlParser_gen.cpp" /* yacc.c:1661  */
->>>>>>> d3725840
+#line 3841 "SqlParser_gen.cpp" /* yacc.c:1646  */
     break;
 
   case 86:
-#line 1002 "../SqlParser.ypp" /* yacc.c:1661  */
+#line 1002 "../SqlParser.ypp" /* yacc.c:1646  */
     {
     (yyval.string_value_) = new quickstep::ParseString((yylsp[0]).first_line, (yylsp[0]).first_column,
            std::to_string(quickstep::IndexSubBlockType::kSMA));
   }
-<<<<<<< HEAD
-#line 3835 "SqlParser_gen.cpp" /* yacc.c:1646  */
+#line 3850 "SqlParser_gen.cpp" /* yacc.c:1646  */
     break;
 
   case 87:
-#line 1006 "../SqlParser.ypp" /* yacc.c:1646  */
-=======
-#line 3839 "SqlParser_gen.cpp" /* yacc.c:1661  */
-    break;
-
-  case 87:
-#line 1005 "../SqlParser.ypp" /* yacc.c:1661  */
->>>>>>> d3725840
+#line 1008 "../SqlParser.ypp" /* yacc.c:1646  */
     {
     (yyval.key_value_list_) = nullptr;
   }
-<<<<<<< HEAD
-#line 3843 "SqlParser_gen.cpp" /* yacc.c:1646  */
-=======
-#line 3847 "SqlParser_gen.cpp" /* yacc.c:1661  */
->>>>>>> d3725840
+#line 3858 "SqlParser_gen.cpp" /* yacc.c:1646  */
     break;
 
   case 88:
-#line 1011 "../SqlParser.ypp" /* yacc.c:1661  */
+#line 1011 "../SqlParser.ypp" /* yacc.c:1646  */
     {
     (yyval.key_value_list_) = (yyvsp[-1].key_value_list_);
   }
-#line 3851 "SqlParser_gen.cpp" /* yacc.c:1646  */
+#line 3866 "SqlParser_gen.cpp" /* yacc.c:1646  */
     break;
 
   case 89:
-#line 1015 "../SqlParser.ypp" /* yacc.c:1646  */
+#line 1017 "../SqlParser.ypp" /* yacc.c:1646  */
     {
     delete (yyvsp[-7].string_value_);
     delete (yyvsp[-5].string_list_);
@@ -5801,1072 +3875,592 @@
     NotSupported(&(yylsp[-6]), yyscanner, "list of column names in INSERT statement");
     YYERROR;
   }
-<<<<<<< HEAD
-#line 3864 "SqlParser_gen.cpp" /* yacc.c:1646  */
+#line 3879 "SqlParser_gen.cpp" /* yacc.c:1646  */
     break;
 
   case 90:
-#line 1023 "../SqlParser.ypp" /* yacc.c:1646  */
-=======
-#line 3860 "SqlParser_gen.cpp" /* yacc.c:1661  */
-    break;
-
-  case 89:
-#line 1019 "../SqlParser.ypp" /* yacc.c:1661  */
+#line 1025 "../SqlParser.ypp" /* yacc.c:1646  */
     {
     (yyval.insert_statement_) = new quickstep::ParseStatementInsertTuple((yylsp[-6]).first_line, (yylsp[-6]).first_column, (yyvsp[-4].string_value_), (yyvsp[-1].literal_value_list_));
   }
-#line 3868 "SqlParser_gen.cpp" /* yacc.c:1661  */
-    break;
-
-  case 90:
-#line 1022 "../SqlParser.ypp" /* yacc.c:1661  */
->>>>>>> d3725840
-    {
-    (yyval.insert_statement_) = new quickstep::ParseStatementInsertTuple((yylsp[-6]).first_line, (yylsp[-6]).first_column, (yyvsp[-4].string_value_), (yyvsp[-1].literal_value_list_));
-  }
-<<<<<<< HEAD
-#line 3872 "SqlParser_gen.cpp" /* yacc.c:1646  */
+#line 3887 "SqlParser_gen.cpp" /* yacc.c:1646  */
     break;
 
   case 91:
-#line 1026 "../SqlParser.ypp" /* yacc.c:1646  */
-=======
-#line 3876 "SqlParser_gen.cpp" /* yacc.c:1661  */
-    break;
-
-  case 91:
-#line 1025 "../SqlParser.ypp" /* yacc.c:1661  */
->>>>>>> d3725840
+#line 1028 "../SqlParser.ypp" /* yacc.c:1646  */
     {
     (yyval.insert_statement_) = new quickstep::ParseStatementInsertSelection((yylsp[-3]).first_line, (yylsp[-2]).first_column, (yyvsp[-1].string_value_), (yyvsp[0].select_query_), nullptr);
   }
-<<<<<<< HEAD
-#line 3880 "SqlParser_gen.cpp" /* yacc.c:1646  */
-=======
-#line 3884 "SqlParser_gen.cpp" /* yacc.c:1661  */
->>>>>>> d3725840
+#line 3895 "SqlParser_gen.cpp" /* yacc.c:1646  */
     break;
 
   case 92:
-#line 1031 "../SqlParser.ypp" /* yacc.c:1661  */
+#line 1031 "../SqlParser.ypp" /* yacc.c:1646  */
     {
     (yyval.insert_statement_) = new quickstep::ParseStatementInsertSelection((yylsp[-4]).first_line, (yylsp[-3]).first_column, (yyvsp[-1].string_value_), (yyvsp[0].select_query_), (yyvsp[-4].with_list_));
   }
-<<<<<<< HEAD
-#line 3888 "SqlParser_gen.cpp" /* yacc.c:1646  */
+#line 3903 "SqlParser_gen.cpp" /* yacc.c:1646  */
     break;
 
   case 93:
-#line 1035 "../SqlParser.ypp" /* yacc.c:1646  */
-=======
-#line 3892 "SqlParser_gen.cpp" /* yacc.c:1661  */
-    break;
-
-  case 93:
-#line 1036 "../SqlParser.ypp" /* yacc.c:1661  */
->>>>>>> d3725840
+#line 1037 "../SqlParser.ypp" /* yacc.c:1646  */
     {
     (yyval.copy_from_statement_) = new quickstep::ParseStatementCopyFrom((yylsp[-4]).first_line, (yylsp[-4]).first_column, (yyvsp[-3].string_value_), (yyvsp[-1].string_value_), (yyvsp[0].copy_from_params_));
   }
-<<<<<<< HEAD
-#line 3896 "SqlParser_gen.cpp" /* yacc.c:1646  */
+#line 3911 "SqlParser_gen.cpp" /* yacc.c:1646  */
     break;
 
   case 94:
-#line 1040 "../SqlParser.ypp" /* yacc.c:1646  */
-=======
-#line 3900 "SqlParser_gen.cpp" /* yacc.c:1661  */
-    break;
-
-  case 94:
-#line 1039 "../SqlParser.ypp" /* yacc.c:1661  */
->>>>>>> d3725840
+#line 1042 "../SqlParser.ypp" /* yacc.c:1646  */
     {
     (yyval.copy_from_params_) = nullptr;
   }
-<<<<<<< HEAD
-#line 3904 "SqlParser_gen.cpp" /* yacc.c:1646  */
+#line 3919 "SqlParser_gen.cpp" /* yacc.c:1646  */
     break;
 
   case 95:
-#line 1043 "../SqlParser.ypp" /* yacc.c:1646  */
-=======
-#line 3908 "SqlParser_gen.cpp" /* yacc.c:1661  */
-    break;
-
-  case 95:
-#line 1044 "../SqlParser.ypp" /* yacc.c:1661  */
->>>>>>> d3725840
+#line 1045 "../SqlParser.ypp" /* yacc.c:1646  */
     {
     (yyval.copy_from_params_) = (yyvsp[-1].copy_from_params_);
   }
-<<<<<<< HEAD
-#line 3912 "SqlParser_gen.cpp" /* yacc.c:1646  */
+#line 3927 "SqlParser_gen.cpp" /* yacc.c:1646  */
     break;
 
   case 96:
-#line 1048 "../SqlParser.ypp" /* yacc.c:1646  */
-=======
-#line 3917 "SqlParser_gen.cpp" /* yacc.c:1661  */
-    break;
-
-  case 96:
-#line 1048 "../SqlParser.ypp" /* yacc.c:1661  */
->>>>>>> d3725840
+#line 1050 "../SqlParser.ypp" /* yacc.c:1646  */
     {
     (yyval.copy_from_params_) = new quickstep::ParseCopyFromParams((yylsp[-1]).first_line, (yylsp[-1]).first_column);
     (yyval.copy_from_params_)->set_delimiter((yyvsp[0].string_value_));
   }
-<<<<<<< HEAD
-#line 3921 "SqlParser_gen.cpp" /* yacc.c:1646  */
+#line 3936 "SqlParser_gen.cpp" /* yacc.c:1646  */
     break;
 
   case 97:
-#line 1052 "../SqlParser.ypp" /* yacc.c:1646  */
-=======
-#line 3926 "SqlParser_gen.cpp" /* yacc.c:1661  */
-    break;
-
-  case 97:
-#line 1052 "../SqlParser.ypp" /* yacc.c:1661  */
->>>>>>> d3725840
+#line 1054 "../SqlParser.ypp" /* yacc.c:1646  */
     {
     (yyval.copy_from_params_) = new quickstep::ParseCopyFromParams((yylsp[-1]).first_line, (yylsp[-1]).first_column);
     (yyval.copy_from_params_)->escape_strings = (yyvsp[0].boolean_value_);
   }
-<<<<<<< HEAD
-#line 3930 "SqlParser_gen.cpp" /* yacc.c:1646  */
+#line 3945 "SqlParser_gen.cpp" /* yacc.c:1646  */
     break;
 
   case 98:
-#line 1056 "../SqlParser.ypp" /* yacc.c:1646  */
-=======
-#line 3935 "SqlParser_gen.cpp" /* yacc.c:1661  */
-    break;
-
-  case 98:
-#line 1056 "../SqlParser.ypp" /* yacc.c:1661  */
->>>>>>> d3725840
+#line 1058 "../SqlParser.ypp" /* yacc.c:1646  */
     {
     (yyval.copy_from_params_) = (yyvsp[-3].copy_from_params_);
     (yyval.copy_from_params_)->set_delimiter((yyvsp[0].string_value_));
   }
-<<<<<<< HEAD
-#line 3939 "SqlParser_gen.cpp" /* yacc.c:1646  */
-=======
-#line 3944 "SqlParser_gen.cpp" /* yacc.c:1661  */
->>>>>>> d3725840
+#line 3954 "SqlParser_gen.cpp" /* yacc.c:1646  */
     break;
 
   case 99:
-#line 1062 "../SqlParser.ypp" /* yacc.c:1661  */
+#line 1062 "../SqlParser.ypp" /* yacc.c:1646  */
     {
     (yyval.copy_from_params_) = (yyvsp[-3].copy_from_params_);
     (yyval.copy_from_params_)->escape_strings = (yyvsp[0].boolean_value_);
   }
-<<<<<<< HEAD
-#line 3948 "SqlParser_gen.cpp" /* yacc.c:1646  */
+#line 3963 "SqlParser_gen.cpp" /* yacc.c:1646  */
     break;
 
   case 100:
-#line 1066 "../SqlParser.ypp" /* yacc.c:1646  */
-=======
-#line 3952 "SqlParser_gen.cpp" /* yacc.c:1661  */
-    break;
-
-  case 100:
-#line 1067 "../SqlParser.ypp" /* yacc.c:1661  */
->>>>>>> d3725840
+#line 1068 "../SqlParser.ypp" /* yacc.c:1646  */
     {
     (yyval.update_statement_) = new quickstep::ParseStatementUpdate((yylsp[-4]).first_line, (yylsp[-4]).first_column, (yyvsp[-3].string_value_), (yyvsp[-1].assignment_list_), (yyvsp[0].predicate_));
   }
-<<<<<<< HEAD
-#line 3956 "SqlParser_gen.cpp" /* yacc.c:1646  */
+#line 3971 "SqlParser_gen.cpp" /* yacc.c:1646  */
     break;
 
   case 101:
-#line 1071 "../SqlParser.ypp" /* yacc.c:1646  */
-=======
-#line 3960 "SqlParser_gen.cpp" /* yacc.c:1661  */
-    break;
-
-  case 101:
-#line 1072 "../SqlParser.ypp" /* yacc.c:1661  */
->>>>>>> d3725840
+#line 1073 "../SqlParser.ypp" /* yacc.c:1646  */
     {
     (yyval.delete_statement_) = new quickstep::ParseStatementDelete((yylsp[-3]).first_line, (yylsp[-3]).first_column, (yyvsp[-1].string_value_), (yyvsp[0].predicate_));
   }
-<<<<<<< HEAD
-#line 3964 "SqlParser_gen.cpp" /* yacc.c:1646  */
+#line 3979 "SqlParser_gen.cpp" /* yacc.c:1646  */
     break;
 
   case 102:
-#line 1076 "../SqlParser.ypp" /* yacc.c:1646  */
-=======
-#line 3969 "SqlParser_gen.cpp" /* yacc.c:1661  */
-    break;
-
-  case 102:
-#line 1076 "../SqlParser.ypp" /* yacc.c:1661  */
->>>>>>> d3725840
+#line 1078 "../SqlParser.ypp" /* yacc.c:1646  */
     {
     (yyval.assignment_list_) = (yyvsp[-2].assignment_list_);
     (yyval.assignment_list_)->push_back((yyvsp[0].assignment_));
   }
-<<<<<<< HEAD
-#line 3973 "SqlParser_gen.cpp" /* yacc.c:1646  */
-=======
-#line 3978 "SqlParser_gen.cpp" /* yacc.c:1661  */
->>>>>>> d3725840
+#line 3988 "SqlParser_gen.cpp" /* yacc.c:1646  */
     break;
 
   case 103:
-#line 1082 "../SqlParser.ypp" /* yacc.c:1661  */
+#line 1082 "../SqlParser.ypp" /* yacc.c:1646  */
     {
     (yyval.assignment_list_) = new quickstep::PtrList<quickstep::ParseAssignment>();
     (yyval.assignment_list_)->push_back((yyvsp[0].assignment_));
   }
-<<<<<<< HEAD
-#line 3982 "SqlParser_gen.cpp" /* yacc.c:1646  */
-=======
-#line 3986 "SqlParser_gen.cpp" /* yacc.c:1661  */
->>>>>>> d3725840
+#line 3997 "SqlParser_gen.cpp" /* yacc.c:1646  */
     break;
 
   case 104:
-#line 1088 "../SqlParser.ypp" /* yacc.c:1661  */
+#line 1088 "../SqlParser.ypp" /* yacc.c:1646  */
     {
     (yyval.assignment_) = new quickstep::ParseAssignment((yylsp[-2]).first_line, (yylsp[-2]).first_column, (yyvsp[-2].string_value_), (yyvsp[0].expression_));
   }
-<<<<<<< HEAD
-#line 3990 "SqlParser_gen.cpp" /* yacc.c:1646  */
+#line 4005 "SqlParser_gen.cpp" /* yacc.c:1646  */
     break;
 
   case 105:
-#line 1092 "../SqlParser.ypp" /* yacc.c:1646  */
-=======
-#line 3994 "SqlParser_gen.cpp" /* yacc.c:1661  */
-    break;
-
-  case 105:
-#line 1091 "../SqlParser.ypp" /* yacc.c:1661  */
->>>>>>> d3725840
+#line 1094 "../SqlParser.ypp" /* yacc.c:1646  */
     {
     (yyval.select_statement_) = new quickstep::ParseStatementSelect((yylsp[0]).first_line, (yylsp[0]).first_column, (yyvsp[0].select_query_), nullptr);
   }
-<<<<<<< HEAD
-#line 3998 "SqlParser_gen.cpp" /* yacc.c:1646  */
+#line 4013 "SqlParser_gen.cpp" /* yacc.c:1646  */
     break;
 
   case 106:
-#line 1095 "../SqlParser.ypp" /* yacc.c:1646  */
-=======
-#line 4002 "SqlParser_gen.cpp" /* yacc.c:1661  */
-    break;
-
-  case 106:
-#line 1096 "../SqlParser.ypp" /* yacc.c:1661  */
->>>>>>> d3725840
+#line 1097 "../SqlParser.ypp" /* yacc.c:1646  */
     {
     (yyval.select_statement_) = new quickstep::ParseStatementSelect((yylsp[-1]).first_line, (yylsp[-1]).first_column, (yyvsp[0].select_query_), (yyvsp[-1].with_list_));
   }
-<<<<<<< HEAD
-#line 4006 "SqlParser_gen.cpp" /* yacc.c:1646  */
+#line 4021 "SqlParser_gen.cpp" /* yacc.c:1646  */
     break;
 
   case 107:
-#line 1100 "../SqlParser.ypp" /* yacc.c:1646  */
-=======
-#line 4010 "SqlParser_gen.cpp" /* yacc.c:1661  */
-    break;
-
-  case 107:
-#line 1101 "../SqlParser.ypp" /* yacc.c:1661  */
->>>>>>> d3725840
+#line 1102 "../SqlParser.ypp" /* yacc.c:1646  */
     {
     (yyval.with_list_) = (yyvsp[0].with_list_);
   }
-<<<<<<< HEAD
-#line 4014 "SqlParser_gen.cpp" /* yacc.c:1646  */
+#line 4029 "SqlParser_gen.cpp" /* yacc.c:1646  */
     break;
 
   case 108:
-#line 1105 "../SqlParser.ypp" /* yacc.c:1646  */
-=======
-#line 4019 "SqlParser_gen.cpp" /* yacc.c:1661  */
-    break;
-
-  case 108:
-#line 1105 "../SqlParser.ypp" /* yacc.c:1661  */
->>>>>>> d3725840
+#line 1107 "../SqlParser.ypp" /* yacc.c:1646  */
     {
     (yyval.with_list_) = new quickstep::PtrVector<quickstep::ParseSubqueryTableReference>();
     (yyval.with_list_)->push_back((yyvsp[0].with_list_element_));
   }
-<<<<<<< HEAD
-#line 4023 "SqlParser_gen.cpp" /* yacc.c:1646  */
-=======
-#line 4028 "SqlParser_gen.cpp" /* yacc.c:1661  */
->>>>>>> d3725840
+#line 4038 "SqlParser_gen.cpp" /* yacc.c:1646  */
     break;
 
   case 109:
-#line 1111 "../SqlParser.ypp" /* yacc.c:1661  */
+#line 1111 "../SqlParser.ypp" /* yacc.c:1646  */
     {
     (yyval.with_list_) = (yyvsp[-2].with_list_);
     (yyval.with_list_)->push_back((yyvsp[0].with_list_element_));
   }
-<<<<<<< HEAD
-#line 4032 "SqlParser_gen.cpp" /* yacc.c:1646  */
+#line 4047 "SqlParser_gen.cpp" /* yacc.c:1646  */
     break;
 
   case 110:
-#line 1115 "../SqlParser.ypp" /* yacc.c:1646  */
-=======
-#line 4037 "SqlParser_gen.cpp" /* yacc.c:1661  */
-    break;
-
-  case 110:
-#line 1118 "../SqlParser.ypp" /* yacc.c:1661  */
->>>>>>> d3725840
+#line 1117 "../SqlParser.ypp" /* yacc.c:1646  */
     {
     (yyval.with_list_element_) = new quickstep::ParseSubqueryTableReference((yylsp[-2]).first_line, (yylsp[-2]).first_column, (yyvsp[0].subquery_expression_));
     (yyval.with_list_element_)->set_table_reference_signature((yyvsp[-2].table_reference_signature_));
   }
-<<<<<<< HEAD
-#line 4041 "SqlParser_gen.cpp" /* yacc.c:1646  */
+#line 4056 "SqlParser_gen.cpp" /* yacc.c:1646  */
     break;
 
   case 111:
-#line 1122 "../SqlParser.ypp" /* yacc.c:1646  */
-=======
-#line 4045 "SqlParser_gen.cpp" /* yacc.c:1661  */
-    break;
-
-  case 111:
-#line 1123 "../SqlParser.ypp" /* yacc.c:1661  */
->>>>>>> d3725840
+#line 1124 "../SqlParser.ypp" /* yacc.c:1646  */
     {
     (yyval.select_query_) = new quickstep::ParseSelect((yylsp[-8]).first_line, (yylsp[-8]).first_column, (yyvsp[-6].selection_), (yyvsp[-5].table_reference_list_), (yyvsp[-4].predicate_), (yyvsp[-3].opt_group_by_clause_), (yyvsp[-2].opt_having_clause_), (yyvsp[-1].opt_order_by_clause_), (yyvsp[0].opt_limit_clause_));
   }
-<<<<<<< HEAD
-#line 4049 "SqlParser_gen.cpp" /* yacc.c:1646  */
+#line 4064 "SqlParser_gen.cpp" /* yacc.c:1646  */
     break;
 
   case 112:
-#line 1127 "../SqlParser.ypp" /* yacc.c:1646  */
-=======
-#line 4053 "SqlParser_gen.cpp" /* yacc.c:1661  */
-    break;
-
-  case 112:
-#line 1126 "../SqlParser.ypp" /* yacc.c:1661  */
->>>>>>> d3725840
+#line 1129 "../SqlParser.ypp" /* yacc.c:1646  */
     {
     /* $$ = nullptr; */
   }
-<<<<<<< HEAD
-#line 4057 "SqlParser_gen.cpp" /* yacc.c:1646  */
+#line 4072 "SqlParser_gen.cpp" /* yacc.c:1646  */
     break;
 
   case 113:
-#line 1130 "../SqlParser.ypp" /* yacc.c:1646  */
-=======
-#line 4062 "SqlParser_gen.cpp" /* yacc.c:1661  */
-    break;
-
-  case 113:
-#line 1130 "../SqlParser.ypp" /* yacc.c:1661  */
->>>>>>> d3725840
+#line 1132 "../SqlParser.ypp" /* yacc.c:1646  */
     {
     NotSupported(&(yylsp[0]), yyscanner, "ALL in selection");
     YYERROR;
   }
-<<<<<<< HEAD
-#line 4066 "SqlParser_gen.cpp" /* yacc.c:1646  */
-=======
-#line 4071 "SqlParser_gen.cpp" /* yacc.c:1661  */
->>>>>>> d3725840
+#line 4081 "SqlParser_gen.cpp" /* yacc.c:1646  */
     break;
 
   case 114:
-#line 1136 "../SqlParser.ypp" /* yacc.c:1661  */
+#line 1136 "../SqlParser.ypp" /* yacc.c:1646  */
     {
     NotSupported(&(yylsp[0]), yyscanner, "DISTINCT in selection");
     YYERROR;
   }
-<<<<<<< HEAD
-#line 4075 "SqlParser_gen.cpp" /* yacc.c:1646  */
+#line 4090 "SqlParser_gen.cpp" /* yacc.c:1646  */
     break;
 
   case 115:
-#line 1140 "../SqlParser.ypp" /* yacc.c:1646  */
-=======
-#line 4079 "SqlParser_gen.cpp" /* yacc.c:1661  */
-    break;
-
-  case 115:
-#line 1139 "../SqlParser.ypp" /* yacc.c:1661  */
->>>>>>> d3725840
+#line 1142 "../SqlParser.ypp" /* yacc.c:1646  */
     {
     (yyval.selection_) = new quickstep::ParseSelectionStar((yylsp[0]).first_line, (yylsp[0]).first_column);
   }
-<<<<<<< HEAD
-#line 4083 "SqlParser_gen.cpp" /* yacc.c:1646  */
+#line 4098 "SqlParser_gen.cpp" /* yacc.c:1646  */
     break;
 
   case 116:
-#line 1143 "../SqlParser.ypp" /* yacc.c:1646  */
-=======
-#line 4087 "SqlParser_gen.cpp" /* yacc.c:1661  */
-    break;
-
-  case 116:
-#line 1144 "../SqlParser.ypp" /* yacc.c:1661  */
->>>>>>> d3725840
+#line 1145 "../SqlParser.ypp" /* yacc.c:1646  */
     {
     (yyval.selection_) = (yyvsp[0].selection_list_);
   }
-<<<<<<< HEAD
-#line 4091 "SqlParser_gen.cpp" /* yacc.c:1646  */
+#line 4106 "SqlParser_gen.cpp" /* yacc.c:1646  */
     break;
 
   case 117:
-#line 1148 "../SqlParser.ypp" /* yacc.c:1646  */
-=======
-#line 4096 "SqlParser_gen.cpp" /* yacc.c:1661  */
-    break;
-
-  case 117:
-#line 1148 "../SqlParser.ypp" /* yacc.c:1661  */
->>>>>>> d3725840
+#line 1150 "../SqlParser.ypp" /* yacc.c:1646  */
     {
     (yyval.selection_list_) = new quickstep::ParseSelectionList((yylsp[0]).first_line, (yylsp[0]).first_column);
     (yyval.selection_list_)->add((yyvsp[0].selection_item_));
   }
-<<<<<<< HEAD
-#line 4100 "SqlParser_gen.cpp" /* yacc.c:1646  */
-=======
-#line 4105 "SqlParser_gen.cpp" /* yacc.c:1661  */
->>>>>>> d3725840
+#line 4115 "SqlParser_gen.cpp" /* yacc.c:1646  */
     break;
 
   case 118:
-#line 1154 "../SqlParser.ypp" /* yacc.c:1661  */
+#line 1154 "../SqlParser.ypp" /* yacc.c:1646  */
     {
     (yyval.selection_list_) = (yyvsp[-2].selection_list_);
     (yyval.selection_list_)->add((yyvsp[0].selection_item_));
   }
-<<<<<<< HEAD
-#line 4109 "SqlParser_gen.cpp" /* yacc.c:1646  */
+#line 4124 "SqlParser_gen.cpp" /* yacc.c:1646  */
     break;
 
   case 119:
-#line 1158 "../SqlParser.ypp" /* yacc.c:1646  */
-=======
-#line 4113 "SqlParser_gen.cpp" /* yacc.c:1661  */
-    break;
-
-  case 119:
-#line 1157 "../SqlParser.ypp" /* yacc.c:1661  */
->>>>>>> d3725840
+#line 1160 "../SqlParser.ypp" /* yacc.c:1646  */
     {
     (yyval.selection_item_) = new quickstep::ParseSelectionItem((yylsp[-2]).first_line, (yylsp[-2]).first_column, (yyvsp[-2].expression_), (yyvsp[0].string_value_));
   }
-<<<<<<< HEAD
-#line 4117 "SqlParser_gen.cpp" /* yacc.c:1646  */
+#line 4132 "SqlParser_gen.cpp" /* yacc.c:1646  */
     break;
 
   case 120:
-#line 1161 "../SqlParser.ypp" /* yacc.c:1646  */
-=======
-#line 4121 "SqlParser_gen.cpp" /* yacc.c:1661  */
-    break;
-
-  case 120:
-#line 1160 "../SqlParser.ypp" /* yacc.c:1661  */
->>>>>>> d3725840
+#line 1163 "../SqlParser.ypp" /* yacc.c:1646  */
     {
     (yyval.selection_item_) = new quickstep::ParseSelectionItem((yylsp[-1]).first_line, (yylsp[-1]).first_column, (yyvsp[-1].expression_), (yyvsp[0].string_value_));
   }
-<<<<<<< HEAD
-#line 4125 "SqlParser_gen.cpp" /* yacc.c:1646  */
+#line 4140 "SqlParser_gen.cpp" /* yacc.c:1646  */
     break;
 
   case 121:
-#line 1164 "../SqlParser.ypp" /* yacc.c:1646  */
-=======
-#line 4129 "SqlParser_gen.cpp" /* yacc.c:1661  */
-    break;
-
-  case 121:
-#line 1165 "../SqlParser.ypp" /* yacc.c:1661  */
->>>>>>> d3725840
+#line 1166 "../SqlParser.ypp" /* yacc.c:1646  */
     {
     (yyval.selection_item_) = new quickstep::ParseSelectionItem((yylsp[0]).first_line, (yylsp[0]).first_column, (yyvsp[0].expression_));
   }
-<<<<<<< HEAD
-#line 4133 "SqlParser_gen.cpp" /* yacc.c:1646  */
+#line 4148 "SqlParser_gen.cpp" /* yacc.c:1646  */
     break;
 
   case 122:
-#line 1169 "../SqlParser.ypp" /* yacc.c:1646  */
-=======
-#line 4137 "SqlParser_gen.cpp" /* yacc.c:1661  */
-    break;
-
-  case 122:
-#line 1170 "../SqlParser.ypp" /* yacc.c:1661  */
->>>>>>> d3725840
+#line 1171 "../SqlParser.ypp" /* yacc.c:1646  */
     {
     (yyval.table_reference_list_) = (yyvsp[-1].table_reference_list_);
   }
-<<<<<<< HEAD
-#line 4141 "SqlParser_gen.cpp" /* yacc.c:1646  */
+#line 4156 "SqlParser_gen.cpp" /* yacc.c:1646  */
     break;
 
   case 123:
-#line 1174 "../SqlParser.ypp" /* yacc.c:1646  */
-=======
-#line 4145 "SqlParser_gen.cpp" /* yacc.c:1661  */
-    break;
-
-  case 123:
-#line 1173 "../SqlParser.ypp" /* yacc.c:1661  */
->>>>>>> d3725840
+#line 1176 "../SqlParser.ypp" /* yacc.c:1646  */
     {
     /* $$ = nullptr; */
   }
-<<<<<<< HEAD
-#line 4149 "SqlParser_gen.cpp" /* yacc.c:1646  */
-=======
-#line 4154 "SqlParser_gen.cpp" /* yacc.c:1661  */
->>>>>>> d3725840
+#line 4164 "SqlParser_gen.cpp" /* yacc.c:1646  */
     break;
 
   case 124:
-#line 1179 "../SqlParser.ypp" /* yacc.c:1661  */
+#line 1179 "../SqlParser.ypp" /* yacc.c:1646  */
     {
     NotSupported(&(yylsp[0]), yyscanner, "alternate JOIN syntax (specify in WHERE clause instead)");
     YYERROR;
   }
-<<<<<<< HEAD
-#line 4158 "SqlParser_gen.cpp" /* yacc.c:1646  */
+#line 4173 "SqlParser_gen.cpp" /* yacc.c:1646  */
     break;
 
   case 125:
-#line 1183 "../SqlParser.ypp" /* yacc.c:1646  */
-=======
-#line 4163 "SqlParser_gen.cpp" /* yacc.c:1661  */
-    break;
-
-  case 125:
-#line 1183 "../SqlParser.ypp" /* yacc.c:1661  */
->>>>>>> d3725840
+#line 1185 "../SqlParser.ypp" /* yacc.c:1646  */
     {
     NotSupported(&(yylsp[-1]), yyscanner, "alternate JOIN syntax (specify in WHERE clause instead)");
     YYERROR;
   }
-<<<<<<< HEAD
-#line 4167 "SqlParser_gen.cpp" /* yacc.c:1646  */
-=======
-#line 4172 "SqlParser_gen.cpp" /* yacc.c:1661  */
->>>>>>> d3725840
+#line 4182 "SqlParser_gen.cpp" /* yacc.c:1646  */
     break;
 
   case 126:
-#line 1189 "../SqlParser.ypp" /* yacc.c:1661  */
+#line 1189 "../SqlParser.ypp" /* yacc.c:1646  */
     {
     NotSupported(&(yylsp[0]), yyscanner, "alternate JOIN syntax (specify in WHERE clause instead)");
     YYERROR;
   }
-<<<<<<< HEAD
-#line 4176 "SqlParser_gen.cpp" /* yacc.c:1646  */
-=======
-#line 4183 "SqlParser_gen.cpp" /* yacc.c:1661  */
->>>>>>> d3725840
+#line 4191 "SqlParser_gen.cpp" /* yacc.c:1646  */
     break;
 
   case 127:
-#line 1195 "../SqlParser.ypp" /* yacc.c:1661  */
+#line 1195 "../SqlParser.ypp" /* yacc.c:1646  */
     {
     delete (yyvsp[-2].string_list_);
     delete (yyvsp[0].predicate_);
     NotSupported(&(yylsp[-4]), yyscanner, "alternate JOIN syntax (specify in WHERE clause instead)");
     YYERROR;
   }
-<<<<<<< HEAD
-#line 4187 "SqlParser_gen.cpp" /* yacc.c:1646  */
-=======
-#line 4194 "SqlParser_gen.cpp" /* yacc.c:1661  */
->>>>>>> d3725840
+#line 4202 "SqlParser_gen.cpp" /* yacc.c:1646  */
     break;
 
   case 128:
-#line 1201 "../SqlParser.ypp" /* yacc.c:1661  */
+#line 1201 "../SqlParser.ypp" /* yacc.c:1646  */
     {
     delete (yyvsp[-2].string_list_);
     delete (yyvsp[0].predicate_);
     NotSupported(&(yylsp[-3]), yyscanner, "alternate JOIN syntax (specify in WHERE clause instead)");
     YYERROR;
   }
-<<<<<<< HEAD
-#line 4198 "SqlParser_gen.cpp" /* yacc.c:1646  */
-=======
-#line 4205 "SqlParser_gen.cpp" /* yacc.c:1661  */
->>>>>>> d3725840
+#line 4213 "SqlParser_gen.cpp" /* yacc.c:1646  */
     break;
 
   case 129:
-#line 1207 "../SqlParser.ypp" /* yacc.c:1661  */
+#line 1207 "../SqlParser.ypp" /* yacc.c:1646  */
     {
     delete (yyvsp[-2].string_list_);
     delete (yyvsp[0].predicate_);
     NotSupported(&(yylsp[-5]), yyscanner, "OUTER JOIN");
     YYERROR;
   }
-<<<<<<< HEAD
-#line 4209 "SqlParser_gen.cpp" /* yacc.c:1646  */
-=======
-#line 4216 "SqlParser_gen.cpp" /* yacc.c:1661  */
->>>>>>> d3725840
+#line 4224 "SqlParser_gen.cpp" /* yacc.c:1646  */
     break;
 
   case 130:
-#line 1213 "../SqlParser.ypp" /* yacc.c:1661  */
+#line 1213 "../SqlParser.ypp" /* yacc.c:1646  */
     {
     delete (yyvsp[-2].string_list_);
     delete (yyvsp[0].predicate_);
     NotSupported(&(yylsp[-4]), yyscanner, "OUTER JOIN");
     YYERROR;
   }
-<<<<<<< HEAD
-#line 4220 "SqlParser_gen.cpp" /* yacc.c:1646  */
-=======
-#line 4227 "SqlParser_gen.cpp" /* yacc.c:1661  */
->>>>>>> d3725840
+#line 4235 "SqlParser_gen.cpp" /* yacc.c:1646  */
     break;
 
   case 131:
-#line 1219 "../SqlParser.ypp" /* yacc.c:1661  */
+#line 1219 "../SqlParser.ypp" /* yacc.c:1646  */
     {
     delete (yyvsp[-2].string_list_);
     delete (yyvsp[0].predicate_);
     NotSupported(&(yylsp[-5]), yyscanner, "OUTER JOIN");
     YYERROR;
   }
-<<<<<<< HEAD
-#line 4231 "SqlParser_gen.cpp" /* yacc.c:1646  */
-=======
-#line 4238 "SqlParser_gen.cpp" /* yacc.c:1661  */
->>>>>>> d3725840
+#line 4246 "SqlParser_gen.cpp" /* yacc.c:1646  */
     break;
 
   case 132:
-#line 1225 "../SqlParser.ypp" /* yacc.c:1661  */
+#line 1225 "../SqlParser.ypp" /* yacc.c:1646  */
     {
     delete (yyvsp[-2].string_list_);
     delete (yyvsp[0].predicate_);
     NotSupported(&(yylsp[-4]), yyscanner, "OUTER JOIN");
     YYERROR;
   }
-<<<<<<< HEAD
-#line 4242 "SqlParser_gen.cpp" /* yacc.c:1646  */
-=======
-#line 4249 "SqlParser_gen.cpp" /* yacc.c:1661  */
->>>>>>> d3725840
+#line 4257 "SqlParser_gen.cpp" /* yacc.c:1646  */
     break;
 
   case 133:
-#line 1231 "../SqlParser.ypp" /* yacc.c:1661  */
+#line 1231 "../SqlParser.ypp" /* yacc.c:1646  */
     {
     delete (yyvsp[-2].string_list_);
     delete (yyvsp[0].predicate_);
     NotSupported(&(yylsp[-5]), yyscanner, "OUTER JOIN");
     YYERROR;
   }
-<<<<<<< HEAD
-#line 4253 "SqlParser_gen.cpp" /* yacc.c:1646  */
+#line 4268 "SqlParser_gen.cpp" /* yacc.c:1646  */
     break;
 
   case 134:
-#line 1235 "../SqlParser.ypp" /* yacc.c:1646  */
-=======
-#line 4260 "SqlParser_gen.cpp" /* yacc.c:1661  */
-    break;
-
-  case 134:
-#line 1239 "../SqlParser.ypp" /* yacc.c:1661  */
->>>>>>> d3725840
+#line 1237 "../SqlParser.ypp" /* yacc.c:1646  */
     {
     delete (yyvsp[-2].string_list_);
     delete (yyvsp[0].predicate_);
     NotSupported(&(yylsp[-4]), yyscanner, "OUTER JOIN");
     YYERROR;
   }
-<<<<<<< HEAD
-#line 4264 "SqlParser_gen.cpp" /* yacc.c:1646  */
+#line 4279 "SqlParser_gen.cpp" /* yacc.c:1646  */
     break;
 
   case 135:
-#line 1243 "../SqlParser.ypp" /* yacc.c:1646  */
-=======
-#line 4268 "SqlParser_gen.cpp" /* yacc.c:1661  */
-    break;
-
-  case 135:
-#line 1244 "../SqlParser.ypp" /* yacc.c:1661  */
->>>>>>> d3725840
+#line 1245 "../SqlParser.ypp" /* yacc.c:1646  */
     {
     (yyval.subquery_expression_) = new quickstep::ParseSubqueryExpression((yylsp[-2]).first_line, (yylsp[-2]).first_column, (yyvsp[-1].select_query_));
   }
-<<<<<<< HEAD
-#line 4272 "SqlParser_gen.cpp" /* yacc.c:1646  */
+#line 4287 "SqlParser_gen.cpp" /* yacc.c:1646  */
     break;
 
   case 136:
-#line 1248 "../SqlParser.ypp" /* yacc.c:1646  */
-=======
-#line 4276 "SqlParser_gen.cpp" /* yacc.c:1661  */
-    break;
-
-  case 136:
-#line 1247 "../SqlParser.ypp" /* yacc.c:1661  */
->>>>>>> d3725840
+#line 1250 "../SqlParser.ypp" /* yacc.c:1646  */
     {
     (yyval.opt_sample_clause_) = NULL;
   }
-<<<<<<< HEAD
-#line 4280 "SqlParser_gen.cpp" /* yacc.c:1646  */
+#line 4295 "SqlParser_gen.cpp" /* yacc.c:1646  */
     break;
 
   case 137:
-#line 1251 "../SqlParser.ypp" /* yacc.c:1646  */
-=======
-#line 4284 "SqlParser_gen.cpp" /* yacc.c:1661  */
-    break;
-
-  case 137:
-#line 1250 "../SqlParser.ypp" /* yacc.c:1661  */
->>>>>>> d3725840
+#line 1253 "../SqlParser.ypp" /* yacc.c:1646  */
     {
     (yyval.opt_sample_clause_) = new quickstep::ParseSample((yylsp[-2]).first_line, (yylsp[-2]).first_column, true, (yyvsp[-1].numeric_literal_value_));
   }
-<<<<<<< HEAD
-#line 4288 "SqlParser_gen.cpp" /* yacc.c:1646  */
+#line 4303 "SqlParser_gen.cpp" /* yacc.c:1646  */
     break;
 
   case 138:
-#line 1254 "../SqlParser.ypp" /* yacc.c:1646  */
+#line 1256 "../SqlParser.ypp" /* yacc.c:1646  */
     {
     (yyval.opt_sample_clause_) = new quickstep::ParseSample((yylsp[-2]).first_line, (yylsp[-2]).first_column, false, (yyvsp[-1].numeric_literal_value_));
   }
-#line 4296 "SqlParser_gen.cpp" /* yacc.c:1646  */
+#line 4311 "SqlParser_gen.cpp" /* yacc.c:1646  */
     break;
 
   case 139:
-#line 1259 "../SqlParser.ypp" /* yacc.c:1646  */
-=======
-#line 4292 "SqlParser_gen.cpp" /* yacc.c:1661  */
-    break;
-
-  case 138:
-#line 1255 "../SqlParser.ypp" /* yacc.c:1661  */
->>>>>>> d3725840
+#line 1261 "../SqlParser.ypp" /* yacc.c:1646  */
     {
     (yyval.table_reference_) = new quickstep::ParseSubqueryTableReference((yylsp[-1]).first_line, (yylsp[-1]).first_column, (yyvsp[-1].subquery_expression_));
     (yyval.table_reference_)->set_table_reference_signature((yyvsp[0].table_reference_signature_));
   }
-<<<<<<< HEAD
-#line 4305 "SqlParser_gen.cpp" /* yacc.c:1646  */
+#line 4320 "SqlParser_gen.cpp" /* yacc.c:1646  */
     break;
 
   case 140:
-#line 1263 "../SqlParser.ypp" /* yacc.c:1646  */
-=======
-#line 4301 "SqlParser_gen.cpp" /* yacc.c:1661  */
-    break;
-
-  case 139:
-#line 1259 "../SqlParser.ypp" /* yacc.c:1661  */
->>>>>>> d3725840
+#line 1265 "../SqlParser.ypp" /* yacc.c:1646  */
     {
     (yyval.table_reference_) = new quickstep::ParseSimpleTableReference((yylsp[-2]).first_line, (yylsp[-2]).first_column, (yyvsp[-2].string_value_), (yyvsp[-1].opt_sample_clause_));
     (yyval.table_reference_)->set_table_reference_signature((yyvsp[0].table_reference_signature_));
   }
-<<<<<<< HEAD
-#line 4314 "SqlParser_gen.cpp" /* yacc.c:1646  */
+#line 4329 "SqlParser_gen.cpp" /* yacc.c:1646  */
     break;
 
   case 141:
-#line 1267 "../SqlParser.ypp" /* yacc.c:1646  */
+#line 1269 "../SqlParser.ypp" /* yacc.c:1646  */
     {
     (yyval.table_reference_) = new quickstep::ParseSimpleTableReference((yylsp[-1]).first_line, (yylsp[-1]).first_column, (yyvsp[-1].string_value_), (yyvsp[0].opt_sample_clause_));
   }
-#line 4322 "SqlParser_gen.cpp" /* yacc.c:1646  */
+#line 4337 "SqlParser_gen.cpp" /* yacc.c:1646  */
     break;
 
   case 142:
-#line 1270 "../SqlParser.ypp" /* yacc.c:1646  */
-=======
-#line 4310 "SqlParser_gen.cpp" /* yacc.c:1661  */
-    break;
-
-  case 140:
-#line 1263 "../SqlParser.ypp" /* yacc.c:1661  */
-    {
-    (yyval.table_reference_) = new quickstep::ParseSimpleTableReference((yylsp[-1]).first_line, (yylsp[-1]).first_column, (yyvsp[-1].string_value_), (yyvsp[0].opt_sample_clause_));
-  }
-#line 4318 "SqlParser_gen.cpp" /* yacc.c:1661  */
-    break;
-
-  case 141:
-#line 1266 "../SqlParser.ypp" /* yacc.c:1661  */
->>>>>>> d3725840
+#line 1272 "../SqlParser.ypp" /* yacc.c:1646  */
     {
     (yyval.table_reference_) = new quickstep::ParseGeneratorTableReference((yylsp[-1]).first_line, (yylsp[-1]).first_column, (yyvsp[-1].function_call_));
     (yyval.table_reference_)->set_table_reference_signature((yyvsp[0].table_reference_signature_));
   }
-<<<<<<< HEAD
-#line 4331 "SqlParser_gen.cpp" /* yacc.c:1646  */
+#line 4346 "SqlParser_gen.cpp" /* yacc.c:1646  */
     break;
 
   case 143:
-#line 1274 "../SqlParser.ypp" /* yacc.c:1646  */
+#line 1276 "../SqlParser.ypp" /* yacc.c:1646  */
     {
     (yyval.table_reference_) = new quickstep::ParseGeneratorTableReference((yylsp[0]).first_line, (yylsp[0]).first_column, (yyvsp[0].function_call_));
   }
-#line 4339 "SqlParser_gen.cpp" /* yacc.c:1646  */
+#line 4354 "SqlParser_gen.cpp" /* yacc.c:1646  */
     break;
 
   case 144:
-#line 1279 "../SqlParser.ypp" /* yacc.c:1646  */
+#line 1281 "../SqlParser.ypp" /* yacc.c:1646  */
     {
     (yyval.table_reference_signature_) = (yyvsp[0].table_reference_signature_);
   }
-#line 4347 "SqlParser_gen.cpp" /* yacc.c:1646  */
+#line 4362 "SqlParser_gen.cpp" /* yacc.c:1646  */
     break;
 
   case 145:
-#line 1282 "../SqlParser.ypp" /* yacc.c:1646  */
+#line 1284 "../SqlParser.ypp" /* yacc.c:1646  */
     {
     (yyval.table_reference_signature_) = (yyvsp[0].table_reference_signature_);
   }
-#line 4355 "SqlParser_gen.cpp" /* yacc.c:1646  */
+#line 4370 "SqlParser_gen.cpp" /* yacc.c:1646  */
     break;
 
   case 146:
-#line 1287 "../SqlParser.ypp" /* yacc.c:1646  */
+#line 1289 "../SqlParser.ypp" /* yacc.c:1646  */
     {
     (yyval.table_reference_signature_) = new ::quickstep::ParseTableReferenceSignature((yylsp[0]).first_line, (yylsp[0]).first_column, (yyvsp[0].string_value_));
   }
-#line 4363 "SqlParser_gen.cpp" /* yacc.c:1646  */
+#line 4378 "SqlParser_gen.cpp" /* yacc.c:1646  */
     break;
 
   case 147:
-#line 1290 "../SqlParser.ypp" /* yacc.c:1646  */
+#line 1292 "../SqlParser.ypp" /* yacc.c:1646  */
     {
     (yyval.table_reference_signature_) = new ::quickstep::ParseTableReferenceSignature((yylsp[-3]).first_line, (yylsp[-3]).first_column, (yyvsp[-3].string_value_), (yyvsp[-1].string_list_));
   }
-#line 4371 "SqlParser_gen.cpp" /* yacc.c:1646  */
+#line 4386 "SqlParser_gen.cpp" /* yacc.c:1646  */
     break;
 
   case 148:
-#line 1295 "../SqlParser.ypp" /* yacc.c:1646  */
-=======
-#line 4327 "SqlParser_gen.cpp" /* yacc.c:1661  */
-    break;
-
-  case 142:
-#line 1270 "../SqlParser.ypp" /* yacc.c:1661  */
-    {
-    (yyval.table_reference_) = new quickstep::ParseGeneratorTableReference((yylsp[0]).first_line, (yylsp[0]).first_column, (yyvsp[0].function_call_));
-  }
-#line 4335 "SqlParser_gen.cpp" /* yacc.c:1661  */
-    break;
-
-  case 143:
-#line 1275 "../SqlParser.ypp" /* yacc.c:1661  */
-    {
-    (yyval.table_reference_signature_) = (yyvsp[0].table_reference_signature_);
-  }
-#line 4343 "SqlParser_gen.cpp" /* yacc.c:1661  */
-    break;
-
-  case 144:
-#line 1278 "../SqlParser.ypp" /* yacc.c:1661  */
-    {
-    (yyval.table_reference_signature_) = (yyvsp[0].table_reference_signature_);
-  }
-#line 4351 "SqlParser_gen.cpp" /* yacc.c:1661  */
-    break;
-
-  case 145:
-#line 1283 "../SqlParser.ypp" /* yacc.c:1661  */
-    {
-    (yyval.table_reference_signature_) = new ::quickstep::ParseTableReferenceSignature((yylsp[0]).first_line, (yylsp[0]).first_column, (yyvsp[0].string_value_));
-  }
-#line 4359 "SqlParser_gen.cpp" /* yacc.c:1661  */
-    break;
-
-  case 146:
-#line 1286 "../SqlParser.ypp" /* yacc.c:1661  */
-    {
-    (yyval.table_reference_signature_) = new ::quickstep::ParseTableReferenceSignature((yylsp[-3]).first_line, (yylsp[-3]).first_column, (yyvsp[-3].string_value_), (yyvsp[-1].string_list_));
-  }
-#line 4367 "SqlParser_gen.cpp" /* yacc.c:1661  */
-    break;
-
-  case 147:
-#line 1291 "../SqlParser.ypp" /* yacc.c:1661  */
->>>>>>> d3725840
+#line 1297 "../SqlParser.ypp" /* yacc.c:1646  */
     {
     (yyval.table_reference_list_) = new quickstep::PtrList<quickstep::ParseTableReference>();
     (yyval.table_reference_list_)->push_back((yyvsp[0].table_reference_));
   }
-<<<<<<< HEAD
-#line 4380 "SqlParser_gen.cpp" /* yacc.c:1646  */
+#line 4395 "SqlParser_gen.cpp" /* yacc.c:1646  */
     break;
 
   case 149:
-#line 1299 "../SqlParser.ypp" /* yacc.c:1646  */
-=======
-#line 4376 "SqlParser_gen.cpp" /* yacc.c:1661  */
-    break;
-
-  case 148:
-#line 1295 "../SqlParser.ypp" /* yacc.c:1661  */
->>>>>>> d3725840
+#line 1301 "../SqlParser.ypp" /* yacc.c:1646  */
     {
     (yyval.table_reference_list_) = (yyvsp[-2].table_reference_list_);
     (yyval.table_reference_list_)->push_back((yyvsp[0].table_reference_));
   }
-<<<<<<< HEAD
-#line 4389 "SqlParser_gen.cpp" /* yacc.c:1646  */
+#line 4404 "SqlParser_gen.cpp" /* yacc.c:1646  */
     break;
 
   case 150:
-#line 1305 "../SqlParser.ypp" /* yacc.c:1646  */
+#line 1307 "../SqlParser.ypp" /* yacc.c:1646  */
     {
     (yyval.opt_group_by_clause_) = nullptr;
   }
-#line 4397 "SqlParser_gen.cpp" /* yacc.c:1646  */
+#line 4412 "SqlParser_gen.cpp" /* yacc.c:1646  */
     break;
 
   case 151:
-#line 1308 "../SqlParser.ypp" /* yacc.c:1646  */
+#line 1310 "../SqlParser.ypp" /* yacc.c:1646  */
     {
     (yyval.opt_group_by_clause_) = new quickstep::ParseGroupBy((yylsp[-2]).first_line, (yylsp[-2]).first_column, (yyvsp[0].expression_list_));
   }
-#line 4405 "SqlParser_gen.cpp" /* yacc.c:1646  */
+#line 4420 "SqlParser_gen.cpp" /* yacc.c:1646  */
     break;
 
   case 152:
-#line 1313 "../SqlParser.ypp" /* yacc.c:1646  */
+#line 1315 "../SqlParser.ypp" /* yacc.c:1646  */
     {
     (yyval.opt_having_clause_) = nullptr;
   }
-#line 4413 "SqlParser_gen.cpp" /* yacc.c:1646  */
+#line 4428 "SqlParser_gen.cpp" /* yacc.c:1646  */
     break;
 
   case 153:
-#line 1316 "../SqlParser.ypp" /* yacc.c:1646  */
+#line 1318 "../SqlParser.ypp" /* yacc.c:1646  */
     {
     (yyval.opt_having_clause_) = new quickstep::ParseHaving((yylsp[-1]).first_line, (yylsp[-1]).first_column, (yyvsp[0].predicate_));
   }
-#line 4421 "SqlParser_gen.cpp" /* yacc.c:1646  */
+#line 4436 "SqlParser_gen.cpp" /* yacc.c:1646  */
     break;
 
   case 154:
-#line 1321 "../SqlParser.ypp" /* yacc.c:1646  */
+#line 1323 "../SqlParser.ypp" /* yacc.c:1646  */
     {
     (yyval.opt_order_by_clause_) = nullptr;
   }
-#line 4429 "SqlParser_gen.cpp" /* yacc.c:1646  */
+#line 4444 "SqlParser_gen.cpp" /* yacc.c:1646  */
     break;
 
   case 155:
-#line 1324 "../SqlParser.ypp" /* yacc.c:1646  */
+#line 1326 "../SqlParser.ypp" /* yacc.c:1646  */
     {
     (yyval.opt_order_by_clause_) = new quickstep::ParseOrderBy((yylsp[-2]).first_line, (yylsp[-2]).first_column, (yyvsp[0].order_commalist_));
   }
-#line 4437 "SqlParser_gen.cpp" /* yacc.c:1646  */
+#line 4452 "SqlParser_gen.cpp" /* yacc.c:1646  */
     break;
 
   case 156:
-#line 1329 "../SqlParser.ypp" /* yacc.c:1646  */
+#line 1331 "../SqlParser.ypp" /* yacc.c:1646  */
     {
     (yyval.opt_limit_clause_) = nullptr;
   }
-#line 4445 "SqlParser_gen.cpp" /* yacc.c:1646  */
+#line 4460 "SqlParser_gen.cpp" /* yacc.c:1646  */
     break;
 
   case 157:
-#line 1332 "../SqlParser.ypp" /* yacc.c:1646  */
-=======
-#line 4385 "SqlParser_gen.cpp" /* yacc.c:1661  */
-    break;
-
-  case 149:
-#line 1301 "../SqlParser.ypp" /* yacc.c:1661  */
-    {
-    (yyval.opt_group_by_clause_) = nullptr;
-  }
-#line 4393 "SqlParser_gen.cpp" /* yacc.c:1661  */
-    break;
-
-  case 150:
-#line 1304 "../SqlParser.ypp" /* yacc.c:1661  */
-    {
-    (yyval.opt_group_by_clause_) = new quickstep::ParseGroupBy((yylsp[-2]).first_line, (yylsp[-2]).first_column, (yyvsp[0].expression_list_));
-  }
-#line 4401 "SqlParser_gen.cpp" /* yacc.c:1661  */
-    break;
-
-  case 151:
-#line 1309 "../SqlParser.ypp" /* yacc.c:1661  */
-    {
-    (yyval.opt_having_clause_) = nullptr;
-  }
-#line 4409 "SqlParser_gen.cpp" /* yacc.c:1661  */
-    break;
-
-  case 152:
-#line 1312 "../SqlParser.ypp" /* yacc.c:1661  */
-    {
-    (yyval.opt_having_clause_) = new quickstep::ParseHaving((yylsp[-1]).first_line, (yylsp[-1]).first_column, (yyvsp[0].predicate_));
-  }
-#line 4417 "SqlParser_gen.cpp" /* yacc.c:1661  */
-    break;
-
-  case 153:
-#line 1317 "../SqlParser.ypp" /* yacc.c:1661  */
-    {
-    (yyval.opt_order_by_clause_) = nullptr;
-  }
-#line 4425 "SqlParser_gen.cpp" /* yacc.c:1661  */
-    break;
-
-  case 154:
-#line 1320 "../SqlParser.ypp" /* yacc.c:1661  */
-    {
-    (yyval.opt_order_by_clause_) = new quickstep::ParseOrderBy((yylsp[-2]).first_line, (yylsp[-2]).first_column, (yyvsp[0].order_commalist_));
-  }
-#line 4433 "SqlParser_gen.cpp" /* yacc.c:1661  */
-    break;
-
-  case 155:
-#line 1325 "../SqlParser.ypp" /* yacc.c:1661  */
-    {
-    (yyval.opt_limit_clause_) = nullptr;
-  }
-#line 4441 "SqlParser_gen.cpp" /* yacc.c:1661  */
-    break;
-
-  case 156:
-#line 1328 "../SqlParser.ypp" /* yacc.c:1661  */
->>>>>>> d3725840
+#line 1334 "../SqlParser.ypp" /* yacc.c:1646  */
     {
     if ((yyvsp[0].numeric_literal_value_)->float_like()) {
       delete (yyvsp[0].numeric_literal_value_);
@@ -6884,215 +4478,111 @@
       }
     }
   }
-<<<<<<< HEAD
-#line 4467 "SqlParser_gen.cpp" /* yacc.c:1646  */
+#line 4482 "SqlParser_gen.cpp" /* yacc.c:1646  */
     break;
 
   case 158:
-#line 1351 "../SqlParser.ypp" /* yacc.c:1646  */
-=======
-#line 4463 "SqlParser_gen.cpp" /* yacc.c:1661  */
-    break;
-
-  case 157:
-#line 1347 "../SqlParser.ypp" /* yacc.c:1661  */
->>>>>>> d3725840
+#line 1353 "../SqlParser.ypp" /* yacc.c:1646  */
     {
     (yyval.order_commalist_) = new quickstep::PtrList<quickstep::ParseOrderByItem>();
     (yyval.order_commalist_)->push_back((yyvsp[0].order_item_));
   }
-<<<<<<< HEAD
-#line 4476 "SqlParser_gen.cpp" /* yacc.c:1646  */
+#line 4491 "SqlParser_gen.cpp" /* yacc.c:1646  */
     break;
 
   case 159:
-#line 1355 "../SqlParser.ypp" /* yacc.c:1646  */
-=======
-#line 4472 "SqlParser_gen.cpp" /* yacc.c:1661  */
-    break;
-
-  case 158:
-#line 1351 "../SqlParser.ypp" /* yacc.c:1661  */
->>>>>>> d3725840
+#line 1357 "../SqlParser.ypp" /* yacc.c:1646  */
     {
     (yyval.order_commalist_) = (yyvsp[-2].order_commalist_);
     (yyval.order_commalist_)->push_back((yyvsp[0].order_item_));
   }
-<<<<<<< HEAD
-#line 4485 "SqlParser_gen.cpp" /* yacc.c:1646  */
+#line 4500 "SqlParser_gen.cpp" /* yacc.c:1646  */
     break;
 
   case 160:
-#line 1361 "../SqlParser.ypp" /* yacc.c:1646  */
-=======
-#line 4481 "SqlParser_gen.cpp" /* yacc.c:1661  */
-    break;
-
-  case 159:
-#line 1357 "../SqlParser.ypp" /* yacc.c:1661  */
->>>>>>> d3725840
+#line 1363 "../SqlParser.ypp" /* yacc.c:1646  */
     {
     (yyval.order_item_) = new quickstep::ParseOrderByItem((yylsp[-2]).first_line, (yylsp[-2]).first_column, (yyvsp[-2].expression_), (yyvsp[-1].order_direction_), (yyvsp[0].order_direction_));
     delete (yyvsp[-1].order_direction_);
     delete (yyvsp[0].order_direction_);
   }
-<<<<<<< HEAD
-#line 4495 "SqlParser_gen.cpp" /* yacc.c:1646  */
+#line 4510 "SqlParser_gen.cpp" /* yacc.c:1646  */
     break;
 
   case 161:
-#line 1368 "../SqlParser.ypp" /* yacc.c:1646  */
+#line 1370 "../SqlParser.ypp" /* yacc.c:1646  */
     {
     (yyval.order_direction_) = nullptr;
   }
-#line 4503 "SqlParser_gen.cpp" /* yacc.c:1646  */
+#line 4518 "SqlParser_gen.cpp" /* yacc.c:1646  */
     break;
 
   case 162:
-#line 1371 "../SqlParser.ypp" /* yacc.c:1646  */
+#line 1373 "../SqlParser.ypp" /* yacc.c:1646  */
     {
     (yyval.order_direction_) = new bool(true);
   }
-#line 4511 "SqlParser_gen.cpp" /* yacc.c:1646  */
+#line 4526 "SqlParser_gen.cpp" /* yacc.c:1646  */
     break;
 
   case 163:
-#line 1374 "../SqlParser.ypp" /* yacc.c:1646  */
+#line 1376 "../SqlParser.ypp" /* yacc.c:1646  */
     {
     (yyval.order_direction_) = new bool(false);
   }
-#line 4519 "SqlParser_gen.cpp" /* yacc.c:1646  */
+#line 4534 "SqlParser_gen.cpp" /* yacc.c:1646  */
     break;
 
   case 164:
-#line 1379 "../SqlParser.ypp" /* yacc.c:1646  */
+#line 1381 "../SqlParser.ypp" /* yacc.c:1646  */
     {
     (yyval.order_direction_) = nullptr;
   }
-#line 4527 "SqlParser_gen.cpp" /* yacc.c:1646  */
+#line 4542 "SqlParser_gen.cpp" /* yacc.c:1646  */
     break;
 
   case 165:
-#line 1382 "../SqlParser.ypp" /* yacc.c:1646  */
+#line 1384 "../SqlParser.ypp" /* yacc.c:1646  */
     {
     (yyval.order_direction_) = new bool(true);
   }
-#line 4535 "SqlParser_gen.cpp" /* yacc.c:1646  */
+#line 4550 "SqlParser_gen.cpp" /* yacc.c:1646  */
     break;
 
   case 166:
-#line 1385 "../SqlParser.ypp" /* yacc.c:1646  */
+#line 1387 "../SqlParser.ypp" /* yacc.c:1646  */
     {
     (yyval.order_direction_) = new bool(false);
   }
-#line 4543 "SqlParser_gen.cpp" /* yacc.c:1646  */
+#line 4558 "SqlParser_gen.cpp" /* yacc.c:1646  */
     break;
 
   case 167:
-#line 1391 "../SqlParser.ypp" /* yacc.c:1646  */
+#line 1393 "../SqlParser.ypp" /* yacc.c:1646  */
     {
     (yyval.predicate_) = nullptr;
   }
-#line 4551 "SqlParser_gen.cpp" /* yacc.c:1646  */
+#line 4566 "SqlParser_gen.cpp" /* yacc.c:1646  */
     break;
 
   case 168:
-#line 1394 "../SqlParser.ypp" /* yacc.c:1646  */
+#line 1396 "../SqlParser.ypp" /* yacc.c:1646  */
     {
     (yyval.predicate_) = (yyvsp[0].predicate_);
   }
-#line 4559 "SqlParser_gen.cpp" /* yacc.c:1646  */
+#line 4574 "SqlParser_gen.cpp" /* yacc.c:1646  */
     break;
 
   case 169:
-#line 1399 "../SqlParser.ypp" /* yacc.c:1646  */
+#line 1401 "../SqlParser.ypp" /* yacc.c:1646  */
     {
     (yyval.predicate_) = (yyvsp[0].predicate_);
   }
-#line 4567 "SqlParser_gen.cpp" /* yacc.c:1646  */
+#line 4582 "SqlParser_gen.cpp" /* yacc.c:1646  */
     break;
 
   case 170:
-#line 1404 "../SqlParser.ypp" /* yacc.c:1646  */
-=======
-#line 4491 "SqlParser_gen.cpp" /* yacc.c:1661  */
-    break;
-
-  case 160:
-#line 1364 "../SqlParser.ypp" /* yacc.c:1661  */
-    {
-    (yyval.order_direction_) = nullptr;
-  }
-#line 4499 "SqlParser_gen.cpp" /* yacc.c:1661  */
-    break;
-
-  case 161:
-#line 1367 "../SqlParser.ypp" /* yacc.c:1661  */
-    {
-    (yyval.order_direction_) = new bool(true);
-  }
-#line 4507 "SqlParser_gen.cpp" /* yacc.c:1661  */
-    break;
-
-  case 162:
-#line 1370 "../SqlParser.ypp" /* yacc.c:1661  */
-    {
-    (yyval.order_direction_) = new bool(false);
-  }
-#line 4515 "SqlParser_gen.cpp" /* yacc.c:1661  */
-    break;
-
-  case 163:
-#line 1375 "../SqlParser.ypp" /* yacc.c:1661  */
-    {
-    (yyval.order_direction_) = nullptr;
-  }
-#line 4523 "SqlParser_gen.cpp" /* yacc.c:1661  */
-    break;
-
-  case 164:
-#line 1378 "../SqlParser.ypp" /* yacc.c:1661  */
-    {
-    (yyval.order_direction_) = new bool(true);
-  }
-#line 4531 "SqlParser_gen.cpp" /* yacc.c:1661  */
-    break;
-
-  case 165:
-#line 1381 "../SqlParser.ypp" /* yacc.c:1661  */
-    {
-    (yyval.order_direction_) = new bool(false);
-  }
-#line 4539 "SqlParser_gen.cpp" /* yacc.c:1661  */
-    break;
-
-  case 166:
-#line 1387 "../SqlParser.ypp" /* yacc.c:1661  */
-    {
-    (yyval.predicate_) = nullptr;
-  }
-#line 4547 "SqlParser_gen.cpp" /* yacc.c:1661  */
-    break;
-
-  case 167:
-#line 1390 "../SqlParser.ypp" /* yacc.c:1661  */
-    {
-    (yyval.predicate_) = (yyvsp[0].predicate_);
-  }
-#line 4555 "SqlParser_gen.cpp" /* yacc.c:1661  */
-    break;
-
-  case 168:
-#line 1395 "../SqlParser.ypp" /* yacc.c:1661  */
-    {
-    (yyval.predicate_) = (yyvsp[0].predicate_);
-  }
-#line 4563 "SqlParser_gen.cpp" /* yacc.c:1661  */
-    break;
-
-  case 169:
-#line 1400 "../SqlParser.ypp" /* yacc.c:1661  */
->>>>>>> d3725840
+#line 1406 "../SqlParser.ypp" /* yacc.c:1646  */
     {
     if ((yyvsp[-2].predicate_)->getParsePredicateType() == quickstep::ParsePredicate::kDisjunction) {
       (yyval.predicate_) = (yyvsp[-2].predicate_);
@@ -7102,35 +4592,19 @@
     }
     static_cast<quickstep::ParsePredicateDisjunction *>((yyval.predicate_))->addPredicate((yyvsp[0].predicate_));
   }
-<<<<<<< HEAD
-#line 4581 "SqlParser_gen.cpp" /* yacc.c:1646  */
+#line 4596 "SqlParser_gen.cpp" /* yacc.c:1646  */
     break;
 
   case 171:
-#line 1413 "../SqlParser.ypp" /* yacc.c:1646  */
+#line 1415 "../SqlParser.ypp" /* yacc.c:1646  */
     {
     (yyval.predicate_) = (yyvsp[0].predicate_);
   }
-#line 4589 "SqlParser_gen.cpp" /* yacc.c:1646  */
+#line 4604 "SqlParser_gen.cpp" /* yacc.c:1646  */
     break;
 
   case 172:
-#line 1418 "../SqlParser.ypp" /* yacc.c:1646  */
-=======
-#line 4577 "SqlParser_gen.cpp" /* yacc.c:1661  */
-    break;
-
-  case 170:
-#line 1409 "../SqlParser.ypp" /* yacc.c:1661  */
-    {
-    (yyval.predicate_) = (yyvsp[0].predicate_);
-  }
-#line 4585 "SqlParser_gen.cpp" /* yacc.c:1661  */
-    break;
-
-  case 171:
-#line 1414 "../SqlParser.ypp" /* yacc.c:1661  */
->>>>>>> d3725840
+#line 1420 "../SqlParser.ypp" /* yacc.c:1646  */
     {
     if ((yyvsp[-2].predicate_)->getParsePredicateType() == quickstep::ParsePredicate::kConjunction) {
       (yyval.predicate_) = (yyvsp[-2].predicate_);
@@ -7140,745 +4614,401 @@
     }
     static_cast<quickstep::ParsePredicateConjunction *>((yyval.predicate_))->addPredicate((yyvsp[0].predicate_));
   }
-<<<<<<< HEAD
-#line 4603 "SqlParser_gen.cpp" /* yacc.c:1646  */
+#line 4618 "SqlParser_gen.cpp" /* yacc.c:1646  */
     break;
 
   case 173:
-#line 1427 "../SqlParser.ypp" /* yacc.c:1646  */
+#line 1429 "../SqlParser.ypp" /* yacc.c:1646  */
     {
     (yyval.predicate_) = (yyvsp[0].predicate_);
   }
-#line 4611 "SqlParser_gen.cpp" /* yacc.c:1646  */
+#line 4626 "SqlParser_gen.cpp" /* yacc.c:1646  */
     break;
 
   case 174:
-#line 1432 "../SqlParser.ypp" /* yacc.c:1646  */
+#line 1434 "../SqlParser.ypp" /* yacc.c:1646  */
     {
     (yyval.predicate_) = new quickstep::ParsePredicateNegation((yylsp[-1]).first_line, (yylsp[-1]).first_column, (yyvsp[0].predicate_));
   }
-#line 4619 "SqlParser_gen.cpp" /* yacc.c:1646  */
+#line 4634 "SqlParser_gen.cpp" /* yacc.c:1646  */
     break;
 
   case 175:
-#line 1435 "../SqlParser.ypp" /* yacc.c:1646  */
+#line 1437 "../SqlParser.ypp" /* yacc.c:1646  */
     {
     (yyval.predicate_) = (yyvsp[0].predicate_);
   }
-#line 4627 "SqlParser_gen.cpp" /* yacc.c:1646  */
+#line 4642 "SqlParser_gen.cpp" /* yacc.c:1646  */
     break;
 
   case 176:
-#line 1440 "../SqlParser.ypp" /* yacc.c:1646  */
+#line 1442 "../SqlParser.ypp" /* yacc.c:1646  */
     {
     (yyval.predicate_) = new quickstep::ParsePredicateBetween((yylsp[-3]).first_line, (yylsp[-3]).first_column, (yyvsp[-4].expression_), (yyvsp[-2].expression_), (yyvsp[0].expression_));
   }
-#line 4635 "SqlParser_gen.cpp" /* yacc.c:1646  */
+#line 4650 "SqlParser_gen.cpp" /* yacc.c:1646  */
     break;
 
   case 177:
-#line 1443 "../SqlParser.ypp" /* yacc.c:1646  */
-=======
-#line 4599 "SqlParser_gen.cpp" /* yacc.c:1661  */
-    break;
-
-  case 172:
-#line 1423 "../SqlParser.ypp" /* yacc.c:1661  */
-    {
-    (yyval.predicate_) = (yyvsp[0].predicate_);
-  }
-#line 4607 "SqlParser_gen.cpp" /* yacc.c:1661  */
-    break;
-
-  case 173:
-#line 1428 "../SqlParser.ypp" /* yacc.c:1661  */
-    {
-    (yyval.predicate_) = new quickstep::ParsePredicateNegation((yylsp[-1]).first_line, (yylsp[-1]).first_column, (yyvsp[0].predicate_));
-  }
-#line 4615 "SqlParser_gen.cpp" /* yacc.c:1661  */
-    break;
-
-  case 174:
-#line 1431 "../SqlParser.ypp" /* yacc.c:1661  */
-    {
-    (yyval.predicate_) = (yyvsp[0].predicate_);
-  }
-#line 4623 "SqlParser_gen.cpp" /* yacc.c:1661  */
-    break;
-
-  case 175:
-#line 1436 "../SqlParser.ypp" /* yacc.c:1661  */
-    {
-    (yyval.predicate_) = new quickstep::ParsePredicateBetween((yylsp[-3]).first_line, (yylsp[-3]).first_column, (yyvsp[-4].expression_), (yyvsp[-2].expression_), (yyvsp[0].expression_));
-  }
-#line 4631 "SqlParser_gen.cpp" /* yacc.c:1661  */
-    break;
-
-  case 176:
-#line 1439 "../SqlParser.ypp" /* yacc.c:1661  */
->>>>>>> d3725840
+#line 1445 "../SqlParser.ypp" /* yacc.c:1646  */
     {
     (yyval.predicate_) = new quickstep::ParsePredicateNegation(
         (yylsp[-4]).first_line, (yylsp[-4]).first_column,
         new quickstep::ParsePredicateBetween((yylsp[-3]).first_line, (yylsp[-3]).first_column, (yyvsp[-5].expression_), (yyvsp[-2].expression_), (yyvsp[0].expression_)));
   }
-<<<<<<< HEAD
-#line 4645 "SqlParser_gen.cpp" /* yacc.c:1646  */
+#line 4660 "SqlParser_gen.cpp" /* yacc.c:1646  */
     break;
 
   case 178:
-#line 1448 "../SqlParser.ypp" /* yacc.c:1646  */
-=======
-#line 4641 "SqlParser_gen.cpp" /* yacc.c:1661  */
-    break;
-
-  case 177:
-#line 1444 "../SqlParser.ypp" /* yacc.c:1661  */
->>>>>>> d3725840
+#line 1450 "../SqlParser.ypp" /* yacc.c:1646  */
     {
     delete (yyvsp[-3].attribute_);
     (yyval.predicate_) = nullptr;
     NotSupported(&(yylsp[-2]), yyscanner, "NULL comparison predicates");
     YYERROR;
   }
-<<<<<<< HEAD
-#line 4656 "SqlParser_gen.cpp" /* yacc.c:1646  */
+#line 4671 "SqlParser_gen.cpp" /* yacc.c:1646  */
     break;
 
   case 179:
-#line 1454 "../SqlParser.ypp" /* yacc.c:1646  */
-=======
-#line 4652 "SqlParser_gen.cpp" /* yacc.c:1661  */
-    break;
-
-  case 178:
-#line 1450 "../SqlParser.ypp" /* yacc.c:1661  */
->>>>>>> d3725840
+#line 1456 "../SqlParser.ypp" /* yacc.c:1646  */
     {
     delete (yyvsp[-2].attribute_);
     (yyval.predicate_) = nullptr;
     NotSupported(&(yylsp[-1]), yyscanner, "NULL comparison predicates");
     YYERROR;
   }
-<<<<<<< HEAD
-#line 4667 "SqlParser_gen.cpp" /* yacc.c:1646  */
+#line 4682 "SqlParser_gen.cpp" /* yacc.c:1646  */
     break;
 
   case 180:
-#line 1460 "../SqlParser.ypp" /* yacc.c:1646  */
+#line 1462 "../SqlParser.ypp" /* yacc.c:1646  */
     {
     (yyval.predicate_) = new quickstep::ParsePredicateComparison((yylsp[-1]).first_line, (yylsp[-1]).first_column, *(yyvsp[-1].comparison_), (yyvsp[-2].expression_), (yyvsp[0].expression_));
   }
-#line 4675 "SqlParser_gen.cpp" /* yacc.c:1646  */
+#line 4690 "SqlParser_gen.cpp" /* yacc.c:1646  */
     break;
 
   case 181:
-#line 1463 "../SqlParser.ypp" /* yacc.c:1646  */
+#line 1465 "../SqlParser.ypp" /* yacc.c:1646  */
     {
     (yyval.predicate_) = (yyvsp[-1].predicate_);
   }
-#line 4683 "SqlParser_gen.cpp" /* yacc.c:1646  */
+#line 4698 "SqlParser_gen.cpp" /* yacc.c:1646  */
     break;
 
   case 182:
-#line 1466 "../SqlParser.ypp" /* yacc.c:1646  */
-=======
-#line 4663 "SqlParser_gen.cpp" /* yacc.c:1661  */
-    break;
-
-  case 179:
-#line 1456 "../SqlParser.ypp" /* yacc.c:1661  */
-    {
-    (yyval.predicate_) = new quickstep::ParsePredicateComparison((yylsp[-1]).first_line, (yylsp[-1]).first_column, *(yyvsp[-1].comparison_), (yyvsp[-2].expression_), (yyvsp[0].expression_));
-  }
-#line 4671 "SqlParser_gen.cpp" /* yacc.c:1661  */
-    break;
-
-  case 180:
-#line 1459 "../SqlParser.ypp" /* yacc.c:1661  */
-    {
-    (yyval.predicate_) = (yyvsp[-1].predicate_);
-  }
-#line 4679 "SqlParser_gen.cpp" /* yacc.c:1661  */
-    break;
-
-  case 181:
-#line 1462 "../SqlParser.ypp" /* yacc.c:1661  */
->>>>>>> d3725840
+#line 1468 "../SqlParser.ypp" /* yacc.c:1646  */
     {
     (yyval.predicate_) = new quickstep::ParsePredicateExists((yylsp[-1]).first_line, (yylsp[-1]).first_column, (yyvsp[0].subquery_expression_));
   }
-<<<<<<< HEAD
-#line 4693 "SqlParser_gen.cpp" /* yacc.c:1646  */
+#line 4706 "SqlParser_gen.cpp" /* yacc.c:1646  */
     break;
 
   case 183:
+#line 1471 "../SqlParser.ypp" /* yacc.c:1646  */
+    {
+    (yyval.predicate_) = new quickstep::ParsePredicateInTableQuery((yylsp[-1]).first_line, (yylsp[-1]).first_column, (yyvsp[-2].expression_), (yyvsp[0].subquery_expression_));
+  }
+#line 4714 "SqlParser_gen.cpp" /* yacc.c:1646  */
+    break;
+
+  case 184:
 #line 1474 "../SqlParser.ypp" /* yacc.c:1646  */
-=======
-#line 4687 "SqlParser_gen.cpp" /* yacc.c:1661  */
-    break;
-
-  case 182:
-#line 1465 "../SqlParser.ypp" /* yacc.c:1661  */
->>>>>>> d3725840
-    {
-    (yyval.predicate_) = new quickstep::ParsePredicateInTableQuery((yylsp[-1]).first_line, (yylsp[-1]).first_column, (yyvsp[-2].expression_), (yyvsp[0].subquery_expression_));
-  }
-<<<<<<< HEAD
-#line 4701 "SqlParser_gen.cpp" /* yacc.c:1646  */
-    break;
-
-  case 184:
+    {
+    (yyval.predicate_) = new quickstep::ParsePredicateInValueList((yylsp[-3]).first_line, (yylsp[-3]).first_column, (yyvsp[-4].expression_), (yyvsp[-1].expression_list_));
+  }
+#line 4722 "SqlParser_gen.cpp" /* yacc.c:1646  */
+    break;
+
+  case 185:
 #line 1477 "../SqlParser.ypp" /* yacc.c:1646  */
-=======
-#line 4695 "SqlParser_gen.cpp" /* yacc.c:1661  */
-    break;
-
-  case 183:
-#line 1468 "../SqlParser.ypp" /* yacc.c:1661  */
->>>>>>> d3725840
-    {
-    (yyval.predicate_) = new quickstep::ParsePredicateInValueList((yylsp[-3]).first_line, (yylsp[-3]).first_column, (yyvsp[-4].expression_), (yyvsp[-1].expression_list_));
-  }
-<<<<<<< HEAD
-#line 4709 "SqlParser_gen.cpp" /* yacc.c:1646  */
-    break;
-
-  case 185:
-#line 1482 "../SqlParser.ypp" /* yacc.c:1646  */
-=======
-#line 4703 "SqlParser_gen.cpp" /* yacc.c:1661  */
-    break;
-
-  case 184:
-#line 1471 "../SqlParser.ypp" /* yacc.c:1661  */
->>>>>>> d3725840
     {
     (yyval.predicate_) = new quickstep::ParsePredicateNegation(
         (yylsp[-2]).first_line,
         (yylsp[-2]).first_column,
         new quickstep::ParsePredicateInTableQuery((yylsp[-1]).first_line, (yylsp[-1]).first_column, (yyvsp[-3].expression_), (yyvsp[0].subquery_expression_)));
   }
-<<<<<<< HEAD
-#line 4717 "SqlParser_gen.cpp" /* yacc.c:1646  */
+#line 4733 "SqlParser_gen.cpp" /* yacc.c:1646  */
     break;
 
   case 186:
-#line 1485 "../SqlParser.ypp" /* yacc.c:1646  */
-=======
-#line 4714 "SqlParser_gen.cpp" /* yacc.c:1661  */
-    break;
-
-  case 185:
-#line 1477 "../SqlParser.ypp" /* yacc.c:1661  */
->>>>>>> d3725840
+#line 1483 "../SqlParser.ypp" /* yacc.c:1646  */
     {
     (yyval.predicate_) = new quickstep::ParsePredicateNegation(
         (yylsp[-4]).first_line,
         (yylsp[-4]).first_column,
         new quickstep::ParsePredicateInValueList((yylsp[-3]).first_line, (yylsp[-3]).first_column, (yyvsp[-5].expression_), (yyvsp[-1].expression_list_)));
   }
-<<<<<<< HEAD
-#line 4725 "SqlParser_gen.cpp" /* yacc.c:1646  */
+#line 4744 "SqlParser_gen.cpp" /* yacc.c:1646  */
     break;
 
   case 187:
-#line 1490 "../SqlParser.ypp" /* yacc.c:1646  */
-=======
-#line 4725 "SqlParser_gen.cpp" /* yacc.c:1661  */
-    break;
-
-  case 186:
-#line 1486 "../SqlParser.ypp" /* yacc.c:1661  */
->>>>>>> d3725840
+#line 1492 "../SqlParser.ypp" /* yacc.c:1646  */
     {
     (yyval.expression_) = new quickstep::ParseBinaryExpression((yylsp[-1]).first_line, (yylsp[-1]).first_column, *(yyvsp[-1].binary_operation_), (yyvsp[-2].expression_), (yyvsp[0].expression_));
   }
-<<<<<<< HEAD
-#line 4733 "SqlParser_gen.cpp" /* yacc.c:1646  */
+#line 4752 "SqlParser_gen.cpp" /* yacc.c:1646  */
     break;
 
   case 188:
-#line 1493 "../SqlParser.ypp" /* yacc.c:1646  */
+#line 1495 "../SqlParser.ypp" /* yacc.c:1646  */
     {
     (yyval.expression_) = (yyvsp[0].expression_);
   }
-#line 4741 "SqlParser_gen.cpp" /* yacc.c:1646  */
+#line 4760 "SqlParser_gen.cpp" /* yacc.c:1646  */
     break;
 
   case 189:
-#line 1498 "../SqlParser.ypp" /* yacc.c:1646  */
-=======
-#line 4733 "SqlParser_gen.cpp" /* yacc.c:1661  */
-    break;
-
-  case 187:
-#line 1489 "../SqlParser.ypp" /* yacc.c:1661  */
+#line 1500 "../SqlParser.ypp" /* yacc.c:1646  */
+    {
+    (yyval.expression_) = new quickstep::ParseBinaryExpression((yylsp[-1]).first_line, (yylsp[-1]).first_column, *(yyvsp[-1].binary_operation_), (yyvsp[-2].expression_), (yyvsp[0].expression_));
+  }
+#line 4768 "SqlParser_gen.cpp" /* yacc.c:1646  */
+    break;
+
+  case 190:
+#line 1503 "../SqlParser.ypp" /* yacc.c:1646  */
     {
     (yyval.expression_) = (yyvsp[0].expression_);
   }
-#line 4741 "SqlParser_gen.cpp" /* yacc.c:1661  */
-    break;
-
-  case 188:
-#line 1494 "../SqlParser.ypp" /* yacc.c:1661  */
->>>>>>> d3725840
-    {
-    (yyval.expression_) = new quickstep::ParseBinaryExpression((yylsp[-1]).first_line, (yylsp[-1]).first_column, *(yyvsp[-1].binary_operation_), (yyvsp[-2].expression_), (yyvsp[0].expression_));
-  }
-<<<<<<< HEAD
-#line 4749 "SqlParser_gen.cpp" /* yacc.c:1646  */
-    break;
-
-  case 190:
-#line 1501 "../SqlParser.ypp" /* yacc.c:1646  */
-=======
-#line 4749 "SqlParser_gen.cpp" /* yacc.c:1661  */
-    break;
-
-  case 189:
-#line 1497 "../SqlParser.ypp" /* yacc.c:1661  */
->>>>>>> d3725840
+#line 4776 "SqlParser_gen.cpp" /* yacc.c:1646  */
+    break;
+
+  case 191:
+#line 1508 "../SqlParser.ypp" /* yacc.c:1646  */
+    {
+    (yyval.expression_) = new quickstep::ParseUnaryExpression((yylsp[-1]).first_line, (yylsp[-1]).first_column, *(yyvsp[-1].unary_operation_), (yyvsp[0].expression_));
+  }
+#line 4784 "SqlParser_gen.cpp" /* yacc.c:1646  */
+    break;
+
+  case 192:
+#line 1511 "../SqlParser.ypp" /* yacc.c:1646  */
     {
     (yyval.expression_) = (yyvsp[0].expression_);
   }
-<<<<<<< HEAD
-#line 4757 "SqlParser_gen.cpp" /* yacc.c:1646  */
-    break;
-
-  case 191:
-#line 1504 "../SqlParser.ypp" /* yacc.c:1646  */
-=======
-#line 4757 "SqlParser_gen.cpp" /* yacc.c:1661  */
-    break;
-
-  case 190:
-#line 1502 "../SqlParser.ypp" /* yacc.c:1661  */
->>>>>>> d3725840
-    {
-    (yyval.expression_) = new quickstep::ParseUnaryExpression((yylsp[-1]).first_line, (yylsp[-1]).first_column, *(yyvsp[-1].unary_operation_), (yyvsp[0].expression_));
-  }
-<<<<<<< HEAD
-#line 4765 "SqlParser_gen.cpp" /* yacc.c:1646  */
-    break;
-
-  case 192:
-#line 1507 "../SqlParser.ypp" /* yacc.c:1646  */
+#line 4792 "SqlParser_gen.cpp" /* yacc.c:1646  */
+    break;
+
+  case 193:
+#line 1516 "../SqlParser.ypp" /* yacc.c:1646  */
+    {
+    (yyval.expression_) = (yyvsp[0].attribute_);
+  }
+#line 4800 "SqlParser_gen.cpp" /* yacc.c:1646  */
+    break;
+
+  case 194:
+#line 1519 "../SqlParser.ypp" /* yacc.c:1646  */
+    {
+    (yyval.expression_) = new quickstep::ParseScalarLiteral((yyvsp[0].literal_value_));
+  }
+#line 4808 "SqlParser_gen.cpp" /* yacc.c:1646  */
+    break;
+
+  case 195:
+#line 1522 "../SqlParser.ypp" /* yacc.c:1646  */
+    {
+    (yyval.expression_) = (yyvsp[0].function_call_);
+  }
+#line 4816 "SqlParser_gen.cpp" /* yacc.c:1646  */
+    break;
+
+  case 196:
+#line 1525 "../SqlParser.ypp" /* yacc.c:1646  */
     {
     (yyval.expression_) = (yyvsp[0].expression_);
   }
-#line 4773 "SqlParser_gen.cpp" /* yacc.c:1646  */
-    break;
-
-  case 193:
-#line 1510 "../SqlParser.ypp" /* yacc.c:1646  */
-=======
-#line 4765 "SqlParser_gen.cpp" /* yacc.c:1661  */
-    break;
-
-  case 191:
-#line 1505 "../SqlParser.ypp" /* yacc.c:1661  */
+#line 4824 "SqlParser_gen.cpp" /* yacc.c:1646  */
+    break;
+
+  case 197:
+#line 1528 "../SqlParser.ypp" /* yacc.c:1646  */
     {
     (yyval.expression_) = (yyvsp[0].expression_);
   }
-#line 4773 "SqlParser_gen.cpp" /* yacc.c:1661  */
-    break;
-
-  case 192:
-#line 1510 "../SqlParser.ypp" /* yacc.c:1661  */
->>>>>>> d3725840
-    {
-    (yyval.expression_) = (yyvsp[0].attribute_);
-  }
-<<<<<<< HEAD
-#line 4781 "SqlParser_gen.cpp" /* yacc.c:1646  */
-    break;
-
-  case 194:
-#line 1513 "../SqlParser.ypp" /* yacc.c:1646  */
-=======
-#line 4781 "SqlParser_gen.cpp" /* yacc.c:1661  */
-    break;
-
-  case 193:
-#line 1513 "../SqlParser.ypp" /* yacc.c:1661  */
->>>>>>> d3725840
-    {
-    (yyval.expression_) = new quickstep::ParseScalarLiteral((yyvsp[0].literal_value_));
-  }
-<<<<<<< HEAD
-#line 4789 "SqlParser_gen.cpp" /* yacc.c:1646  */
-    break;
-
-  case 195:
-#line 1518 "../SqlParser.ypp" /* yacc.c:1646  */
-=======
-#line 4789 "SqlParser_gen.cpp" /* yacc.c:1661  */
-    break;
-
-  case 194:
-#line 1516 "../SqlParser.ypp" /* yacc.c:1661  */
-    {
-    (yyval.expression_) = (yyvsp[0].function_call_);
-  }
-#line 4797 "SqlParser_gen.cpp" /* yacc.c:1661  */
-    break;
-
-  case 195:
-#line 1519 "../SqlParser.ypp" /* yacc.c:1661  */
-    {
-    (yyval.expression_) = (yyvsp[0].expression_);
-  }
-#line 4805 "SqlParser_gen.cpp" /* yacc.c:1661  */
-    break;
-
-  case 196:
-#line 1522 "../SqlParser.ypp" /* yacc.c:1661  */
-    {
-    (yyval.expression_) = (yyvsp[0].expression_);
-  }
-#line 4813 "SqlParser_gen.cpp" /* yacc.c:1661  */
-    break;
-
-  case 197:
-#line 1525 "../SqlParser.ypp" /* yacc.c:1661  */
+#line 4832 "SqlParser_gen.cpp" /* yacc.c:1646  */
+    break;
+
+  case 198:
+#line 1531 "../SqlParser.ypp" /* yacc.c:1646  */
     {
     (yyval.expression_) = (yyvsp[-1].expression_);
   }
-#line 4821 "SqlParser_gen.cpp" /* yacc.c:1661  */
-    break;
-
-  case 198:
-#line 1530 "../SqlParser.ypp" /* yacc.c:1661  */
->>>>>>> d3725840
+#line 4840 "SqlParser_gen.cpp" /* yacc.c:1646  */
+    break;
+
+  case 199:
+#line 1536 "../SqlParser.ypp" /* yacc.c:1646  */
     {
     (yyval.function_call_) = new quickstep::ParseFunctionCall(
         (yylsp[-2]).first_line, (yylsp[-2]).first_column, false, (yyvsp[-2].string_value_), new quickstep::PtrList<quickstep::ParseExpression>());
   }
-<<<<<<< HEAD
-#line 4798 "SqlParser_gen.cpp" /* yacc.c:1646  */
-    break;
-
-  case 196:
-#line 1522 "../SqlParser.ypp" /* yacc.c:1646  */
-=======
-#line 4830 "SqlParser_gen.cpp" /* yacc.c:1661  */
-    break;
-
-  case 199:
-#line 1534 "../SqlParser.ypp" /* yacc.c:1661  */
->>>>>>> d3725840
+#line 4849 "SqlParser_gen.cpp" /* yacc.c:1646  */
+    break;
+
+  case 200:
+#line 1540 "../SqlParser.ypp" /* yacc.c:1646  */
     {
     (yyval.function_call_) = new quickstep::ParseFunctionCall(
         (yylsp[-3]).first_line, (yylsp[-3]).first_column, (yyvsp[-3].string_value_), new quickstep::ParseStar((yylsp[-1]).first_line, (yylsp[-1]).first_column));
   }
-<<<<<<< HEAD
-#line 4807 "SqlParser_gen.cpp" /* yacc.c:1646  */
-    break;
-
-  case 197:
-#line 1526 "../SqlParser.ypp" /* yacc.c:1646  */
+#line 4858 "SqlParser_gen.cpp" /* yacc.c:1646  */
+    break;
+
+  case 201:
+#line 1544 "../SqlParser.ypp" /* yacc.c:1646  */
     {
     (yyval.function_call_) = new quickstep::ParseFunctionCall((yylsp[-3]).first_line, (yylsp[-3]).first_column, false, (yyvsp[-3].string_value_), (yyvsp[-1].expression_list_));
   }
-#line 4815 "SqlParser_gen.cpp" /* yacc.c:1646  */
-    break;
-
-  case 198:
-#line 1529 "../SqlParser.ypp" /* yacc.c:1646  */
-    {
-    (yyval.function_call_) = new quickstep::ParseFunctionCall((yylsp[-4]).first_line, (yylsp[-4]).first_column, true, (yyvsp[-4].string_value_), (yyvsp[-1].expression_list_));
-  }
-#line 4823 "SqlParser_gen.cpp" /* yacc.c:1646  */
-    break;
-
-  case 199:
-#line 1534 "../SqlParser.ypp" /* yacc.c:1646  */
-    {
-    (yyval.expression_) = new quickstep::ParseExtractFunction((yylsp[-5]).first_line, (yylsp[-5]).first_column, (yyvsp[-3].string_value_), (yyvsp[-1].expression_));
-  }
-#line 4831 "SqlParser_gen.cpp" /* yacc.c:1646  */
-    break;
-
-  case 200:
-#line 1539 "../SqlParser.ypp" /* yacc.c:1646  */
-    {
-    (yyval.expression_) = new quickstep::ParseSimpleCaseExpression((yylsp[-4]).first_line, (yylsp[-4]).first_column, (yyvsp[-3].expression_), (yyvsp[-2].simple_when_clause_list_), (yyvsp[-1].expression_));
-  }
-#line 4839 "SqlParser_gen.cpp" /* yacc.c:1646  */
-    break;
-
-  case 201:
-#line 1542 "../SqlParser.ypp" /* yacc.c:1646  */
-    {
-    (yyval.expression_) = new quickstep::ParseSearchedCaseExpression((yylsp[-3]).first_line, (yylsp[-3]).first_column, (yyvsp[-2].searched_when_clause_list_), (yyvsp[-1].expression_));
-  }
-#line 4847 "SqlParser_gen.cpp" /* yacc.c:1646  */
+#line 4866 "SqlParser_gen.cpp" /* yacc.c:1646  */
     break;
 
   case 202:
 #line 1547 "../SqlParser.ypp" /* yacc.c:1646  */
-=======
-#line 4839 "SqlParser_gen.cpp" /* yacc.c:1661  */
-    break;
-
-  case 200:
-#line 1538 "../SqlParser.ypp" /* yacc.c:1661  */
-    {
-    (yyval.function_call_) = new quickstep::ParseFunctionCall((yylsp[-3]).first_line, (yylsp[-3]).first_column, false, (yyvsp[-3].string_value_), (yyvsp[-1].expression_list_));
-  }
-#line 4847 "SqlParser_gen.cpp" /* yacc.c:1661  */
-    break;
-
-  case 201:
-#line 1541 "../SqlParser.ypp" /* yacc.c:1661  */
     {
     (yyval.function_call_) = new quickstep::ParseFunctionCall((yylsp[-4]).first_line, (yylsp[-4]).first_column, true, (yyvsp[-4].string_value_), (yyvsp[-1].expression_list_));
   }
-#line 4855 "SqlParser_gen.cpp" /* yacc.c:1661  */
-    break;
-
-  case 202:
-#line 1546 "../SqlParser.ypp" /* yacc.c:1661  */
+#line 4874 "SqlParser_gen.cpp" /* yacc.c:1646  */
+    break;
+
+  case 203:
+#line 1552 "../SqlParser.ypp" /* yacc.c:1646  */
     {
     (yyval.expression_) = new quickstep::ParseExtractFunction((yylsp[-5]).first_line, (yylsp[-5]).first_column, (yyvsp[-3].string_value_), (yyvsp[-1].expression_));
   }
-#line 4863 "SqlParser_gen.cpp" /* yacc.c:1661  */
-    break;
-
-  case 203:
-#line 1551 "../SqlParser.ypp" /* yacc.c:1661  */
+#line 4882 "SqlParser_gen.cpp" /* yacc.c:1646  */
+    break;
+
+  case 204:
+#line 1557 "../SqlParser.ypp" /* yacc.c:1646  */
     {
     (yyval.expression_) = new quickstep::ParseSimpleCaseExpression((yylsp[-4]).first_line, (yylsp[-4]).first_column, (yyvsp[-3].expression_), (yyvsp[-2].simple_when_clause_list_), (yyvsp[-1].expression_));
   }
-#line 4871 "SqlParser_gen.cpp" /* yacc.c:1661  */
-    break;
-
-  case 204:
-#line 1554 "../SqlParser.ypp" /* yacc.c:1661  */
+#line 4890 "SqlParser_gen.cpp" /* yacc.c:1646  */
+    break;
+
+  case 205:
+#line 1560 "../SqlParser.ypp" /* yacc.c:1646  */
     {
     (yyval.expression_) = new quickstep::ParseSearchedCaseExpression((yylsp[-3]).first_line, (yylsp[-3]).first_column, (yyvsp[-2].searched_when_clause_list_), (yyvsp[-1].expression_));
   }
-#line 4879 "SqlParser_gen.cpp" /* yacc.c:1661  */
-    break;
-
-  case 205:
-#line 1559 "../SqlParser.ypp" /* yacc.c:1661  */
->>>>>>> d3725840
+#line 4898 "SqlParser_gen.cpp" /* yacc.c:1646  */
+    break;
+
+  case 206:
+#line 1565 "../SqlParser.ypp" /* yacc.c:1646  */
     {
     (yyval.simple_when_clause_list_) = new quickstep::PtrVector<quickstep::ParseSimpleWhenClause>;
     (yyval.simple_when_clause_list_)->push_back((yyvsp[0].simple_when_clause_));
   }
-<<<<<<< HEAD
-#line 4856 "SqlParser_gen.cpp" /* yacc.c:1646  */
-    break;
-
-  case 203:
-#line 1551 "../SqlParser.ypp" /* yacc.c:1646  */
-=======
-#line 4888 "SqlParser_gen.cpp" /* yacc.c:1661  */
-    break;
-
-  case 206:
-#line 1563 "../SqlParser.ypp" /* yacc.c:1661  */
->>>>>>> d3725840
+#line 4907 "SqlParser_gen.cpp" /* yacc.c:1646  */
+    break;
+
+  case 207:
+#line 1569 "../SqlParser.ypp" /* yacc.c:1646  */
     {
     (yyval.simple_when_clause_list_) = (yyvsp[-1].simple_when_clause_list_);
     (yyval.simple_when_clause_list_)->push_back((yyvsp[0].simple_when_clause_));
   }
-<<<<<<< HEAD
-#line 4865 "SqlParser_gen.cpp" /* yacc.c:1646  */
-    break;
-
-  case 204:
-#line 1557 "../SqlParser.ypp" /* yacc.c:1646  */
+#line 4916 "SqlParser_gen.cpp" /* yacc.c:1646  */
+    break;
+
+  case 208:
+#line 1575 "../SqlParser.ypp" /* yacc.c:1646  */
     {
     (yyval.simple_when_clause_) = new quickstep::ParseSimpleWhenClause((yylsp[-3]).first_line, (yylsp[-3]).first_column, (yyvsp[-2].expression_), (yyvsp[0].expression_));
   }
-#line 4873 "SqlParser_gen.cpp" /* yacc.c:1646  */
-    break;
-
-  case 205:
-#line 1562 "../SqlParser.ypp" /* yacc.c:1646  */
-=======
-#line 4897 "SqlParser_gen.cpp" /* yacc.c:1661  */
-    break;
-
-  case 207:
-#line 1569 "../SqlParser.ypp" /* yacc.c:1661  */
-    {
-    (yyval.simple_when_clause_) = new quickstep::ParseSimpleWhenClause((yylsp[-3]).first_line, (yylsp[-3]).first_column, (yyvsp[-2].expression_), (yyvsp[0].expression_));
-  }
-#line 4905 "SqlParser_gen.cpp" /* yacc.c:1661  */
-    break;
-
-  case 208:
-#line 1574 "../SqlParser.ypp" /* yacc.c:1661  */
->>>>>>> d3725840
+#line 4924 "SqlParser_gen.cpp" /* yacc.c:1646  */
+    break;
+
+  case 209:
+#line 1580 "../SqlParser.ypp" /* yacc.c:1646  */
     {
     (yyval.searched_when_clause_list_) = new quickstep::PtrVector<quickstep::ParseSearchedWhenClause>;
     (yyval.searched_when_clause_list_)->push_back((yyvsp[0].searched_when_clause_));
   }
-<<<<<<< HEAD
-#line 4882 "SqlParser_gen.cpp" /* yacc.c:1646  */
-    break;
-
-  case 206:
-#line 1566 "../SqlParser.ypp" /* yacc.c:1646  */
-=======
-#line 4914 "SqlParser_gen.cpp" /* yacc.c:1661  */
-    break;
-
-  case 209:
-#line 1578 "../SqlParser.ypp" /* yacc.c:1661  */
->>>>>>> d3725840
+#line 4933 "SqlParser_gen.cpp" /* yacc.c:1646  */
+    break;
+
+  case 210:
+#line 1584 "../SqlParser.ypp" /* yacc.c:1646  */
     {
     (yyval.searched_when_clause_list_) = (yyvsp[-1].searched_when_clause_list_);
     (yyval.searched_when_clause_list_)->push_back((yyvsp[0].searched_when_clause_));
   }
-<<<<<<< HEAD
-#line 4891 "SqlParser_gen.cpp" /* yacc.c:1646  */
-    break;
-
-  case 207:
-#line 1572 "../SqlParser.ypp" /* yacc.c:1646  */
+#line 4942 "SqlParser_gen.cpp" /* yacc.c:1646  */
+    break;
+
+  case 211:
+#line 1590 "../SqlParser.ypp" /* yacc.c:1646  */
     {
     (yyval.searched_when_clause_) = new quickstep::ParseSearchedWhenClause((yylsp[-3]).first_line, (yylsp[-3]).first_column, (yyvsp[-2].predicate_), (yyvsp[0].expression_));
   }
-#line 4899 "SqlParser_gen.cpp" /* yacc.c:1646  */
-    break;
-
-  case 208:
-#line 1577 "../SqlParser.ypp" /* yacc.c:1646  */
+#line 4950 "SqlParser_gen.cpp" /* yacc.c:1646  */
+    break;
+
+  case 212:
+#line 1595 "../SqlParser.ypp" /* yacc.c:1646  */
     {
     (yyval.expression_) = NULL;
   }
-#line 4907 "SqlParser_gen.cpp" /* yacc.c:1646  */
-    break;
-
-  case 209:
-#line 1580 "../SqlParser.ypp" /* yacc.c:1646  */
+#line 4958 "SqlParser_gen.cpp" /* yacc.c:1646  */
+    break;
+
+  case 213:
+#line 1598 "../SqlParser.ypp" /* yacc.c:1646  */
     {
     (yyval.expression_) = (yyvsp[0].expression_);
   }
-#line 4915 "SqlParser_gen.cpp" /* yacc.c:1646  */
-    break;
-
-  case 210:
-#line 1585 "../SqlParser.ypp" /* yacc.c:1646  */
-=======
-#line 4923 "SqlParser_gen.cpp" /* yacc.c:1661  */
-    break;
-
-  case 210:
-#line 1584 "../SqlParser.ypp" /* yacc.c:1661  */
-    {
-    (yyval.searched_when_clause_) = new quickstep::ParseSearchedWhenClause((yylsp[-3]).first_line, (yylsp[-3]).first_column, (yyvsp[-2].predicate_), (yyvsp[0].expression_));
-  }
-#line 4931 "SqlParser_gen.cpp" /* yacc.c:1661  */
-    break;
-
-  case 211:
-#line 1589 "../SqlParser.ypp" /* yacc.c:1661  */
-    {
-    (yyval.expression_) = NULL;
-  }
-#line 4939 "SqlParser_gen.cpp" /* yacc.c:1661  */
-    break;
-
-  case 212:
-#line 1592 "../SqlParser.ypp" /* yacc.c:1661  */
-    {
-    (yyval.expression_) = (yyvsp[0].expression_);
-  }
-#line 4947 "SqlParser_gen.cpp" /* yacc.c:1661  */
-    break;
-
-  case 213:
-#line 1597 "../SqlParser.ypp" /* yacc.c:1661  */
->>>>>>> d3725840
+#line 4966 "SqlParser_gen.cpp" /* yacc.c:1646  */
+    break;
+
+  case 214:
+#line 1603 "../SqlParser.ypp" /* yacc.c:1646  */
     {
     (yyval.expression_list_) = new quickstep::PtrList<quickstep::ParseExpression>();
     (yyval.expression_list_)->push_back((yyvsp[0].expression_));
   }
-<<<<<<< HEAD
-#line 4924 "SqlParser_gen.cpp" /* yacc.c:1646  */
-    break;
-
-  case 211:
-#line 1589 "../SqlParser.ypp" /* yacc.c:1646  */
-=======
-#line 4956 "SqlParser_gen.cpp" /* yacc.c:1661  */
-    break;
-
-  case 214:
-#line 1601 "../SqlParser.ypp" /* yacc.c:1661  */
->>>>>>> d3725840
+#line 4975 "SqlParser_gen.cpp" /* yacc.c:1646  */
+    break;
+
+  case 215:
+#line 1607 "../SqlParser.ypp" /* yacc.c:1646  */
     {
     (yyval.expression_list_) = (yyvsp[-2].expression_list_);
     (yyval.expression_list_)->push_back((yyvsp[0].expression_));
   }
-<<<<<<< HEAD
-#line 4933 "SqlParser_gen.cpp" /* yacc.c:1646  */
-    break;
-
-  case 212:
-#line 1595 "../SqlParser.ypp" /* yacc.c:1646  */
+#line 4984 "SqlParser_gen.cpp" /* yacc.c:1646  */
+    break;
+
+  case 216:
+#line 1613 "../SqlParser.ypp" /* yacc.c:1646  */
     {
     (yyval.literal_value_) = new quickstep::NullParseLiteralValue((yylsp[0]).first_line, (yylsp[0]).first_column);
   }
-#line 4941 "SqlParser_gen.cpp" /* yacc.c:1646  */
-    break;
-
-  case 213:
-#line 1598 "../SqlParser.ypp" /* yacc.c:1646  */
+#line 4992 "SqlParser_gen.cpp" /* yacc.c:1646  */
+    break;
+
+  case 217:
+#line 1616 "../SqlParser.ypp" /* yacc.c:1646  */
     {
     (yyval.literal_value_) = (yyvsp[0].numeric_literal_value_);
   }
-#line 4949 "SqlParser_gen.cpp" /* yacc.c:1646  */
-    break;
-
-  case 214:
-#line 1601 "../SqlParser.ypp" /* yacc.c:1646  */
+#line 5000 "SqlParser_gen.cpp" /* yacc.c:1646  */
+    break;
+
+  case 218:
+#line 1619 "../SqlParser.ypp" /* yacc.c:1646  */
     {
     (yyval.literal_value_) = (yyvsp[0].numeric_literal_value_);
   }
-#line 4957 "SqlParser_gen.cpp" /* yacc.c:1646  */
-    break;
-
-  case 215:
-#line 1604 "../SqlParser.ypp" /* yacc.c:1646  */
-=======
-#line 4965 "SqlParser_gen.cpp" /* yacc.c:1661  */
-    break;
-
-  case 215:
-#line 1607 "../SqlParser.ypp" /* yacc.c:1661  */
-    {
-    (yyval.literal_value_) = new quickstep::NullParseLiteralValue((yylsp[0]).first_line, (yylsp[0]).first_column);
-  }
-#line 4973 "SqlParser_gen.cpp" /* yacc.c:1661  */
-    break;
-
-  case 216:
-#line 1610 "../SqlParser.ypp" /* yacc.c:1661  */
-    {
-    (yyval.literal_value_) = (yyvsp[0].numeric_literal_value_);
-  }
-#line 4981 "SqlParser_gen.cpp" /* yacc.c:1661  */
-    break;
-
-  case 217:
-#line 1613 "../SqlParser.ypp" /* yacc.c:1661  */
-    {
-    (yyval.literal_value_) = (yyvsp[0].numeric_literal_value_);
-  }
-#line 4989 "SqlParser_gen.cpp" /* yacc.c:1661  */
-    break;
-
-  case 218:
-#line 1616 "../SqlParser.ypp" /* yacc.c:1661  */
->>>>>>> d3725840
+#line 5008 "SqlParser_gen.cpp" /* yacc.c:1646  */
+    break;
+
+  case 219:
+#line 1622 "../SqlParser.ypp" /* yacc.c:1646  */
     {
     /**
      * NOTE(chasseur): This case exhibits a shift/reduce conflict with the
@@ -7891,36 +5021,20 @@
     (yyvsp[0].numeric_literal_value_)->prependMinus();
     (yyval.literal_value_) = (yyvsp[0].numeric_literal_value_);
   }
-<<<<<<< HEAD
-#line 4974 "SqlParser_gen.cpp" /* yacc.c:1646  */
-    break;
-
-  case 216:
-#line 1616 "../SqlParser.ypp" /* yacc.c:1646  */
-=======
-#line 5006 "SqlParser_gen.cpp" /* yacc.c:1661  */
-    break;
-
-  case 219:
-#line 1628 "../SqlParser.ypp" /* yacc.c:1661  */
->>>>>>> d3725840
+#line 5025 "SqlParser_gen.cpp" /* yacc.c:1646  */
+    break;
+
+  case 220:
+#line 1634 "../SqlParser.ypp" /* yacc.c:1646  */
     {
     (yyval.literal_value_) = new quickstep::StringParseLiteralValue((yyvsp[0].string_value_),
                                                 nullptr);  // No explicit type.
   }
-<<<<<<< HEAD
-#line 4983 "SqlParser_gen.cpp" /* yacc.c:1646  */
-    break;
-
-  case 217:
-#line 1620 "../SqlParser.ypp" /* yacc.c:1646  */
-=======
-#line 5015 "SqlParser_gen.cpp" /* yacc.c:1661  */
-    break;
-
-  case 220:
-#line 1632 "../SqlParser.ypp" /* yacc.c:1661  */
->>>>>>> d3725840
+#line 5034 "SqlParser_gen.cpp" /* yacc.c:1646  */
+    break;
+
+  case 221:
+#line 1638 "../SqlParser.ypp" /* yacc.c:1646  */
     {
     /**
      * NOTE(chasseur): This case exhibits a shift/reduce conflict with the
@@ -7940,19 +5054,11 @@
       YYERROR;
     }
   }
-<<<<<<< HEAD
-#line 5007 "SqlParser_gen.cpp" /* yacc.c:1646  */
-    break;
-
-  case 218:
-#line 1639 "../SqlParser.ypp" /* yacc.c:1646  */
-=======
-#line 5039 "SqlParser_gen.cpp" /* yacc.c:1661  */
-    break;
-
-  case 221:
-#line 1651 "../SqlParser.ypp" /* yacc.c:1661  */
->>>>>>> d3725840
+#line 5058 "SqlParser_gen.cpp" /* yacc.c:1646  */
+    break;
+
+  case 222:
+#line 1657 "../SqlParser.ypp" /* yacc.c:1646  */
     {
     quickstep::StringParseLiteralValue *parse_value
         = new quickstep::StringParseLiteralValue((yyvsp[0].string_value_), &((yyvsp[-1].data_type_)->getType()));
@@ -7966,279 +5072,143 @@
       (yyval.literal_value_) = parse_value;
     }
   }
-<<<<<<< HEAD
-#line 5025 "SqlParser_gen.cpp" /* yacc.c:1646  */
-    break;
-
-  case 219:
-#line 1654 "../SqlParser.ypp" /* yacc.c:1646  */
-=======
-#line 5057 "SqlParser_gen.cpp" /* yacc.c:1661  */
-    break;
-
-  case 222:
-#line 1666 "../SqlParser.ypp" /* yacc.c:1661  */
->>>>>>> d3725840
+#line 5076 "SqlParser_gen.cpp" /* yacc.c:1646  */
+    break;
+
+  case 223:
+#line 1672 "../SqlParser.ypp" /* yacc.c:1646  */
     {
     (yyval.literal_value_list_) = new quickstep::PtrList<quickstep::ParseScalarLiteral>();
     (yyval.literal_value_list_)->push_back(new quickstep::ParseScalarLiteral((yyvsp[0].literal_value_)));
   }
-<<<<<<< HEAD
-#line 5034 "SqlParser_gen.cpp" /* yacc.c:1646  */
-    break;
-
-  case 220:
-#line 1658 "../SqlParser.ypp" /* yacc.c:1646  */
-=======
-#line 5066 "SqlParser_gen.cpp" /* yacc.c:1661  */
-    break;
-
-  case 223:
-#line 1670 "../SqlParser.ypp" /* yacc.c:1661  */
->>>>>>> d3725840
+#line 5085 "SqlParser_gen.cpp" /* yacc.c:1646  */
+    break;
+
+  case 224:
+#line 1676 "../SqlParser.ypp" /* yacc.c:1646  */
     {
     (yyval.literal_value_list_) = (yyvsp[-2].literal_value_list_);
     (yyval.literal_value_list_)->push_back(new quickstep::ParseScalarLiteral((yyvsp[0].literal_value_)));
   }
-<<<<<<< HEAD
-#line 5043 "SqlParser_gen.cpp" /* yacc.c:1646  */
-    break;
-
-  case 221:
-#line 1664 "../SqlParser.ypp" /* yacc.c:1646  */
+#line 5094 "SqlParser_gen.cpp" /* yacc.c:1646  */
+    break;
+
+  case 225:
+#line 1682 "../SqlParser.ypp" /* yacc.c:1646  */
     {
     (yyval.attribute_) = new quickstep::ParseAttribute((yylsp[0]).first_line, (yylsp[0]).first_column, (yyvsp[0].string_value_));
   }
-#line 5051 "SqlParser_gen.cpp" /* yacc.c:1646  */
-    break;
-
-  case 222:
-#line 1667 "../SqlParser.ypp" /* yacc.c:1646  */
+#line 5102 "SqlParser_gen.cpp" /* yacc.c:1646  */
+    break;
+
+  case 226:
+#line 1685 "../SqlParser.ypp" /* yacc.c:1646  */
     {
     (yyval.attribute_) = new quickstep::ParseAttribute((yylsp[-2]).first_line, (yylsp[-2]).first_column, (yyvsp[0].string_value_), (yyvsp[-2].string_value_));
   }
-#line 5059 "SqlParser_gen.cpp" /* yacc.c:1646  */
-    break;
-
-  case 223:
-#line 1672 "../SqlParser.ypp" /* yacc.c:1646  */
-=======
-#line 5075 "SqlParser_gen.cpp" /* yacc.c:1661  */
-    break;
-
-  case 224:
-#line 1676 "../SqlParser.ypp" /* yacc.c:1661  */
-    {
-    (yyval.attribute_) = new quickstep::ParseAttribute((yylsp[0]).first_line, (yylsp[0]).first_column, (yyvsp[0].string_value_));
-  }
-#line 5083 "SqlParser_gen.cpp" /* yacc.c:1661  */
-    break;
-
-  case 225:
-#line 1679 "../SqlParser.ypp" /* yacc.c:1661  */
-    {
-    (yyval.attribute_) = new quickstep::ParseAttribute((yylsp[-2]).first_line, (yylsp[-2]).first_column, (yyvsp[0].string_value_), (yyvsp[-2].string_value_));
-  }
-#line 5091 "SqlParser_gen.cpp" /* yacc.c:1661  */
-    break;
-
-  case 226:
-#line 1684 "../SqlParser.ypp" /* yacc.c:1661  */
->>>>>>> d3725840
+#line 5110 "SqlParser_gen.cpp" /* yacc.c:1646  */
+    break;
+
+  case 227:
+#line 1690 "../SqlParser.ypp" /* yacc.c:1646  */
     {
     (yyval.attribute_list_) = new quickstep::PtrList<quickstep::ParseAttribute>();
     (yyval.attribute_list_)->push_back((yyvsp[0].attribute_));
   }
-<<<<<<< HEAD
-#line 5068 "SqlParser_gen.cpp" /* yacc.c:1646  */
-    break;
-
-  case 224:
-#line 1676 "../SqlParser.ypp" /* yacc.c:1646  */
-=======
-#line 5100 "SqlParser_gen.cpp" /* yacc.c:1661  */
-    break;
-
-  case 227:
-#line 1688 "../SqlParser.ypp" /* yacc.c:1661  */
->>>>>>> d3725840
+#line 5119 "SqlParser_gen.cpp" /* yacc.c:1646  */
+    break;
+
+  case 228:
+#line 1694 "../SqlParser.ypp" /* yacc.c:1646  */
     {
     (yyval.attribute_list_) = (yyvsp[-2].attribute_list_);
     (yyval.attribute_list_)->push_back((yyvsp[0].attribute_));
   }
-<<<<<<< HEAD
-#line 5077 "SqlParser_gen.cpp" /* yacc.c:1646  */
-    break;
-
-  case 225:
-#line 1683 "../SqlParser.ypp" /* yacc.c:1646  */
+#line 5128 "SqlParser_gen.cpp" /* yacc.c:1646  */
+    break;
+
+  case 229:
+#line 1701 "../SqlParser.ypp" /* yacc.c:1646  */
     {
     (yyval.comparison_) = &quickstep::ComparisonFactory::GetComparison(quickstep::ComparisonID::kEqual);
   }
-#line 5085 "SqlParser_gen.cpp" /* yacc.c:1646  */
-    break;
-
-  case 226:
-#line 1686 "../SqlParser.ypp" /* yacc.c:1646  */
+#line 5136 "SqlParser_gen.cpp" /* yacc.c:1646  */
+    break;
+
+  case 230:
+#line 1704 "../SqlParser.ypp" /* yacc.c:1646  */
     {
     (yyval.comparison_) = &quickstep::ComparisonFactory::GetComparison(quickstep::ComparisonID::kNotEqual);
   }
-#line 5093 "SqlParser_gen.cpp" /* yacc.c:1646  */
-    break;
-
-  case 227:
-#line 1689 "../SqlParser.ypp" /* yacc.c:1646  */
+#line 5144 "SqlParser_gen.cpp" /* yacc.c:1646  */
+    break;
+
+  case 231:
+#line 1707 "../SqlParser.ypp" /* yacc.c:1646  */
     {
     (yyval.comparison_) = &quickstep::ComparisonFactory::GetComparison(quickstep::ComparisonID::kLess);
   }
-#line 5101 "SqlParser_gen.cpp" /* yacc.c:1646  */
-    break;
-
-  case 228:
-#line 1692 "../SqlParser.ypp" /* yacc.c:1646  */
+#line 5152 "SqlParser_gen.cpp" /* yacc.c:1646  */
+    break;
+
+  case 232:
+#line 1710 "../SqlParser.ypp" /* yacc.c:1646  */
     {
     (yyval.comparison_) = &quickstep::ComparisonFactory::GetComparison(quickstep::ComparisonID::kLessOrEqual);
   }
-#line 5109 "SqlParser_gen.cpp" /* yacc.c:1646  */
-    break;
-
-  case 229:
-#line 1695 "../SqlParser.ypp" /* yacc.c:1646  */
+#line 5160 "SqlParser_gen.cpp" /* yacc.c:1646  */
+    break;
+
+  case 233:
+#line 1713 "../SqlParser.ypp" /* yacc.c:1646  */
     {
     (yyval.comparison_) = &quickstep::ComparisonFactory::GetComparison(quickstep::ComparisonID::kGreater);
   }
-#line 5117 "SqlParser_gen.cpp" /* yacc.c:1646  */
-    break;
-
-  case 230:
-#line 1698 "../SqlParser.ypp" /* yacc.c:1646  */
+#line 5168 "SqlParser_gen.cpp" /* yacc.c:1646  */
+    break;
+
+  case 234:
+#line 1716 "../SqlParser.ypp" /* yacc.c:1646  */
     {
     (yyval.comparison_) = &quickstep::ComparisonFactory::GetComparison(quickstep::ComparisonID::kGreaterOrEqual);
   }
-#line 5125 "SqlParser_gen.cpp" /* yacc.c:1646  */
-    break;
-
-  case 231:
-#line 1701 "../SqlParser.ypp" /* yacc.c:1646  */
+#line 5176 "SqlParser_gen.cpp" /* yacc.c:1646  */
+    break;
+
+  case 235:
+#line 1719 "../SqlParser.ypp" /* yacc.c:1646  */
     {
     (yyval.comparison_) =  &quickstep::ComparisonFactory::GetComparison(quickstep::ComparisonID::kLike);
   }
-#line 5133 "SqlParser_gen.cpp" /* yacc.c:1646  */
-    break;
-
-  case 232:
-#line 1704 "../SqlParser.ypp" /* yacc.c:1646  */
+#line 5184 "SqlParser_gen.cpp" /* yacc.c:1646  */
+    break;
+
+  case 236:
+#line 1722 "../SqlParser.ypp" /* yacc.c:1646  */
     {
     (yyval.comparison_) =  &quickstep::ComparisonFactory::GetComparison(quickstep::ComparisonID::kNotLike);
   }
-#line 5141 "SqlParser_gen.cpp" /* yacc.c:1646  */
-    break;
-
-  case 233:
-#line 1707 "../SqlParser.ypp" /* yacc.c:1646  */
+#line 5192 "SqlParser_gen.cpp" /* yacc.c:1646  */
+    break;
+
+  case 237:
+#line 1725 "../SqlParser.ypp" /* yacc.c:1646  */
     {
     (yyval.comparison_) =  &quickstep::ComparisonFactory::GetComparison(quickstep::ComparisonID::kRegexMatch);
   }
-#line 5149 "SqlParser_gen.cpp" /* yacc.c:1646  */
-    break;
-
-  case 234:
-#line 1710 "../SqlParser.ypp" /* yacc.c:1646  */
+#line 5200 "SqlParser_gen.cpp" /* yacc.c:1646  */
+    break;
+
+  case 238:
+#line 1728 "../SqlParser.ypp" /* yacc.c:1646  */
     {
     (yyval.comparison_) =  &quickstep::ComparisonFactory::GetComparison(quickstep::ComparisonID::kNotRegexMatch);
   }
-#line 5157 "SqlParser_gen.cpp" /* yacc.c:1646  */
-    break;
-
-  case 235:
-#line 1715 "../SqlParser.ypp" /* yacc.c:1646  */
-=======
-#line 5109 "SqlParser_gen.cpp" /* yacc.c:1661  */
-    break;
-
-  case 228:
-#line 1695 "../SqlParser.ypp" /* yacc.c:1661  */
-    {
-    (yyval.comparison_) = &quickstep::ComparisonFactory::GetComparison(quickstep::ComparisonID::kEqual);
-  }
-#line 5117 "SqlParser_gen.cpp" /* yacc.c:1661  */
-    break;
-
-  case 229:
-#line 1698 "../SqlParser.ypp" /* yacc.c:1661  */
-    {
-    (yyval.comparison_) = &quickstep::ComparisonFactory::GetComparison(quickstep::ComparisonID::kNotEqual);
-  }
-#line 5125 "SqlParser_gen.cpp" /* yacc.c:1661  */
-    break;
-
-  case 230:
-#line 1701 "../SqlParser.ypp" /* yacc.c:1661  */
-    {
-    (yyval.comparison_) = &quickstep::ComparisonFactory::GetComparison(quickstep::ComparisonID::kLess);
-  }
-#line 5133 "SqlParser_gen.cpp" /* yacc.c:1661  */
-    break;
-
-  case 231:
-#line 1704 "../SqlParser.ypp" /* yacc.c:1661  */
-    {
-    (yyval.comparison_) = &quickstep::ComparisonFactory::GetComparison(quickstep::ComparisonID::kLessOrEqual);
-  }
-#line 5141 "SqlParser_gen.cpp" /* yacc.c:1661  */
-    break;
-
-  case 232:
-#line 1707 "../SqlParser.ypp" /* yacc.c:1661  */
-    {
-    (yyval.comparison_) = &quickstep::ComparisonFactory::GetComparison(quickstep::ComparisonID::kGreater);
-  }
-#line 5149 "SqlParser_gen.cpp" /* yacc.c:1661  */
-    break;
-
-  case 233:
-#line 1710 "../SqlParser.ypp" /* yacc.c:1661  */
-    {
-    (yyval.comparison_) = &quickstep::ComparisonFactory::GetComparison(quickstep::ComparisonID::kGreaterOrEqual);
-  }
-#line 5157 "SqlParser_gen.cpp" /* yacc.c:1661  */
-    break;
-
-  case 234:
-#line 1713 "../SqlParser.ypp" /* yacc.c:1661  */
-    {
-    (yyval.comparison_) =  &quickstep::ComparisonFactory::GetComparison(quickstep::ComparisonID::kLike);
-  }
-#line 5165 "SqlParser_gen.cpp" /* yacc.c:1661  */
-    break;
-
-  case 235:
-#line 1716 "../SqlParser.ypp" /* yacc.c:1661  */
-    {
-    (yyval.comparison_) =  &quickstep::ComparisonFactory::GetComparison(quickstep::ComparisonID::kNotLike);
-  }
-#line 5173 "SqlParser_gen.cpp" /* yacc.c:1661  */
-    break;
-
-  case 236:
-#line 1719 "../SqlParser.ypp" /* yacc.c:1661  */
-    {
-    (yyval.comparison_) =  &quickstep::ComparisonFactory::GetComparison(quickstep::ComparisonID::kRegexMatch);
-  }
-#line 5181 "SqlParser_gen.cpp" /* yacc.c:1661  */
-    break;
-
-  case 237:
-#line 1722 "../SqlParser.ypp" /* yacc.c:1661  */
-    {
-    (yyval.comparison_) =  &quickstep::ComparisonFactory::GetComparison(quickstep::ComparisonID::kNotRegexMatch);
-  }
-#line 5189 "SqlParser_gen.cpp" /* yacc.c:1661  */
-    break;
-
-  case 238:
-#line 1727 "../SqlParser.ypp" /* yacc.c:1661  */
->>>>>>> d3725840
+#line 5208 "SqlParser_gen.cpp" /* yacc.c:1646  */
+    break;
+
+  case 239:
+#line 1733 "../SqlParser.ypp" /* yacc.c:1646  */
     {
     /**
      * NOTE(chasseur): This case exhibits a shift/reduce conflict with the
@@ -8248,282 +5218,146 @@
      **/
     (yyval.unary_operation_) = &quickstep::UnaryOperationFactory::GetUnaryOperation(quickstep::UnaryOperationID::kNegate);
   }
-<<<<<<< HEAD
-#line 5171 "SqlParser_gen.cpp" /* yacc.c:1646  */
-    break;
-
-  case 236:
-#line 1726 "../SqlParser.ypp" /* yacc.c:1646  */
+#line 5222 "SqlParser_gen.cpp" /* yacc.c:1646  */
+    break;
+
+  case 240:
+#line 1744 "../SqlParser.ypp" /* yacc.c:1646  */
     {
     (yyval.binary_operation_) = &quickstep::BinaryOperationFactory::GetBinaryOperation(quickstep::BinaryOperationID::kAdd);
   }
-#line 5179 "SqlParser_gen.cpp" /* yacc.c:1646  */
-    break;
-
-  case 237:
-#line 1729 "../SqlParser.ypp" /* yacc.c:1646  */
+#line 5230 "SqlParser_gen.cpp" /* yacc.c:1646  */
+    break;
+
+  case 241:
+#line 1747 "../SqlParser.ypp" /* yacc.c:1646  */
     {
     (yyval.binary_operation_) = &quickstep::BinaryOperationFactory::GetBinaryOperation(quickstep::BinaryOperationID::kSubtract);
   }
-#line 5187 "SqlParser_gen.cpp" /* yacc.c:1646  */
-    break;
-
-  case 238:
-#line 1734 "../SqlParser.ypp" /* yacc.c:1646  */
+#line 5238 "SqlParser_gen.cpp" /* yacc.c:1646  */
+    break;
+
+  case 242:
+#line 1752 "../SqlParser.ypp" /* yacc.c:1646  */
     {
     (yyval.binary_operation_) = &quickstep::BinaryOperationFactory::GetBinaryOperation(quickstep::BinaryOperationID::kModulo);
   }
-#line 5195 "SqlParser_gen.cpp" /* yacc.c:1646  */
-    break;
-
-  case 239:
-#line 1737 "../SqlParser.ypp" /* yacc.c:1646  */
+#line 5246 "SqlParser_gen.cpp" /* yacc.c:1646  */
+    break;
+
+  case 243:
+#line 1755 "../SqlParser.ypp" /* yacc.c:1646  */
     {
     (yyval.binary_operation_) = &quickstep::BinaryOperationFactory::GetBinaryOperation(quickstep::BinaryOperationID::kMultiply);
   }
-#line 5203 "SqlParser_gen.cpp" /* yacc.c:1646  */
-    break;
-
-  case 240:
-#line 1740 "../SqlParser.ypp" /* yacc.c:1646  */
+#line 5254 "SqlParser_gen.cpp" /* yacc.c:1646  */
+    break;
+
+  case 244:
+#line 1758 "../SqlParser.ypp" /* yacc.c:1646  */
     {
     (yyval.binary_operation_) = &quickstep::BinaryOperationFactory::GetBinaryOperation(quickstep::BinaryOperationID::kDivide);
   }
-#line 5211 "SqlParser_gen.cpp" /* yacc.c:1646  */
-    break;
-
-  case 241:
-#line 1746 "../SqlParser.ypp" /* yacc.c:1646  */
-=======
-#line 5203 "SqlParser_gen.cpp" /* yacc.c:1661  */
-    break;
-
-  case 239:
-#line 1738 "../SqlParser.ypp" /* yacc.c:1661  */
-    {
-    (yyval.binary_operation_) = &quickstep::BinaryOperationFactory::GetBinaryOperation(quickstep::BinaryOperationID::kAdd);
-  }
-#line 5211 "SqlParser_gen.cpp" /* yacc.c:1661  */
-    break;
-
-  case 240:
-#line 1741 "../SqlParser.ypp" /* yacc.c:1661  */
-    {
-    (yyval.binary_operation_) = &quickstep::BinaryOperationFactory::GetBinaryOperation(quickstep::BinaryOperationID::kSubtract);
-  }
-#line 5219 "SqlParser_gen.cpp" /* yacc.c:1661  */
-    break;
-
-  case 241:
-#line 1746 "../SqlParser.ypp" /* yacc.c:1661  */
-    {
-    (yyval.binary_operation_) = &quickstep::BinaryOperationFactory::GetBinaryOperation(quickstep::BinaryOperationID::kModulo);
-  }
-#line 5227 "SqlParser_gen.cpp" /* yacc.c:1661  */
-    break;
-
-  case 242:
-#line 1749 "../SqlParser.ypp" /* yacc.c:1661  */
-    {
-    (yyval.binary_operation_) = &quickstep::BinaryOperationFactory::GetBinaryOperation(quickstep::BinaryOperationID::kMultiply);
-  }
-#line 5235 "SqlParser_gen.cpp" /* yacc.c:1661  */
-    break;
-
-  case 243:
-#line 1752 "../SqlParser.ypp" /* yacc.c:1661  */
-    {
-    (yyval.binary_operation_) = &quickstep::BinaryOperationFactory::GetBinaryOperation(quickstep::BinaryOperationID::kDivide);
-  }
-#line 5243 "SqlParser_gen.cpp" /* yacc.c:1661  */
-    break;
-
-  case 244:
-#line 1758 "../SqlParser.ypp" /* yacc.c:1661  */
->>>>>>> d3725840
+#line 5262 "SqlParser_gen.cpp" /* yacc.c:1646  */
+    break;
+
+  case 245:
+#line 1764 "../SqlParser.ypp" /* yacc.c:1646  */
     {
     (yyval.string_list_) = new quickstep::PtrList<quickstep::ParseString>();
     (yyval.string_list_)->push_back((yyvsp[0].string_value_));
   }
-<<<<<<< HEAD
-#line 5220 "SqlParser_gen.cpp" /* yacc.c:1646  */
-    break;
-
-  case 242:
-#line 1750 "../SqlParser.ypp" /* yacc.c:1646  */
-=======
-#line 5252 "SqlParser_gen.cpp" /* yacc.c:1661  */
-    break;
-
-  case 245:
-#line 1762 "../SqlParser.ypp" /* yacc.c:1661  */
->>>>>>> d3725840
+#line 5271 "SqlParser_gen.cpp" /* yacc.c:1646  */
+    break;
+
+  case 246:
+#line 1768 "../SqlParser.ypp" /* yacc.c:1646  */
     {
     (yyval.string_list_) = (yyvsp[-2].string_list_);
     (yyval.string_list_)->push_back((yyvsp[0].string_value_));
   }
-<<<<<<< HEAD
-#line 5229 "SqlParser_gen.cpp" /* yacc.c:1646  */
-    break;
-
-  case 243:
-#line 1756 "../SqlParser.ypp" /* yacc.c:1646  */
+#line 5280 "SqlParser_gen.cpp" /* yacc.c:1646  */
+    break;
+
+  case 247:
+#line 1774 "../SqlParser.ypp" /* yacc.c:1646  */
     {
     (yyval.string_value_) = (yyvsp[0].string_value_);
   }
-#line 5237 "SqlParser_gen.cpp" /* yacc.c:1646  */
-    break;
-
-  case 244:
-#line 1759 "../SqlParser.ypp" /* yacc.c:1646  */
-=======
-#line 5261 "SqlParser_gen.cpp" /* yacc.c:1661  */
-    break;
-
-  case 246:
-#line 1768 "../SqlParser.ypp" /* yacc.c:1661  */
-    {
-    (yyval.string_value_) = (yyvsp[0].string_value_);
-  }
-#line 5269 "SqlParser_gen.cpp" /* yacc.c:1661  */
-    break;
-
-  case 247:
-#line 1771 "../SqlParser.ypp" /* yacc.c:1661  */
->>>>>>> d3725840
+#line 5288 "SqlParser_gen.cpp" /* yacc.c:1646  */
+    break;
+
+  case 248:
+#line 1777 "../SqlParser.ypp" /* yacc.c:1646  */
     {
     if ((yyvsp[0].string_value_)->value().empty()) {
       quickstep_yyerror(&(yylsp[0]), yyscanner, nullptr, "Zero-length identifier");
     }
     (yyval.string_value_) = (yyvsp[0].string_value_);
   }
-<<<<<<< HEAD
-#line 5248 "SqlParser_gen.cpp" /* yacc.c:1646  */
-    break;
-
-  case 245:
-#line 1767 "../SqlParser.ypp" /* yacc.c:1646  */
+#line 5299 "SqlParser_gen.cpp" /* yacc.c:1646  */
+    break;
+
+  case 249:
+#line 1785 "../SqlParser.ypp" /* yacc.c:1646  */
     {
     (yyval.boolean_value_) = true;
   }
-#line 5256 "SqlParser_gen.cpp" /* yacc.c:1646  */
-    break;
-
-  case 246:
-#line 1770 "../SqlParser.ypp" /* yacc.c:1646  */
+#line 5307 "SqlParser_gen.cpp" /* yacc.c:1646  */
+    break;
+
+  case 250:
+#line 1788 "../SqlParser.ypp" /* yacc.c:1646  */
     {
     (yyval.boolean_value_) = true;
   }
-#line 5264 "SqlParser_gen.cpp" /* yacc.c:1646  */
-    break;
-
-  case 247:
-#line 1773 "../SqlParser.ypp" /* yacc.c:1646  */
+#line 5315 "SqlParser_gen.cpp" /* yacc.c:1646  */
+    break;
+
+  case 251:
+#line 1791 "../SqlParser.ypp" /* yacc.c:1646  */
     {
     (yyval.boolean_value_) = false;
   }
-#line 5272 "SqlParser_gen.cpp" /* yacc.c:1646  */
-    break;
-
-  case 248:
-#line 1776 "../SqlParser.ypp" /* yacc.c:1646  */
+#line 5323 "SqlParser_gen.cpp" /* yacc.c:1646  */
+    break;
+
+  case 252:
+#line 1794 "../SqlParser.ypp" /* yacc.c:1646  */
     {
     (yyval.boolean_value_) = false;
   }
-#line 5280 "SqlParser_gen.cpp" /* yacc.c:1646  */
-    break;
-
-  case 249:
-#line 1782 "../SqlParser.ypp" /* yacc.c:1646  */
+#line 5331 "SqlParser_gen.cpp" /* yacc.c:1646  */
+    break;
+
+  case 253:
+#line 1800 "../SqlParser.ypp" /* yacc.c:1646  */
     {
     (yyval.command_) = new quickstep::ParseCommand((yylsp[-1]).first_line, (yylsp[-1]).first_column, (yyvsp[-1].string_value_), (yyvsp[0].command_argument_list_));
   }
-#line 5288 "SqlParser_gen.cpp" /* yacc.c:1646  */
-    break;
-
-  case 250:
-#line 1787 "../SqlParser.ypp" /* yacc.c:1646  */
-=======
-#line 5280 "SqlParser_gen.cpp" /* yacc.c:1661  */
-    break;
-
-  case 248:
-#line 1779 "../SqlParser.ypp" /* yacc.c:1661  */
-    {
-    (yyval.boolean_value_) = true;
-  }
-#line 5288 "SqlParser_gen.cpp" /* yacc.c:1661  */
-    break;
-
-  case 249:
-#line 1782 "../SqlParser.ypp" /* yacc.c:1661  */
-    {
-    (yyval.boolean_value_) = true;
-  }
-#line 5296 "SqlParser_gen.cpp" /* yacc.c:1661  */
-    break;
-
-  case 250:
-#line 1785 "../SqlParser.ypp" /* yacc.c:1661  */
-    {
-    (yyval.boolean_value_) = false;
-  }
-#line 5304 "SqlParser_gen.cpp" /* yacc.c:1661  */
-    break;
-
-  case 251:
-#line 1788 "../SqlParser.ypp" /* yacc.c:1661  */
-    {
-    (yyval.boolean_value_) = false;
-  }
-#line 5312 "SqlParser_gen.cpp" /* yacc.c:1661  */
-    break;
-
-  case 252:
-#line 1794 "../SqlParser.ypp" /* yacc.c:1661  */
-    {
-    (yyval.command_) = new quickstep::ParseCommand((yylsp[-1]).first_line, (yylsp[-1]).first_column, (yyvsp[-1].string_value_), (yyvsp[0].command_argument_list_));
-  }
-#line 5320 "SqlParser_gen.cpp" /* yacc.c:1661  */
-    break;
-
-  case 253:
-#line 1799 "../SqlParser.ypp" /* yacc.c:1661  */
->>>>>>> d3725840
+#line 5339 "SqlParser_gen.cpp" /* yacc.c:1646  */
+    break;
+
+  case 254:
+#line 1805 "../SqlParser.ypp" /* yacc.c:1646  */
     {
     quickstep::PtrVector<quickstep::ParseString> *argument_list = (yyvsp[-1].command_argument_list_);
     argument_list->push_back((yyvsp[0].string_value_));
     (yyval.command_argument_list_) = argument_list;
   }
-<<<<<<< HEAD
-#line 5298 "SqlParser_gen.cpp" /* yacc.c:1646  */
-    break;
-
-  case 251:
-#line 1792 "../SqlParser.ypp" /* yacc.c:1646  */
+#line 5349 "SqlParser_gen.cpp" /* yacc.c:1646  */
+    break;
+
+  case 255:
+#line 1810 "../SqlParser.ypp" /* yacc.c:1646  */
     { /* Epsilon, an empy match. */
     (yyval.command_argument_list_) = new quickstep::PtrVector<quickstep::ParseString>();
   }
-#line 5306 "SqlParser_gen.cpp" /* yacc.c:1646  */
-    break;
-
-
-#line 5310 "SqlParser_gen.cpp" /* yacc.c:1646  */
-=======
-#line 5330 "SqlParser_gen.cpp" /* yacc.c:1661  */
-    break;
-
-  case 254:
-#line 1804 "../SqlParser.ypp" /* yacc.c:1661  */
-    { /* Epsilon, an empy match. */
-    (yyval.command_argument_list_) = new quickstep::PtrVector<quickstep::ParseString>();
-  }
-#line 5338 "SqlParser_gen.cpp" /* yacc.c:1661  */
-    break;
-
-
-#line 5342 "SqlParser_gen.cpp" /* yacc.c:1661  */
->>>>>>> d3725840
+#line 5357 "SqlParser_gen.cpp" /* yacc.c:1646  */
+    break;
+
+
+#line 5361 "SqlParser_gen.cpp" /* yacc.c:1646  */
       default: break;
     }
   /* User semantic actions sometimes alter yychar, and that requires
@@ -8758,11 +5592,7 @@
 #endif
   return yyresult;
 }
-<<<<<<< HEAD
-#line 1796 "../SqlParser.ypp" /* yacc.c:1906  */
-=======
-#line 1808 "../SqlParser.ypp" /* yacc.c:1906  */
->>>>>>> d3725840
+#line 1814 "../SqlParser.ypp" /* yacc.c:1906  */
 
 
 void NotSupported(const YYLTYPE *location, yyscan_t yyscanner, const std::string &feature) {
