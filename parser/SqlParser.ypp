--- conflicted
+++ resolved
@@ -199,10 +199,7 @@
   quickstep::ParseOrderBy *opt_order_by_clause_;
   bool *order_direction_;
   quickstep::ParseLimit *opt_limit_clause_;
-<<<<<<< HEAD
-=======
-
->>>>>>> 5b75e8ec
+
   quickstep::ParseSample *opt_sample_clause_;
   quickstep::ParseWindow *opt_window_clause_;
 
@@ -341,11 +338,8 @@
 %token TOKEN_WHEN;
 %token TOKEN_WHERE;
 %token TOKEN_WITH;
-<<<<<<< HEAD
 %token TOKEN_WINDOW;
-=======
 %token TOKEN_YEAR;
->>>>>>> 5b75e8ec
 %token TOKEN_YEARMONTH;
 %token TOKEN_EOF;
 %token TOKEN_LEX_ERROR;
