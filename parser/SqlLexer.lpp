--- conflicted
+++ resolved
@@ -224,12 +224,9 @@
   "or"               return TOKEN_OR;
   "order"            return TOKEN_ORDER;
   "outer"            return TOKEN_OUTER;
-<<<<<<< HEAD
   "partition"        return TOKEN_PARTITION;
   "partitions"       return TOKEN_PARTITIONS;
-=======
   "percent"          return TOKEN_PERCENT;
->>>>>>> 4e512bd0
   "primary"          return TOKEN_PRIMARY;
   "quit"             return TOKEN_QUIT;
   "real"             return TOKEN_REAL;
