/**
 *   Copyright 2011-2015 Quickstep Technologies LLC.
 *   Copyright 2015-2016 Pivotal Software, Inc.
 *   Copyright 2016, Quickstep Research Group, Computer Sciences Department,
 *     University of Wisconsin—Madison.
 *
 *   Licensed under the Apache License, Version 2.0 (the "License");
 *   you may not use this file except in compliance with the License.
 *   You may obtain a copy of the License at
 *
 *       http://www.apache.org/licenses/LICENSE-2.0
 *
 *   Unless required by applicable law or agreed to in writing, software
 *   distributed under the License is distributed on an "AS IS" BASIS,
 *   WITHOUT WARRANTIES OR CONDITIONS OF ANY KIND, either express or implied.
 *   See the License for the specific language governing permissions and
 *   limitations under the License.
 **/

#include "query_optimizer/resolver/Resolver.hpp"

#include <map>
#include <memory>
#include <set>
#include <string>
#include <unordered_map>
#include <unordered_set>
#include <vector>
#include <utility>

#include "catalog/CatalogDatabase.hpp"
#include "expressions/aggregation/AggregateFunction.hpp"
#include "expressions/aggregation/AggregateFunctionFactory.hpp"
#include "expressions/table_generator/GeneratorFunction.hpp"
#include "expressions/table_generator/GeneratorFunctionFactory.hpp"
#include "expressions/table_generator/GeneratorFunctionHandle.hpp"
#include "parser/ParseAssignment.hpp"
#include "parser/ParseBasicExpressions.hpp"
#include "parser/ParseBlockProperties.hpp"
#include "parser/ParseCaseExpressions.hpp"
#include "parser/ParseExpression.hpp"
#include "parser/ParseGeneratorTableReference.hpp"
#include "parser/ParseGroupBy.hpp"
#include "parser/ParseHaving.hpp"
#include "parser/ParseJoinedTableReference.hpp"
#include "parser/ParseLimit.hpp"
#include "parser/ParseLiteralValue.hpp"
#include "parser/ParseOrderBy.hpp"
#include "parser/ParsePredicate.hpp"
#include "parser/ParsePredicateExists.hpp"
#include "parser/ParsePredicateInTableQuery.hpp"
#include "parser/ParseSelect.hpp"
#include "parser/ParseSelectionClause.hpp"
#include "parser/ParseSimpleTableReference.hpp"
#include "parser/ParseStatement.hpp"
#include "parser/ParseString.hpp"
#include "parser/ParseSubqueryExpression.hpp"
#include "parser/ParseSubqueryTableReference.hpp"
#include "parser/ParseTableReference.hpp"
#include "query_optimizer/OptimizerContext.hpp"
#include "query_optimizer/Validator.hpp"
#include "query_optimizer/expressions/AggregateFunction.hpp"
#include "query_optimizer/expressions/Alias.hpp"
#include "query_optimizer/expressions/AttributeReference.hpp"
#include "query_optimizer/expressions/BinaryExpression.hpp"
#include "query_optimizer/expressions/Cast.hpp"
#include "query_optimizer/expressions/ComparisonExpression.hpp"
#include "query_optimizer/expressions/Exists.hpp"
#include "query_optimizer/expressions/ExprId.hpp"
#include "query_optimizer/expressions/ExpressionUtil.hpp"
#include "query_optimizer/expressions/InTableQuery.hpp"
#include "query_optimizer/expressions/InValueList.hpp"
#include "query_optimizer/expressions/LogicalAnd.hpp"
#include "query_optimizer/expressions/LogicalNot.hpp"
#include "query_optimizer/expressions/LogicalOr.hpp"
#include "query_optimizer/expressions/NamedExpression.hpp"
#include "query_optimizer/expressions/PatternMatcher.hpp"
#include "query_optimizer/expressions/Predicate.hpp"
#include "query_optimizer/expressions/PredicateLiteral.hpp"
#include "query_optimizer/expressions/Scalar.hpp"
#include "query_optimizer/expressions/ScalarLiteral.hpp"
#include "query_optimizer/expressions/SearchedCase.hpp"
#include "query_optimizer/expressions/SimpleCase.hpp"
#include "query_optimizer/expressions/SubqueryExpression.hpp"
#include "query_optimizer/expressions/UnaryExpression.hpp"
#include "query_optimizer/logical/Aggregate.hpp"
#include "query_optimizer/logical/CopyFrom.hpp"
#include "query_optimizer/logical/CreateIndex.hpp"
#include "query_optimizer/logical/CreateTable.hpp"
#include "query_optimizer/logical/DeleteTuples.hpp"
#include "query_optimizer/logical/DropTable.hpp"
#include "query_optimizer/logical/Filter.hpp"
#include "query_optimizer/logical/InsertSelection.hpp"
#include "query_optimizer/logical/InsertTuple.hpp"
#include "query_optimizer/logical/MultiwayCartesianJoin.hpp"
#include "query_optimizer/logical/Project.hpp"
#include "query_optimizer/logical/Sample.hpp"
#include "query_optimizer/logical/SharedSubplanReference.hpp"
#include "query_optimizer/logical/Sort.hpp"
#include "query_optimizer/logical/TableGenerator.hpp"
#include "query_optimizer/logical/TableReference.hpp"
#include "query_optimizer/logical/TopLevelPlan.hpp"
#include "query_optimizer/logical/UpdateTable.hpp"
#include "query_optimizer/logical/WindowAggregate.hpp"
#include "query_optimizer/resolver/NameResolver.hpp"
#include "storage/StorageBlockLayout.pb.h"
#include "storage/StorageConstants.hpp"
#include "types/IntType.hpp"
#include "types/Type.hpp"
#include "types/TypedValue.hpp"
#include "types/TypeFactory.hpp"
#include "types/operations/binary_operations/BinaryOperation.hpp"
#include "types/operations/comparisons/Comparison.hpp"
#include "types/operations/comparisons/ComparisonFactory.hpp"
#include "types/operations/comparisons/ComparisonID.hpp"
#include "types/operations/unary_operations/DateExtractOperation.hpp"
#include "types/operations/unary_operations/UnaryOperation.hpp"
#include "utility/PtrList.hpp"
#include "utility/PtrVector.hpp"
#include "utility/SqlError.hpp"
#include "utility/StringUtil.hpp"

#include "glog/logging.h"

namespace quickstep {
namespace optimizer {
namespace resolver {

namespace E = ::quickstep::optimizer::expressions;
namespace L = ::quickstep::optimizer::logical;

struct Resolver::ExpressionResolutionInfo {
  /**
   * @brief Constructs an ExpressionResolutionInfo that disallows aggregate
   *        expressions.
   *
   * @param name_resolver_in The name resolver.
   * @param clause_name The name of the current clause. This is only used to
   *                    display errors when there is an aggregate expression.
   * @param select_list_info info for SELECT-list expressions. NULL if
   *                         references to SELECT-list expressions are not
   *                         allowed.
   */
  ExpressionResolutionInfo(const NameResolver &name_resolver_in,
                           const std::string &clause_name,
                           SelectListInfo *select_list_info_in)
      : name_resolver(name_resolver_in),
        not_allow_aggregate_here(clause_name),
        select_list_info(select_list_info_in) {}

  /**
   * @brief Constructs an ExpressionResolutionInfo that allows aggregate
   *        expressions. Does not take ownership of
   *        \p query_aggregation_info_in.
   *
   * @param name_resolver_in The name resolver.
   * @param query_aggregation_info_in Container for aggregate expressions.
   * @param select_list_info info for SELECT-list expressions. NULL if
   *                         references to SELECT-list expressions are not
   *                         allowed.
   */
  ExpressionResolutionInfo(const NameResolver &name_resolver_in,
                           QueryAggregationInfo *query_aggregation_info_in,
                           SelectListInfo *select_list_info_in)
      : name_resolver(name_resolver_in),
        query_aggregation_info(query_aggregation_info_in),
        select_list_info(select_list_info_in) {}

  /**
   * @brief Constructor an ExpressionResolutionInfo with parameters inherited
   *        from another ExpressionResolutionInfo.
   *
   * @param parent The ExpressionResolutionInfo where the parameters are
   *               inherited from.
   */
  explicit ExpressionResolutionInfo(const ExpressionResolutionInfo &parent)
      : name_resolver(parent.name_resolver),
        not_allow_aggregate_here(parent.not_allow_aggregate_here),
        query_aggregation_info(parent.query_aggregation_info),
        select_list_info(parent.select_list_info) {}

  /**
   * @return True if the expression contains an aggregate function.
   */
  bool hasAggregate() const { return parse_aggregate_expression != nullptr; }

  const NameResolver &name_resolver;
  // Empty if aggregations are allowed.
  const std::string not_allow_aggregate_here;

  // Can be NULL if aggregations are not allowed.
  QueryAggregationInfo *query_aggregation_info = nullptr;
  // Can be NULL if alias references to SELECT-list expressions are not allowed.
  SelectListInfo *select_list_info = nullptr;
  // The first aggregate in the expression.
  const ParseTreeNode *parse_aggregate_expression = nullptr;
};

struct Resolver::QueryAggregationInfo {
  explicit QueryAggregationInfo(bool has_group_by_in)
      : has_group_by(has_group_by_in) {}

  // Whether the current query block has a GROUP BY.
  const bool has_group_by;
  // Alias expressions that wraps aggregate functions.
  std::vector<E::AliasPtr> aggregate_expressions;
};

struct Resolver::SelectListInfo {
 public:
  /**
   * @brief Constructor.
   *
   * @param select_list_expressions_in SELECT-list expressions.
   * @param has_aggregate_per_expression_in
   *            For each SELECT-list expression, indicates whether it contains
   *            an aggregate.
   */
  SelectListInfo(
      const std::vector<E::NamedExpressionPtr> &select_list_expressions_in,
      const std::vector<bool> &has_aggregate_per_expression_in)
      : select_list_expressions(select_list_expressions_in),
        has_aggregate_per_expression(has_aggregate_per_expression_in),
        is_referenced(select_list_expressions.size(), false) {
    for (std::vector<E::NamedExpressionPtr>::size_type idx = 0;
         idx < select_list_expressions.size();
         ++idx) {
      if (!NameResolver::IsInternalName(
              select_list_expressions[idx]->attribute_alias())) {
        const std::string lower_alias =
            ToLower(select_list_expressions[idx]->attribute_alias());
        if (alias_to_expression_map.find(lower_alias) !=
            alias_to_expression_map.end()) {
          alias_to_expression_map[lower_alias] = -1;
        } else {
          alias_to_expression_map[lower_alias] = idx;
        }
      }
    }
  }

  /**
   * @return The map from each alias to the 0-based position of the
   *         corresponding expression in the <select_list_expressions>.
   */
  const std::map<std::string, int> &getAliasMap() const {
    return alias_to_expression_map;
  }

  const std::vector<E::NamedExpressionPtr> &select_list_expressions;

  // Has 1:1 matching with <select_list_expressions>.
  // True if the corresponding expression has an aggregate.
  const std::vector<bool> &has_aggregate_per_expression;

  // Has 1:1 matching with <select_list_expressions>.
  // True if the corresponding expression is referenced by an
  // ordinal number or an alias.
  std::vector<bool> is_referenced;

 private:
  // Map from the alias to the position of the corresponding expression.
  // Map to -1 if the alias is ambiguous.
  std::map<std::string, int> alias_to_expression_map;
};

L::LogicalPtr Resolver::resolve(const ParseStatement &parse_query) {
  switch (parse_query.getStatementType()) {
    case ParseStatement::kCopyFrom:
      context_->set_is_catalog_changed();
      logical_plan_ = resolveCopyFrom(
          static_cast<const ParseStatementCopyFrom&>(parse_query));
      break;
    case ParseStatement::kCreateTable:
      context_->set_is_catalog_changed();
      logical_plan_ = resolveCreateTable(
          static_cast<const ParseStatementCreateTable&>(parse_query));
      break;
    case ParseStatement::kCreateIndex:
      context_->set_is_catalog_changed();
      logical_plan_ = resolveCreateIndex(
          static_cast<const ParseStatementCreateIndex&>(parse_query));
      break;
    case ParseStatement::kDelete:
      context_->set_is_catalog_changed();
      logical_plan_ =
          resolveDelete(static_cast<const ParseStatementDelete&>(parse_query));
      break;
    case ParseStatement::kDropTable:
      context_->set_is_catalog_changed();
      logical_plan_ = resolveDropTable(
          static_cast<const ParseStatementDropTable&>(parse_query));
      break;
    case ParseStatement::kInsert: {
      context_->set_is_catalog_changed();
      const ParseStatementInsert &insert_statement =
          static_cast<const ParseStatementInsert&>(parse_query);
      if (insert_statement.getInsertType() == ParseStatementInsert::InsertType::kTuple) {
        logical_plan_ =
            resolveInsertTuple(static_cast<const ParseStatementInsertTuple&>(insert_statement));
      } else {
        DCHECK(insert_statement.getInsertType() == ParseStatementInsert::InsertType::kSelection);
        const ParseStatementInsertSelection &insert_selection_statement =
            static_cast<const ParseStatementInsertSelection&>(insert_statement);

        if (insert_selection_statement.with_clause() != nullptr) {
          resolveWithClause(*insert_selection_statement.with_clause());
        }
        logical_plan_ = resolveInsertSelection(insert_selection_statement);

        if (insert_selection_statement.with_clause() != nullptr) {
          // Report an error if there is a WITH query that is not actually used.
          if (!with_queries_info_.unreferenced_query_indexes.empty()) {
            int unreferenced_with_query_index = *with_queries_info_.unreferenced_query_indexes.begin();
            const ParseSubqueryTableReference &unreferenced_with_query =
                (*insert_selection_statement.with_clause())[unreferenced_with_query_index];
            THROW_SQL_ERROR_AT(&unreferenced_with_query)
                << "WITH query "
                << unreferenced_with_query.table_reference_signature()->table_alias()->value()
                << " is defined but not used";
          }
        }
      }
      break;
    }
    case ParseStatement::kSelect: {
      const ParseStatementSelect &select_statement =
          static_cast<const ParseStatementSelect&>(parse_query);
      if (select_statement.with_clause() != nullptr) {
        resolveWithClause(*select_statement.with_clause());
      }
<<<<<<< HEAD

      logical_plan_ = select_statement.select_query()->window()
                          ? resolveWindow(*select_statement.select_query(),
                                          "", /* select_name */
                                          nullptr)
                          : resolveSelect(*select_statement.select_query(),
                                          "", /* select_name */
                                          nullptr /* No Type hints */);  

=======
      logical_plan_ =
          resolveSelect(*select_statement.select_query(),
                        "" /* select_name */,
                        nullptr /* No Type hints */,
                        nullptr /* parent_resolver */);
>>>>>>> 19e74ab8
      if (select_statement.with_clause() != nullptr) {
        // Report an error if there is a WITH query that is not actually used.
        if (!with_queries_info_.unreferenced_query_indexes.empty()) {
          int unreferenced_with_query_index = *with_queries_info_.unreferenced_query_indexes.begin();
          const ParseSubqueryTableReference &unreferenced_with_query =
              (*select_statement.with_clause())[unreferenced_with_query_index];
          THROW_SQL_ERROR_AT(&unreferenced_with_query)
              << "WITH query "
              << unreferenced_with_query.table_reference_signature()->table_alias()->value()
              << " is defined but not used";
        }
      }
      break;
    }
    case ParseStatement::kUpdate:
      context_->set_is_catalog_changed();
      logical_plan_ =
          resolveUpdate(static_cast<const ParseStatementUpdate&>(parse_query));
      break;
    default:
      LOG(FATAL) << "Unhandled query statement:" << parse_query.toString();
  }

  logical_plan_ = L::TopLevelPlan::Create(logical_plan_,
                                          with_queries_info_.with_query_plans);

#ifdef QUICKSTEP_DEBUG
  Validate(logical_plan_);
#endif

  return logical_plan_;
}

L::LogicalPtr Resolver::resolveCopyFrom(
    const ParseStatementCopyFrom &copy_from_statement) {
  // Default parameters.
  std::string column_delimiter_ = "\t";
  bool escape_strings_ = true;

  const ParseCopyFromParams *params = copy_from_statement.params();
  if (params != nullptr) {
    if (params->delimiter != nullptr) {
      column_delimiter_ = params->delimiter->value();
      if (column_delimiter_.size() != 1) {
        THROW_SQL_ERROR_AT(params->delimiter)
            << "DELIMITER is not a single character";
      }
    }
    escape_strings_ = params->escape_strings;
  }

  return L::CopyFrom::Create(resolveRelationName(copy_from_statement.relation_name()),
                             copy_from_statement.source_filename()->value(),
                             column_delimiter_[0],
                             escape_strings_);
}

L::LogicalPtr Resolver::resolveCreateTable(
    const ParseStatementCreateTable &create_table_statement) {
  // Resolve relation name.
  const std::string relation_name =
      create_table_statement.relation_name()->value();
  if (context_->catalog_database()->hasRelationWithName(relation_name)) {
    THROW_SQL_ERROR_AT(create_table_statement.relation_name())
        << "Relation " << create_table_statement.relation_name()->value()
        << " already exists";
  }
  if (relation_name.compare(0,
                            std::strlen(OptimizerContext::kInternalTemporaryRelationNamePrefix),
                            OptimizerContext::kInternalTemporaryRelationNamePrefix) == 0) {
    THROW_SQL_ERROR_AT(create_table_statement.relation_name())
        << "Relation name cannot start with "
        << OptimizerContext::kInternalTemporaryRelationNamePrefix;
  }

  // Resolve attribute definitions.
  std::vector<E::AttributeReferencePtr> attributes;
  std::set<std::string> attribute_name_set;
  for (const ParseAttributeDefinition &attribute_definition :
       create_table_statement.attribute_definition_list()) {
    const std::string lower_attribute_name =
        ToLower(attribute_definition.name()->value());
    if (attribute_name_set.find(lower_attribute_name) !=
        attribute_name_set.end()) {
      THROW_SQL_ERROR_AT(attribute_definition.name())
          << "Column " << attribute_definition.name()->value()
          << " is specified more than once";
    }
    attributes.emplace_back(
        E::AttributeReference::Create(context_->nextExprId(),
                                      attribute_definition.name()->value(),
                                      attribute_definition.name()->value(),
                                      relation_name,
                                      attribute_definition.data_type().getType(),
                                      E::AttributeReferenceScope::kLocal));
    attribute_name_set.insert(lower_attribute_name);
  }

  std::shared_ptr<const StorageBlockLayoutDescription>
      block_properties(resolveBlockProperties(create_table_statement));

  return L::CreateTable::Create(relation_name, attributes, block_properties);
}

StorageBlockLayoutDescription* Resolver::resolveBlockProperties(
    const ParseStatementCreateTable &create_table_statement) {
  const ParseBlockProperties *block_properties
      = create_table_statement.opt_block_properties();
  // If there are no block properties.
  if (block_properties == nullptr) {
    return nullptr;
  }
  // Check for error conditions.
  const ParseKeyValue *repeated_key_value
      = block_properties->getFirstRepeatedKeyValue();
  if (repeated_key_value != nullptr) {
    THROW_SQL_ERROR_AT(repeated_key_value)
        << "Properties must be specified at most once.";
  }
  const ParseKeyValue *invalid_key_value
      = block_properties->getFirstInvalidKeyValue();
  if (invalid_key_value != nullptr) {
    THROW_SQL_ERROR_AT(invalid_key_value)
        << "Unrecognized property name.";
  }

  // Begin resolution of properties.
  std::unique_ptr<StorageBlockLayoutDescription>
      storage_block_description(new StorageBlockLayoutDescription());
  TupleStorageSubBlockDescription *description =
      storage_block_description->mutable_tuple_store_description();

  // Resolve TYPE property.
  // The type of the block will determine these:
  bool block_requires_sort = false;
  bool block_requires_compress = false;

  const ParseString *type_parse_string = block_properties->getType();
  if (type_parse_string == nullptr) {
    THROW_SQL_ERROR_AT(block_properties)
        << "TYPE property must be specified and be a string.";
  }
  const std::string type_string = ToLower(type_parse_string->value());
  if (type_string.compare("rowstore") == 0) {
    description->set_sub_block_type(
        quickstep::TupleStorageSubBlockDescription::PACKED_ROW_STORE);
  } else if (type_string.compare("split_rowstore") == 0) {
    description->set_sub_block_type(
        quickstep::TupleStorageSubBlockDescription::SPLIT_ROW_STORE);
  } else if (type_string.compare("columnstore") == 0) {
    description->set_sub_block_type(
        quickstep::TupleStorageSubBlockDescription::BASIC_COLUMN_STORE);
    block_requires_sort = true;
  } else if (type_string.compare("compressed_rowstore") == 0) {
    description->set_sub_block_type(
        quickstep::TupleStorageSubBlockDescription::COMPRESSED_PACKED_ROW_STORE);
    block_requires_compress = true;
  } else if (type_string.compare("compressed_columnstore") == 0) {
    description->set_sub_block_type(
        quickstep::TupleStorageSubBlockDescription::COMPRESSED_COLUMN_STORE);
    block_requires_sort = true;
    block_requires_compress = true;
  } else {
    THROW_SQL_ERROR_AT(type_parse_string) << "Unrecognized storage type.";
  }

  // Helper lambda function which will be used in COMPRESS and SORT resolution.
  // Returns the column id from the name of the given attribute. Returns -1 if
  // the attribute is not found.
  auto columnIdFromAttributeName = [&create_table_statement](
      const std::string& attribute_name) -> int {
    const std::string search_name = ToLower(attribute_name);
    int i = 0;
    for (const ParseAttributeDefinition &attribute_definition :
     create_table_statement.attribute_definition_list()) {
      const std::string lower_attribute_name =
        ToLower(attribute_definition.name()->value());
      if (lower_attribute_name.compare(search_name) == 0) {
        return i;
      }
      i++;
    }
    return -1;
  };

  // Resolve the SORT property.
  const ParseString *sort_parse_string = block_properties->getSort();
  if (block_requires_sort) {
    if (sort_parse_string == nullptr) {
      THROW_SQL_ERROR_AT(type_parse_string)
          << "The SORT property must be specified as an attribute name.";
    } else {
      const std::string &sort_name = sort_parse_string->value();
      // Lookup the name and map to a column id.
      int sort_id = columnIdFromAttributeName(sort_name);
      if (sort_id == -1) {
        THROW_SQL_ERROR_AT(sort_parse_string)
          << "The SORT property did not match any attribute name.";
      } else {
        if (description->sub_block_type() ==
            TupleStorageSubBlockDescription::BASIC_COLUMN_STORE) {
          description->SetExtension(
              BasicColumnStoreTupleStorageSubBlockDescription::sort_attribute_id, sort_id);
        } else if (description->sub_block_type() ==
            TupleStorageSubBlockDescription::COMPRESSED_COLUMN_STORE) {
          description->SetExtension(
              CompressedColumnStoreTupleStorageSubBlockDescription::sort_attribute_id, sort_id);
        }
      }
    }
  } else {
    if (sort_parse_string != nullptr) {
      THROW_SQL_ERROR_AT(sort_parse_string)
          << "The SORT property does not apply to this block type.";
    }
  }
  // Resolve the COMPRESS property.
  if (block_requires_compress) {
    std::vector<std::size_t> compressed_column_ids;
    // If we compress all the columns in the relation.
    if (block_properties->compressAll()) {
      for (std::size_t attribute_id = 0;
           attribute_id < create_table_statement.attribute_definition_list().size();
           ++attribute_id) {
        compressed_column_ids.push_back(attribute_id);
      }
    } else {
      // Otherwise search through the relation, mapping attribute names to their id.
      const PtrList<ParseString> *compress_parse_strings
          = block_properties->getCompressed();
      if (compress_parse_strings == nullptr) {
        THROW_SQL_ERROR_AT(block_properties)
          << "The COMPRESS property must be specified as ALL or a list of attributes.";
      }
      for (const ParseString &compressed_attribute_name : *compress_parse_strings) {
        int column_id = columnIdFromAttributeName(compressed_attribute_name.value());
        if (column_id == -1) {
          THROW_SQL_ERROR_AT(&compressed_attribute_name)
              << "The given attribute was not found.";
        } else {
          compressed_column_ids.push_back(static_cast<std::size_t>(column_id));
        }
      }
    }
    // Add the found column ids to the proto message.
    for (std::size_t column_id : compressed_column_ids) {
      if (description->sub_block_type() ==
          TupleStorageSubBlockDescription::COMPRESSED_PACKED_ROW_STORE) {
        description->AddExtension(
            CompressedPackedRowStoreTupleStorageSubBlockDescription::compressed_attribute_id, column_id);
      } else if (description->sub_block_type() ==
          TupleStorageSubBlockDescription::COMPRESSED_COLUMN_STORE) {
        description->AddExtension(
            CompressedColumnStoreTupleStorageSubBlockDescription::compressed_attribute_id, column_id);
      }
    }
  } else {
    // If the user specified COMPRESS but the block type did not require it, throw.
    if (block_properties->compressAll() ||
        block_properties->getCompressed() != nullptr) {
      THROW_SQL_ERROR_AT(type_parse_string)
          << "The COMPRESS property does not apply to this block type.";
    }
  }
  // Resolve the Block size (size -> # of slots).
  std::int64_t slots = 1;  // The default.
  if (block_properties->hasBlockSizeMb()) {
    std::int64_t blocksizemb = block_properties->getBlockSizeMbValue();
    if (blocksizemb == -1) {
      // Indicates an error condition if the property is present but getter returns -1.
      THROW_SQL_ERROR_AT(block_properties->getBlockSizeMb())
          << "The BLOCKSIZEMB property must be an integer.";
    }
    slots = (blocksizemb * 1000000) / kSlotSizeBytes;
    DLOG(INFO) << "Resolver using BLOCKSIZEMB of " << slots << " slots"
        << " which is " << (slots * kSlotSizeBytes) << " bytes versus"
        << " user requested " << (blocksizemb * 1000000) << " bytes.";
    // 1Gb is the max size.
    const std::int64_t max_size_slots = 1000000000 / kSlotSizeBytes;
    // TODO(marc) The upper bound is arbitrary.
    if (slots < 1 || slots > max_size_slots) {
      THROW_SQL_ERROR_AT(block_properties->getBlockSizeMb())
        << "The BLOCKSIZEMB property must be between 2Mb and 1000Mb.";
    }
  }
  storage_block_description->set_num_slots(slots);

  return storage_block_description.release();
}

L::LogicalPtr Resolver::resolveCreateIndex(
    const ParseStatementCreateIndex &create_index_statement) {
  // Resolve relation reference.
  const L::LogicalPtr input = resolveSimpleTableReference(
      *create_index_statement.relation_name(), nullptr /* reference_alias */);

  const std::string &index_name = create_index_statement.index_name()->value();

  // Resolve attribute references.
  const PtrList<ParseAttribute> *index_attributes = create_index_statement.attribute_list();
  const std::vector<E::AttributeReferencePtr> &relation_attributes =
      input->getOutputAttributes();
  std::vector<E::AttributeReferencePtr> resolved_attributes;
  if (index_attributes == nullptr) {
    // Specify to build index on all the attributes, if no attribute was specified.
    for (const E::AttributeReferencePtr &relation_attribute : relation_attributes) {
      resolved_attributes.emplace_back(relation_attribute);
    }
  } else {
    // Otherwise specify to build index on the attributes that were given.
    for (const ParseAttribute &index_attribute : *index_attributes) {
      bool is_resolved = false;
      for (const E::AttributeReferencePtr &relation_attribute : relation_attributes) {
        const std::string &relation_attr_name = relation_attribute->attribute_name();
        const std::string &index_attr_name = index_attribute.attr_name()->value();
        if (relation_attr_name.compare(index_attr_name) == 0) {
          is_resolved = true;
          resolved_attributes.emplace_back(relation_attribute);
          break;
        }
      }
      if (!is_resolved) {
        THROW_SQL_ERROR_AT(&index_attribute) << "Attribute "<< index_attribute.attr_name()->value()
            << " is undefined for the relation "<< create_index_statement.relation_name()->value();
      }
    }
  }

  // Resolve index properties.
  std::shared_ptr<const IndexSubBlockDescription> index_description_shared;
  const IndexProperties *index_properties = create_index_statement.getIndexProperties();
  if (index_properties->isIndexPropertyValid()) {
    // Create a deep copy of the index description and pass its ownership to the shared ptr.
    std::unique_ptr<IndexSubBlockDescription> index_description(new IndexSubBlockDescription());
    index_description->CopyFrom(*index_properties->getIndexDescription());
    index_description_shared.reset(index_description.release());
    DCHECK(index_description_shared != nullptr);
  } else {
    if (index_properties->getInvalidPropertyNode() != nullptr) {
      // If exact location is known in the parser, the error is thrown at that specific node.
      THROW_SQL_ERROR_AT(index_properties->getInvalidPropertyNode())
          << index_properties->getReasonForInvalidIndexDescription();
    } else {
      // Else the error is thrown at the index name node.
      THROW_SQL_ERROR_AT(create_index_statement.index_type())
         << index_properties->getReasonForInvalidIndexDescription();
    }
  }

  return L::CreateIndex::Create(input, index_name, resolved_attributes, index_description_shared);
}

L::LogicalPtr Resolver::resolveDelete(
    const ParseStatementDelete &delete_tuples_statement) {
  NameResolver name_resolver;

  const L::LogicalPtr input_logical = resolveSimpleTableReference(
      *delete_tuples_statement.relation_name(), nullptr /* reference alias */);
  name_resolver.addRelation(delete_tuples_statement.relation_name(),
                            input_logical);

  // Resolve the predicate to select tuples to be deleted.
  E::PredicatePtr predicate;
  if (delete_tuples_statement.where_predicate() != nullptr) {
    ExpressionResolutionInfo expr_resolution_info(
        name_resolver,
        "WHERE clause" /* clause_name */,
        nullptr /* select_list_info */);
    predicate = resolvePredicate(*delete_tuples_statement.where_predicate(),
                                 &expr_resolution_info);
  }

  return L::DeleteTuples::Create(input_logical, predicate);
}

L::LogicalPtr Resolver::resolveDropTable(
    const ParseStatementDropTable &drop_table_statement) {
  return L::DropTable::Create(
      resolveRelationName(drop_table_statement.relation_name()));
}

L::LogicalPtr Resolver::resolveInsertSelection(
    const ParseStatementInsertSelection &insert_statement) {
  NameResolver name_resolver;

  // Resolve the destination relation.
  const L::LogicalPtr destination_logical = resolveSimpleTableReference(
      *insert_statement.relation_name(), nullptr /* reference alias */);
  name_resolver.addRelation(insert_statement.relation_name(),
                            destination_logical);
  const std::vector<E::AttributeReferencePtr> destination_attributes =
      destination_logical->getOutputAttributes();

  // Gather type information of the destination relation columns.
  std::vector<const Type *> type_hints;
  for (E::AttributeReferencePtr attr : destination_attributes) {
    type_hints.emplace_back(&attr->getValueType());
  }

  // Resolve the selection query.
  const L::LogicalPtr selection_logical =
      resolveSelect(*insert_statement.select_query(),
                    "" /* select_name */,
                    &type_hints,
                    nullptr /* parent_resolver */);
  const std::vector<E::AttributeReferencePtr> selection_attributes =
      selection_logical->getOutputAttributes();

  // Check that number of columns match between the selection relation and
  // the destination relation.
  if (selection_attributes.size() != destination_attributes.size()) {
    THROW_SQL_ERROR_AT(insert_statement.relation_name())
        << "The relation " << insert_statement.relation_name()->value()
        << " has " << std::to_string(destination_attributes.size())
        << " columns, but " << std::to_string(selection_attributes.size())
        << " columns are generated by the SELECT query";
  }

  // Add cast operation if the selection column type does not match the destination
  // column type
  std::vector<E::NamedExpressionPtr> cast_expressions;
  for (std::vector<E::AttributeReferencePtr>::size_type aid = 0;
       aid < destination_attributes.size();
       ++aid) {
    const Type& destination_type = destination_attributes[aid]->getValueType();
    const Type& selection_type = selection_attributes[aid]->getValueType();
    if (destination_type.equals(selection_type)) {
      cast_expressions.emplace_back(selection_attributes[aid]);
    } else {
      // TODO(jianqiao): implement Cast operation for non-numeric types.
      if (destination_type.getSuperTypeID() == Type::kNumeric
          && selection_type.getSuperTypeID() == Type::kNumeric
          && destination_type.isSafelyCoercibleFrom(selection_type)) {
        // Add cast operation
        const E::AttributeReferencePtr attr = selection_attributes[aid];
        const E::ExpressionPtr cast_expr =
            E::Cast::Create(attr, destination_type);
        cast_expressions.emplace_back(
            E::Alias::Create(context_->nextExprId(),
                             cast_expr,
                             attr->attribute_name(),
                             attr->attribute_alias()));
      } else {
        THROW_SQL_ERROR_AT(insert_statement.relation_name())
            << "The assigned value for the column "
            << insert_statement.relation_name()->value() << "."
            << destination_attributes[aid]->attribute_name() << " has type "
            << selection_attributes[aid]->getValueType().getName()
            << ", which cannot be safely coerced to the column's type "
            << destination_attributes[aid]->getValueType().getName();
     }
    }
  }
  return L::InsertSelection::Create(
      destination_logical,
      L::Project::Create(selection_logical, cast_expressions));
}

L::LogicalPtr Resolver::resolveInsertTuple(
    const ParseStatementInsertTuple &insert_statement) {
  NameResolver name_resolver;

  const L::LogicalPtr input_logical = resolveSimpleTableReference(
      *insert_statement.relation_name(), nullptr /* reference alias */);
  name_resolver.addRelation(insert_statement.relation_name(),
                            input_logical);

  // Resolve column values.
  const std::vector<E::AttributeReferencePtr> relation_attributes =
      input_logical->getOutputAttributes();
  const PtrList<ParseScalarLiteral> &parse_column_values =
      insert_statement.getLiteralValues();
  DCHECK_GT(parse_column_values.size(), 0u);

  if (parse_column_values.size() > relation_attributes.size()) {
    THROW_SQL_ERROR_AT(insert_statement.relation_name())
        << "The relation " << insert_statement.relation_name()->value()
        << " has " << std::to_string(relation_attributes.size())
        << " columns, but " << std::to_string(parse_column_values.size())
        << " values are provided";
  }

  std::vector<E::ScalarLiteralPtr> resolved_column_values;
  std::vector<E::AttributeReferencePtr>::size_type aid = 0;
  for (const ParseScalarLiteral &parse_literal_value : parse_column_values) {
    E::ScalarLiteralPtr resolved_literal_value;
    ExpressionResolutionInfo expr_resolution_info(
        name_resolver,
        "INSERT statement" /* clause_name */,
        nullptr /* select_list_info */);
    // When resolving the literal, use the attribute's Type as a hint.
    CHECK(E::SomeScalarLiteral::MatchesWithConditionalCast(
        resolveExpression(parse_literal_value,
                          &(relation_attributes[aid]->getValueType()),
                          &expr_resolution_info),
        &resolved_literal_value));

    // Check that the resolved Type is safely coercible to the attribute's
    // Type.
    if (!relation_attributes[aid]->getValueType().isSafelyCoercibleFrom(
            resolved_literal_value->getValueType())) {
      THROW_SQL_ERROR_AT(&parse_literal_value)
          << "The assigned value for the column "
          << relation_attributes[aid]->attribute_name() << " has the type "
          << resolved_literal_value->getValueType().getName()
          << ", which cannot be safely coerced to the column's type "
          << relation_attributes[aid]->getValueType().getName();
    }

    // If the Type is not exactly right (but is safely coercible), coerce it.
    if (!resolved_literal_value->getValueType().equals(
            relation_attributes[aid]->getValueType())) {
      resolved_literal_value = E::ScalarLiteral::Create(
          relation_attributes[aid]->getValueType().coerceValue(
              resolved_literal_value->value(),
              resolved_literal_value->getValueType()),
          relation_attributes[aid]->getValueType());
    }

    resolved_column_values.push_back(resolved_literal_value);
    ++aid;
  }

  while (aid < relation_attributes.size()) {
    if (!relation_attributes[aid]->getValueType().isNullable()) {
      THROW_SQL_ERROR_AT(insert_statement.relation_name())
          << "Must assign a non-NULL value to column "
          << relation_attributes[aid]->attribute_name();
    }
    // Create a NULL value.
    resolved_column_values.push_back(E::ScalarLiteral::Create(
        relation_attributes[aid]->getValueType().makeNullValue(),
        relation_attributes[aid]->getValueType()));
    ++aid;
  }

  return L::InsertTuple::Create(input_logical, resolved_column_values);
}

L::LogicalPtr Resolver::resolveUpdate(
    const ParseStatementUpdate &update_statement) {
  NameResolver name_resolver;
  const L::LogicalPtr input = resolveSimpleTableReference(
      *update_statement.relation_name(), nullptr /* reference_alias */);
  name_resolver.addRelation(update_statement.relation_name(),
                            input);

  // Resolve the assigned attributes and expressions.
  std::vector<E::AttributeReferencePtr> assignees;
  std::vector<E::ScalarPtr> assignment_expressions;
  std::set<E::ExprId> assignee_ids;
  for (const ParseAssignment &assignment : update_statement.assignments()) {
    const E::AttributeReferencePtr attribute = name_resolver.lookup(
        assignment.attr_name(), nullptr /* parse_rel_node */);
    ExpressionResolutionInfo expr_resolution_info(
        name_resolver,
        "SET clause" /* clause_name */,
        nullptr /* select_list_info */);

    // Resolve the assignment expression using the assigned attribute's Type as
    // a hint.
    E::ScalarPtr assignment_expression =
        resolveExpression(assignment.value(),
                          &(attribute->getValueType()),
                          &expr_resolution_info);

    if (!attribute->getValueType().isSafelyCoercibleFrom(
            assignment_expression->getValueType())) {
      THROW_SQL_ERROR_AT(&assignment)
          << "The assigned value for the column "
          << attribute->attribute_name() << " has the type "
          << assignment_expression->getValueType().getName()
          << ", which cannot be safely coerced to the column's type "
          << attribute->getValueType().getName();
    }

    // Coerce the assignment expression if its Type is not equal to that of the
    // assigned attribute.
    if (!assignment_expression->getValueType().equals(attribute->getValueType())) {
      assignment_expression =
          E::Cast::Create(assignment_expression, attribute->getValueType());
    }
    if (assignee_ids.find(attribute->id()) != assignee_ids.end()) {
      THROW_SQL_ERROR_AT(&assignment) << "Multiple assignments to the column "
                                      << attribute->attribute_name();
    }
    assignees.push_back(attribute);
    assignment_expressions.push_back(assignment_expression);
    assignee_ids.insert(attribute->id());
  }

  // Resolve the WHERE predicate.
  expressions::PredicatePtr resolved_where_predicate;
  if (update_statement.hasWherePredicate()) {
    ExpressionResolutionInfo expr_resolution_info(
        name_resolver, "WHERE clause" /* clause_name */,
        nullptr /* select_list_info */);
    resolved_where_predicate = resolvePredicate(
        update_statement.where_predicate(), &expr_resolution_info);
  }

  return L::UpdateTable::Create(input,
                                assignees,
                                assignment_expressions,
                                resolved_where_predicate);
}

L::LogicalPtr Resolver::resolveSelect(
    const ParseSelect &select_query,
    const std::string &select_name,
    const std::vector<const Type*> *type_hints,
    const NameResolver *parent_resolver) {
  std::unique_ptr<NameResolver> name_resolver(new NameResolver(parent_resolver));

  // Resolve FROM clause.
  L::LogicalPtr logical_plan;
  logical_plan =
      resolveFromClause(select_query.from_list(), name_resolver.get());

  // Resolve WHERE clause.
  if (select_query.hasWherePredicate()) {
    ExpressionResolutionInfo expr_resolution_info(
        *name_resolver, "WHERE clause" /* clause_name */,
        nullptr /* select_list_info */);
    const ParsePredicate &parse_predicate = select_query.where_predicate();
    logical_plan = L::Filter::Create(
        logical_plan, resolvePredicate(parse_predicate, &expr_resolution_info));
  }

  QueryAggregationInfo query_aggregation_info(
      (select_query.group_by() != nullptr));

  // Resolve SELECT-list clause.
  std::vector<E::NamedExpressionPtr> select_list_expressions;
  std::vector<bool> has_aggregate_per_expression;
  resolveSelectClause(select_query.selection(),
                      select_name,
                      type_hints,
                      *name_resolver,
                      &query_aggregation_info,
                      &select_list_expressions,
                      &has_aggregate_per_expression);
  DCHECK_EQ(has_aggregate_per_expression.size(),
            select_list_expressions.size());

  SelectListInfo select_list_info(select_list_expressions,
                                  has_aggregate_per_expression);

  // Resolve GROUP BY.
  std::vector<E::NamedExpressionPtr> group_by_expressions;
  if (select_query.group_by() != nullptr) {
    for (const ParseExpression &unresolved_group_by_expression :
         *select_query.group_by()->grouping_expressions()) {
      ExpressionResolutionInfo expr_resolution_info(
          *name_resolver, "GROUP BY clause" /* clause_name */,
          &select_list_info);
      E::ScalarPtr group_by_scalar = resolveExpression(
          unresolved_group_by_expression,
          nullptr,  // No Type hint.
          &expr_resolution_info);

      // Rewrite it to a reference to a SELECT-list expression
      // if it is an ordinal reference.
      rewriteIfOrdinalReference(&unresolved_group_by_expression,
                                expr_resolution_info,
                                &select_list_info,
                                &group_by_scalar);

      if (group_by_scalar->isConstant()) {
        THROW_SQL_ERROR_AT(&unresolved_group_by_expression)
            << "Constant expression not allowed in GROUP BY";
      }

      // If the group by expression is not a named expression,
      // wrap it with an Alias.
      E::NamedExpressionPtr group_by_expression;
      if (!E::SomeNamedExpression::MatchesWithConditionalCast(group_by_scalar,
                                                              &group_by_expression)) {
        const std::string internal_alias =
            GenerateGroupingAttributeAlias(group_by_expressions.size());
        group_by_expression = E::Alias::Create(
            context_->nextExprId(),
            group_by_scalar,
            "" /* attribute_name */,
            internal_alias,
            "$groupby" /* relation_name */);
      }
      group_by_expressions.push_back(group_by_expression);
    }
  }

  // Resolve HAVING.
  E::PredicatePtr having_predicate;
  if (select_query.having() != nullptr) {
    ExpressionResolutionInfo expr_resolution_info(
        *name_resolver, &query_aggregation_info, &select_list_info);
    having_predicate = resolvePredicate(
        *select_query.having()->having_predicate(), &expr_resolution_info);
  }

  // Resolve ORDER BY.
  std::vector<E::ScalarPtr> order_by_expressions;
  // True if ascending.
  std::vector<bool> order_by_directions;
  std::vector<bool> nulls_first;
  if (select_query.order_by() != nullptr) {
    for (const ParseOrderByItem &order_by_item :
         *select_query.order_by()->order_by_items()) {
      ExpressionResolutionInfo expr_resolution_info(
          *name_resolver, &query_aggregation_info, &select_list_info);
      E::ScalarPtr order_by_scalar = resolveExpression(
          *order_by_item.ordering_expression(),
          nullptr,  // No Type hint.
          &expr_resolution_info);

      // Rewrite it to a reference to a SELECT-list expression
      // if it is an ordinal reference.
      rewriteIfOrdinalReference(&order_by_item, expr_resolution_info,
                                &select_list_info, &order_by_scalar);

      if (order_by_scalar->isConstant()) {
        THROW_SQL_ERROR_AT(&order_by_item)
            << "Constant expression not allowed in ORDER BY";
      }

      order_by_expressions.push_back(order_by_scalar);
      order_by_directions.push_back(order_by_item.is_ascending());
      nulls_first.push_back(order_by_item.nulls_first());
    }
  }

  // If we have GROUP BY, at least one aggregate expression or HAVING,
  // we need an Aggregate node. If there is a HAVING but no GROUP BY,
  // the implicit GROUP BY is GROUP BY () with no grouping columns.
  const bool need_aggregate =
      (!query_aggregation_info.aggregate_expressions.empty() ||
       !group_by_expressions.empty() || having_predicate != nullptr);

  // If we have GROUP BY, at least one aggregate expression or HAVING,
  // validate each SELECT-list, HAVING and ORDER BY expressions that
  // they do not reference an attribute that is neither a GROUP BY column or
  // an aggregate expression.
  if (need_aggregate) {
    std::unordered_set<E::ExprId> visible_expr_id_set;
    for (const E::AliasPtr &aggregate_expression :
         query_aggregation_info.aggregate_expressions) {
      visible_expr_id_set.emplace(aggregate_expression->id());
    }
    for (const E::NamedExpressionPtr &group_by_expression :
         group_by_expressions) {
      visible_expr_id_set.emplace(group_by_expression->id());
    }

    // First check all SELECT-list expressions.
    validateSelectExpressionsForAggregation(select_query.selection(),
                                            select_list_expressions,
                                            visible_expr_id_set);

    // Now we have validated all SELECT-list expressions,
    // add them to the visible expression set.
    for (const E::NamedExpressionPtr &select_list_expression :
         select_list_expressions) {
      visible_expr_id_set.emplace(select_list_expression->id());
    }

    // Next check the HAVING predicate and ordering expressions.
    if (select_query.having() != nullptr) {
      validateExpressionForAggregation(
          select_query.having()->having_predicate(), having_predicate,
          visible_expr_id_set);
    }
    if (select_query.order_by() != nullptr) {
      validateOrderingExpressionsForAggregation(*select_query.order_by(),
                                                order_by_expressions,
                                                visible_expr_id_set);
    }
  }

  // Add a Project if we need to precompute some SELECT-list columns
  // before Aggregate.
  appendProjectIfNeedPrecomputationBeforeAggregation(
      select_list_info, &select_list_expressions, &logical_plan);

  if (need_aggregate) {
    // Add an aggregate node.
    logical_plan =
        L::Aggregate::Create(logical_plan, group_by_expressions,
                             query_aggregation_info.aggregate_expressions);

    // Add a Project if we need to precompute some SELECT-list columns
    // after Aggregate.
    appendProjectIfNeedPrecomputationAfterAggregation(
        select_list_info, &select_list_expressions, &logical_plan);
  }

  if (having_predicate != nullptr) {
    logical_plan = L::Filter::Create(logical_plan, having_predicate);
  }

  if (!order_by_expressions.empty()) {
    // Here we may need another Project, because an ordering expression
    // may reference a SELECT expression at a non-top level.
    // Wrap a Project on the Sort if there is some non-attribute
    // ordering expression.
    std::vector<E::NamedExpressionPtr> wrap_project_expressions;
    std::vector<E::AttributeReferencePtr> order_by_attributes;
    for (const E::ScalarPtr &order_by_expression : order_by_expressions) {
      E::AttributeReferencePtr order_by_attribute;
      if (!E::SomeAttributeReference::MatchesWithConditionalCast(order_by_expression,
                                                                 &order_by_attribute)) {
        const std::string internal_alias =
            GenerateOrderingAttributeAlias(wrap_project_expressions.size());
        const E::AliasPtr computed_order_by_expression =
            E::Alias::Create(context_->nextExprId(),
                             order_by_expression,
                             "" /* attribute_name */,
                             internal_alias,
                             "$orderby" /* relation_name */);
        wrap_project_expressions.push_back(computed_order_by_expression);
        order_by_attribute = E::ToRef(computed_order_by_expression);
      }
      order_by_attributes.push_back(order_by_attribute);
    }

    if (!wrap_project_expressions.empty()) {
      const std::vector<expressions::AttributeReferencePtr> child_project_attributes =
          logical_plan->getOutputAttributes();
      wrap_project_expressions.insert(wrap_project_expressions.end(),
                                      child_project_attributes.begin(),
                                      child_project_attributes.end());
      logical_plan = L::Project::Create(logical_plan, wrap_project_expressions);
    }

    if (select_query.limit() != nullptr) {
      logical_plan =
          L::Sort::Create(logical_plan,
                          order_by_attributes,
                          order_by_directions,
                          nulls_first,
                          select_query.limit()->limit_expression()->long_value());
    } else {
      logical_plan =
          L::Sort::Create(logical_plan,
                          order_by_attributes,
                          order_by_directions,
                          nulls_first,
                          -1 /* limit */);
    }
  } else if (select_query.limit() != nullptr) {
    THROW_SQL_ERROR_AT(select_query.limit())
        << "LIMIT is not supported without ORDER BY";
  }

  logical_plan = L::Project::Create(logical_plan, select_list_expressions);

  return logical_plan;
}

<<<<<<< HEAD
L::LogicalPtr Resolver::resolveWindow(
    const ParseSelect &select_query,
    const std::string &select_name,
    const std::vector<const Type*> *type_hints) {
  const ParseWindow &window_clause = *select_query.window();

  // Create a new name scope. We currently do not support correlated query.
  std::unique_ptr<NameResolver> name_resolver(new NameResolver());

  // Resolve FROM clause.
  L::LogicalPtr logical_plan;
  logical_plan =
      resolveFromClause(select_query.from_list(), name_resolver.get());

  QueryAggregationInfo query_aggregation_info(
      (select_query.group_by() != nullptr));

  // Resolve SELECT-list clause.
  std::vector<E::NamedExpressionPtr> select_list_expressions;
  std::vector<bool> has_aggregate_per_expression;
  resolveSelectClause(select_query.selection(),
                      select_name,
                      type_hints,
                      *name_resolver,
                      &query_aggregation_info,
                      &select_list_expressions,
                      &has_aggregate_per_expression);
  DCHECK_EQ(has_aggregate_per_expression.size(),
            select_list_expressions.size());

  SelectListInfo select_list_info(select_list_expressions,
                                  has_aggregate_per_expression);

  E::AttributeReferencePtr window_attribute =
      name_resolver->lookup(window_clause.window_attribute().attr_name(),
                            window_clause.window_attribute().rel_name());

  const Type *window_duration_type = nullptr;
  const TypedValue window_duration_value =
      window_clause.window_duration().concretize(nullptr,
                                                 &window_duration_type);
  E::ScalarLiteralPtr window_duration =
      E::ScalarLiteral::Create(window_duration_value, *window_duration_type);
  const Type *emit_duration_type = nullptr;
  const TypedValue emit_duration_value =
      window_clause.emit_duration().concretize(nullptr,
                                                 &emit_duration_type);
  E::ScalarLiteralPtr emit_duration =
      E::ScalarLiteral::Create(emit_duration_value, *emit_duration_type);
  const Type *age_duration_type = nullptr;
  const TypedValue age_duration_value =
      window_clause.age_duration().concretize(nullptr,
                                                 &age_duration_type);
  E::ScalarLiteralPtr age_duration =
      E::ScalarLiteral::Create(age_duration_value, *age_duration_type);

  // Resolve PARTITION BY.
  std::vector<E::NamedExpressionPtr> grouping_expressions;
  if (window_clause.grouping_expressions() != nullptr) {
    for (const ParseExpression &unresolved_group_by_expression :
         *window_clause.grouping_expressions()) {
      ExpressionResolutionInfo expr_resolution_info(
          *name_resolver, "PARTITION BY clause" /* clause_name */,
          &select_list_info);
      E::ScalarPtr group_by_scalar = resolveExpression(
          unresolved_group_by_expression,
          nullptr,  // No Type hint.
          &expr_resolution_info);

      // Rewrite it to a reference to a SELECT-list expression
      // if it is an ordinal reference.
      rewriteIfOrdinalReference(&unresolved_group_by_expression,
                                expr_resolution_info,
                                &select_list_info,
                                &group_by_scalar);

      if (group_by_scalar->isConstant()) {
        THROW_SQL_ERROR_AT(&unresolved_group_by_expression)
            << "Constant expression not allowed in GROUP BY";
      }

      // If the group by expression is not a named expression,
      // wrap it with an Alias.
      E::NamedExpressionPtr group_by_expression;
      if (!E::SomeNamedExpression::MatchesWithConditionalCast(group_by_scalar,
                                                              &group_by_expression)) {
        const std::string internal_alias =
            GenerateGroupingAttributeAlias(grouping_expressions.size());
        group_by_expression = E::Alias::Create(
            context_->nextExprId(),
            group_by_scalar,
            "" /* attribute_name */,
            internal_alias,
            "$groupby" /* relation_name */);
      }
      grouping_expressions.push_back(group_by_expression);
    }
  }

  logical_plan =
      L::WindowAggregate::Create(logical_plan,
                                 window_attribute,
                                 window_duration,
                                 emit_duration,
                                 age_duration,
                                 grouping_expressions,
                                 query_aggregation_info.aggregate_expressions);

  logical_plan = L::Project::Create(logical_plan, select_list_expressions);

  return logical_plan;
=======
E::SubqueryExpressionPtr Resolver::resolveSubqueryExpression(
    const ParseSubqueryExpression &parse_subquery_expression,
    const std::vector<const Type*> *type_hints,
    ExpressionResolutionInfo *expression_resolution_info,
    const bool has_single_column) {
  L::LogicalPtr logical_subquery =
      resolveSelect(*parse_subquery_expression.query(),
                    "" /* select_name */,
                    type_hints,
                    &expression_resolution_info->name_resolver);

  // Raise SQL error if the subquery is expected to return only one column but
  // it returns multiple columns.
  if (has_single_column && logical_subquery->getOutputAttributes().size() > 1u) {
    THROW_SQL_ERROR_AT(&parse_subquery_expression)
        << "Subquery must return exactly one column";
  }

  if (!context_->has_nested_queries()) {
    context_->set_has_nested_queries();
  }

  return E::SubqueryExpression::Create(logical_subquery);
>>>>>>> 19e74ab8
}

void Resolver::appendProjectIfNeedPrecomputationBeforeAggregation(
    const SelectListInfo &select_list_info,
    std::vector<E::NamedExpressionPtr> *select_list_expressions,
    L::LogicalPtr *logical_plan) {
  DCHECK_EQ(select_list_info.select_list_expressions.size(),
            select_list_expressions->size());

  std::vector<E::NamedExpressionPtr> precomputed_expressions;
  for (std::vector<E::NamedExpressionPtr>::size_type idx = 0;
       idx < select_list_expressions->size();
       ++idx) {
    // Do not precompute aggregations.
    if (select_list_info.is_referenced[idx] &&
        !select_list_info.has_aggregate_per_expression[idx]) {
      precomputed_expressions.push_back((*select_list_expressions)[idx]);
      (*select_list_expressions)[idx] =
          E::ToRef((*select_list_expressions)[idx]);
    }
  }
  if (!precomputed_expressions.empty()) {
    const std::vector<expressions::AttributeReferencePtr> child_project_attributes =
        (*logical_plan)->getOutputAttributes();
    precomputed_expressions.insert(precomputed_expressions.end(),
                                   child_project_attributes.begin(),
                                   child_project_attributes.end());
    *logical_plan = L::Project::Create(*logical_plan, precomputed_expressions);
  }
}

void Resolver::appendProjectIfNeedPrecomputationAfterAggregation(
    const SelectListInfo &select_list_info,
    std::vector<expressions::NamedExpressionPtr> *select_list_expressions,
    logical::LogicalPtr *logical_plan) {
  DCHECK_EQ(select_list_info.select_list_expressions.size(),
            select_list_expressions->size());

  std::vector<E::NamedExpressionPtr> precomputed_expressions;
  for (std::vector<E::NamedExpressionPtr>::size_type idx = 0; idx < select_list_expressions->size(); ++idx) {
    // Precompute expressions that contain aggregations and
    // is not a simple wrapper of an attribute reference..
    if (select_list_info.is_referenced[idx] &&
        select_list_info.has_aggregate_per_expression[idx]) {
      E::AliasPtr select_alias;
      CHECK(E::SomeAlias::MatchesWithConditionalCast((*select_list_expressions)[idx],
                                                     &select_alias));
      if (!E::SomeAttributeReference::Matches(select_alias->expression())) {
        precomputed_expressions.push_back((*select_list_expressions)[idx]);
        (*select_list_expressions)[idx] =
            E::ToRef((*select_list_expressions)[idx]);
      }
    }
  }
  if (!precomputed_expressions.empty()) {
    const std::vector<expressions::AttributeReferencePtr> child_project_attributes =
        (*logical_plan)->getOutputAttributes();
    precomputed_expressions.insert(precomputed_expressions.end(),
                                   child_project_attributes.begin(),
                                   child_project_attributes.end());
    *logical_plan = L::Project::Create(*logical_plan, precomputed_expressions);
  }
}

void Resolver::validateSelectExpressionsForAggregation(
    const ParseSelectionClause &parse_selection,
    const std::vector<E::NamedExpressionPtr> &select_list_expressions,
    const std::unordered_set<E::ExprId> &visible_expr_id_set) const {
  if (parse_selection.getSelectionType() == ParseSelectionClause::kStar) {
    for (const E::NamedExpressionPtr &select_list_expression :
         select_list_expressions) {
      validateExpressionForAggregation(&parse_selection,
                                       select_list_expression,
                                       visible_expr_id_set);
    }
  } else {
    DCHECK_EQ(select_list_expressions.size(),
              static_cast<const ParseSelectionList&>(parse_selection)
                  .select_item_list()
                  .size());
    PtrList<ParseSelectionItem>::const_iterator parse_item_it =
        static_cast<const ParseSelectionList&>(parse_selection)
            .select_item_list()
            .begin();
    std::vector<E::NamedExpressionPtr>::const_iterator select_expression_it =
        select_list_expressions.begin();
    while (select_expression_it != select_list_expressions.end()) {
      // Look down the expression tree only if the SELECT expression
      // itself is not a group by column.
      if (visible_expr_id_set.find((*select_expression_it)->id()) ==
          visible_expr_id_set.end()) {
        validateExpressionForAggregation(
            &(*parse_item_it), *select_expression_it, visible_expr_id_set);
      }
      ++select_expression_it;
      ++parse_item_it;
    }
  }
}

void Resolver::validateOrderingExpressionsForAggregation(
    const ParseOrderBy &parse_order_by,
    const std::vector<E::ScalarPtr> &order_by_expressions,
    const std::unordered_set<E::ExprId> &visible_expr_id_set) const {
  DCHECK_EQ(parse_order_by.order_by_items()->size(),
            order_by_expressions.size());
  PtrList<ParseOrderByItem>::const_iterator parse_item_it =
      parse_order_by.order_by_items()->begin();
  std::vector<E::ScalarPtr>::const_iterator order_by_expression_it =
      order_by_expressions.begin();
  while (order_by_expression_it != order_by_expressions.end()) {
    validateExpressionForAggregation(&(*parse_item_it),
                                     *order_by_expression_it,
                                     visible_expr_id_set);
    ++parse_item_it;
    ++order_by_expression_it;
  }
}

void Resolver::validateExpressionForAggregation(
    const ParseTreeNode *location, const E::ExpressionPtr &expression,
    const std::unordered_set<E::ExprId> &visible_expr_id_set) const {
  if (expression->getNumChildren() > 0) {
    for (const E::ExpressionPtr &child : expression->children()) {
      validateExpressionForAggregation(location, child, visible_expr_id_set);
    }
  } else {
    E::AttributeReferencePtr attribute_reference;
    if (E::SomeAttributeReference::MatchesWithConditionalCast(expression, &attribute_reference) &&
        visible_expr_id_set.find(attribute_reference->id()) ==
            visible_expr_id_set.end()) {
      THROW_SQL_ERROR_AT(location)
          << "Expression contains an attribute "
          << attribute_reference->attribute_alias()
          << ", which is neither a GROUP BY expression nor in an aggregate "
             "expression";
    }
  }
}

void Resolver::resolveWithClause(
    const PtrVector<ParseSubqueryTableReference> &with_list) {
  int index = 0;
  for (const ParseSubqueryTableReference &with_table_reference : with_list) {
    NameResolver name_resolver;
    with_queries_info_.with_query_plans.emplace_back(
        resolveTableReference(with_table_reference, &name_resolver));

    const ParseString *reference_alias = with_table_reference.table_reference_signature()->table_alias();
    const std::string lower_alias_name = ToLower(reference_alias->value());
    if (with_queries_info_.with_query_name_to_vector_position.find(lower_alias_name)
            != with_queries_info_.with_query_name_to_vector_position.end()) {
      THROW_SQL_ERROR_AT(reference_alias)
          << "WITH query name " << reference_alias->value()
          << " is specified more than once";
    }

    with_queries_info_.with_query_name_to_vector_position.emplace(lower_alias_name, index);
    with_queries_info_.unreferenced_query_indexes.insert(index);
    ++index;
  }
}

L::LogicalPtr Resolver::resolveFromClause(
    const PtrList<ParseTableReference> &from_list,
    NameResolver *name_resolver) {
  std::vector<L::LogicalPtr> from_logical_list;
  for (const ParseTableReference &from_parse_item : from_list) {
    L::LogicalPtr from_logical_item =
        resolveTableReference(from_parse_item, name_resolver);
    from_logical_list.emplace_back(from_logical_item);
  }

  if (from_logical_list.size() > 1u) {
    return L::MultiwayCartesianJoin::Create(from_logical_list);
  } else {
    return from_logical_list[0];
  }
}

L::LogicalPtr Resolver::resolveTableReference(const ParseTableReference &table_reference,
                                              NameResolver *name_resolver) {
  L::LogicalPtr logical_plan;
  const ParseString *reference_alias = nullptr;
  const ParseTableReferenceSignature *reference_signature = table_reference.table_reference_signature();

  switch (table_reference.getTableReferenceType()) {
    case ParseTableReference::kSimpleTableReference: {
      const ParseSimpleTableReference &simple_table_reference =
          static_cast<const ParseSimpleTableReference&>(table_reference);

      if (reference_signature == nullptr) {
        reference_alias = simple_table_reference.table_name();
      } else {
        DCHECK(reference_signature->table_alias() != nullptr);
        reference_alias = reference_signature->table_alias();
      }

      logical_plan = resolveSimpleTableReference(*simple_table_reference.table_name(), reference_alias);

      if (reference_signature != nullptr && reference_signature->column_aliases() != nullptr) {
        logical_plan = RenameOutputColumns(logical_plan, *reference_signature);
      }
      // Create a logical sample operator. Applicable only if \p the table is materialized.
      // Sampling from subquery table references is not supported.
      if (simple_table_reference.sample() != nullptr) {
        logical_plan = L::Sample::Create(logical_plan,
        simple_table_reference.sample()->is_block_sample(),
        simple_table_reference.sample()->percentage()->long_value());
      }
      name_resolver->addRelation(reference_alias, logical_plan);
      break;
    }
    case ParseTableReference::kGeneratorTableReference: {
      const ParseGeneratorTableReference &generator_table_reference =
          static_cast<const ParseGeneratorTableReference&>(table_reference);

      if (reference_signature == nullptr) {
        reference_alias = generator_table_reference.generator_function()->name();
      } else {
        DCHECK(reference_signature->table_alias() != nullptr);
        reference_alias = reference_signature->table_alias();
      }

      logical_plan = resolveGeneratorTableReference(generator_table_reference,
                                                    reference_alias);

      if (reference_signature != nullptr && reference_signature->column_aliases() != nullptr) {
        logical_plan = RenameOutputColumns(logical_plan, *reference_signature);
      }

      name_resolver->addRelation(reference_alias, logical_plan);
      break;
    }
    case ParseTableReference::kSubqueryTableReference: {
      // Any un-named subquery in FROM should has been caught in the parser.
      DCHECK(reference_signature != nullptr)
          << "Subquery expressions in FROM must be explicitly named";
      DCHECK(reference_signature->table_alias() != nullptr);

      reference_alias = reference_signature->table_alias();
      logical_plan = resolveSelect(
          *static_cast<const ParseSubqueryTableReference&>(table_reference).subquery_expr()->query(),
          reference_alias->value(),
          nullptr /* No Type hints */,
          nullptr /* parent_resolver */);

      if (reference_signature->column_aliases() != nullptr) {
        logical_plan = RenameOutputColumns(logical_plan, *reference_signature);
      }

      name_resolver->addRelation(reference_alias, logical_plan);
      break;
    }
    case ParseTableReference::kJoinedTableReference: {
      NameResolver joined_table_name_resolver;

      logical_plan = resolveJoinedTableReference(
          static_cast<const ParseJoinedTableReference&>(table_reference),
          &joined_table_name_resolver);

      name_resolver->merge(&joined_table_name_resolver);
      break;
    }
    default:
      LOG(FATAL) << "Unhandeled table reference " << table_reference.toString();
  }

  return logical_plan;
}

L::LogicalPtr Resolver::RenameOutputColumns(
    const L::LogicalPtr &logical_plan,
    const ParseTableReferenceSignature &table_signature) {
  const PtrList<ParseString> *column_aliases =
      table_signature.column_aliases();
  const std::vector<E::AttributeReferencePtr> output_attributes =
      logical_plan->getOutputAttributes();

  DCHECK(column_aliases != nullptr);

  // Rename each attribute to its column alias.
  std::vector<E::NamedExpressionPtr> project_expressions;
  if (column_aliases->size() != output_attributes.size()) {
    THROW_SQL_ERROR_AT(&table_signature)
        << "The number of named columns is different from the number of table columns ("
        << std::to_string(column_aliases->size()) << " vs. " << std::to_string(output_attributes.size()) << ")";
  }

  int attr_index = 0;
  for (const ParseString &column_alias : *column_aliases) {
    project_expressions.emplace_back(
        E::Alias::Create(
            context_->nextExprId(),
            output_attributes[attr_index],
            column_alias.value(),
            column_alias.value()));
    ++attr_index;
  }

  return L::Project::Create(logical_plan, project_expressions);
}

const CatalogRelation* Resolver::resolveRelationName(
    const ParseString *relation_name) {
  const CatalogRelation *relation =
      context_->catalog_database()->getRelationByName(
          ToLower(relation_name->value()));
  if (relation == nullptr) {
    THROW_SQL_ERROR_AT(relation_name) << "Unrecognized relation "
                                      << relation_name->value();
  }
  return relation;
}

L::LogicalPtr Resolver::resolveSimpleTableReference(
    const ParseString &table_name, const ParseString *reference_alias) {
  // First look up the name in the subqueries.
  const std::string lower_table_name = ToLower(table_name.value());
  const std::unordered_map<std::string, int>::const_iterator subplan_it =
      with_queries_info_.with_query_name_to_vector_position.find(lower_table_name);
  if (subplan_it != with_queries_info_.with_query_name_to_vector_position.end()) {
    with_queries_info_.unreferenced_query_indexes.erase(subplan_it->second);
    return L::SharedSubplanReference::Create(
        subplan_it->second,
        with_queries_info_.with_query_plans[subplan_it->second]->getOutputAttributes());
  }

  // Then look up the name in the database.
  const CatalogRelation *relation = resolveRelationName(&table_name);
  const ParseString *scoped_table_name;
  if (reference_alias == nullptr) {
    scoped_table_name = &table_name;
  } else {
    scoped_table_name = reference_alias;
  }

  return L::TableReference::Create(relation, scoped_table_name->value(), context_);
}

L::LogicalPtr Resolver::resolveGeneratorTableReference(
    const ParseGeneratorTableReference &table_reference,
    const ParseString *reference_alias) {
  const ParseString *func_name = table_reference.generator_function()->name();

  // Resolve the generator function
  const quickstep::GeneratorFunction *func_template =
      GeneratorFunctionFactory::Instance().getByName(func_name->value());
  if (func_template == nullptr) {
      THROW_SQL_ERROR_AT(func_name)
          << "Generator function " << func_name->value() << " not found";
  }

  // Check that all arguments are constant literals, also convert them into a
  // list of TypedValue's.
  const PtrList<ParseExpression> *func_args = table_reference.generator_function()->arguments();
  std::vector<TypedValue> concretized_args;
  if (func_args != nullptr) {
    for (const ParseExpression& arg : *func_args) {
      if (arg.getExpressionType() != ParseExpression::kScalarLiteral) {
        THROW_SQL_ERROR_AT(&arg)
            << "Argument(s) to a generator function can only be constant literals";
      }
      const ParseScalarLiteral &scalar_literal_arg = static_cast<const ParseScalarLiteral&>(arg);
      const Type* dumb_concretized_type;
      concretized_args.emplace_back(
          scalar_literal_arg.literal_value()->concretize(nullptr, &dumb_concretized_type));
    }
  }

  // Concretize the generator function with the arguments.
  quickstep::GeneratorFunctionHandle *func_handle = nullptr;
  try {
    func_handle = func_template->createHandle(concretized_args);
  } catch (const std::exception &e) {
    DCHECK(func_handle == nullptr);
    THROW_SQL_ERROR_AT(table_reference.generator_function()) << e.what();
  }
  if (func_handle == nullptr) {
    THROW_SQL_ERROR_AT(table_reference.generator_function())
        << "Invalid arguments";
  }

  return L::TableGenerator::Create(quickstep::GeneratorFunctionHandlePtr(func_handle),
                                   reference_alias->value(),
                                   context_);
}


L::LogicalPtr Resolver::resolveJoinedTableReference(
    const ParseJoinedTableReference &joined_table_reference,
    NameResolver *name_resolver) {
  const L::LogicalPtr left_table =
      resolveTableReference(*joined_table_reference.left_table(), name_resolver);
  const L::LogicalPtr right_table =
      resolveTableReference(*joined_table_reference.right_table(), name_resolver);

  ExpressionResolutionInfo resolution_info(*name_resolver,
                                           "join clause" /* clause_name */,
                                           nullptr /* select_list_info */);
  const E::PredicatePtr on_predicate =
      resolvePredicate(*joined_table_reference.join_predicate(), &resolution_info);

  if (joined_table_reference.join_type() == ParseJoinedTableReference::JoinType::kInnerJoin) {
    return L::Filter::Create(
        L::MultiwayCartesianJoin::Create({ left_table, right_table }),
        on_predicate);
  }

  THROW_SQL_ERROR_AT(&joined_table_reference) << "Outer joins are not supported yet";
}

void Resolver::resolveSelectClause(
    const ParseSelectionClause &parse_selection,
    const std::string &select_name,
    const std::vector<const Type*> *type_hints,
    const NameResolver &name_resolver,
    QueryAggregationInfo *query_aggregation_info,
    std::vector<expressions::NamedExpressionPtr> *project_expressions,
    std::vector<bool> *has_aggregate_per_expression) {
  project_expressions->clear();
  switch (parse_selection.getSelectionType()) {
    case ParseSelectionClause::kStar: {
      // Add all visible attributes.
      *project_expressions = E::ToNamedExpressions(name_resolver.getVisibleAttributeReferences());
      has_aggregate_per_expression->insert(has_aggregate_per_expression->end(),
                                           project_expressions->size(),
                                           false);
      break;
    }
    case ParseSelectionClause::kNonStar: {
      const ParseSelectionList &selection_list =
          static_cast<const ParseSelectionList&>(parse_selection);

      // Ignore type hints if its size does not match the number of columns.
      if (type_hints != nullptr && type_hints->size() != selection_list.select_item_list().size()) {
        type_hints = nullptr;
      }

      std::vector<const Type*>::size_type tid = 0;
      for (const ParseSelectionItem &selection_item :
           selection_list.select_item_list()) {
        const ParseString *parse_alias = selection_item.alias();
        const ParseExpression *parse_project_expression =
            selection_item.expression();
        ExpressionResolutionInfo expr_resolution_info(
            name_resolver,
            query_aggregation_info,
            nullptr /* select_list_info */);
        const E::ScalarPtr project_scalar =
            resolveExpression(*parse_project_expression,
                              (type_hints == nullptr ? nullptr : type_hints->at(tid)),
                              &expr_resolution_info);

        // If the resolved expression is a named expression,
        // we reuse its ID. Because we resolve an aggregate function
        // call to an Alias, we need to maintain the ID in the
        // SELECT-list expression so that we can later correctly
        // identify the SELECT-list expression during the aggregate validation.
        E::ExprId project_expression_id;
        E::NamedExpressionPtr project_named_expression;
        if (E::SomeNamedExpression::MatchesWithConditionalCast(project_scalar,
                                                               &project_named_expression)) {
          project_expression_id = project_named_expression->id();
        } else {
          project_expression_id = context_->nextExprId();
        }

        if (parse_alias != nullptr) {
          project_named_expression = E::Alias::Create(project_expression_id,
                                                      project_scalar,
                                                      parse_alias->value(),
                                                      parse_alias->value(),
                                                      select_name);
        } else {
          // Create an Alias if the expression is not a named
          // expression.
          if (project_named_expression == nullptr) {
            const std::string generated_name = selection_item.generateName();
            project_named_expression = E::Alias::Create(project_expression_id,
                                                        project_scalar,
                                                        "" /* attribute_name */,
                                                        generated_name,
                                                        select_name);
          } else if (project_named_expression->attribute_alias().at(0) == '$') {
            // Rename the expression with an internal alias name so that the output
            // is more human readable.
            project_named_expression = E::Alias::Create(project_named_expression->id(),
                                                        project_named_expression,
                                                        project_named_expression->attribute_name(),
                                                        selection_item.generateName(),
                                                        select_name);
          }
        }
        project_expressions->push_back(project_named_expression);
        has_aggregate_per_expression->push_back(
            expr_resolution_info.hasAggregate());
        ++tid;
      }
      break;
    }
  }
}

E::ScalarPtr Resolver::resolveExpression(
    const ParseExpression &parse_expression,
    const Type *type_hint,
    ExpressionResolutionInfo *expression_resolution_info) {
  switch (parse_expression.getExpressionType()) {
    case ParseExpression::kAttribute: {
      const ParseAttribute &parse_attribute_scalar =
          static_cast<const ParseAttribute&>(parse_expression);
      if (parse_attribute_scalar.rel_name() == nullptr &&
          expression_resolution_info->select_list_info != nullptr) {
        // Check if it is an alias reference to a SELECT-list expression.
        const std::map<std::string, int> &alias_map =
            expression_resolution_info->select_list_info->getAliasMap();
        const std::string lower_alias =
            ToLower(parse_attribute_scalar.attr_name()->value());
        std::map<std::string, int>::const_iterator found_it =
            alias_map.find(lower_alias);
        if (found_it != alias_map.end()) {
          if (found_it->second == -1) {
            THROW_SQL_ERROR_AT(&parse_expression)
                << "Alias " << parse_attribute_scalar.attr_name()->value()
                << " is ambiguous in the SELECT list";
          }
          DCHECK_GE(found_it->second, 0);
          DCHECK_LT(
              found_it->second,
              static_cast<int>(expression_resolution_info->select_list_info->select_list_expressions.size()));

          if (expression_resolution_info->select_list_info
                  ->has_aggregate_per_expression[found_it->second]) {
            if (!expression_resolution_info->not_allow_aggregate_here.empty()) {
              THROW_SQL_ERROR_AT(&parse_expression)
                  << "SELECT-list column "
                  << parse_attribute_scalar.attr_name()->value()
                  << " contains an aggregate function, which is not allowed in "
                  << expression_resolution_info->not_allow_aggregate_here;
            }
            expression_resolution_info->parse_aggregate_expression =
                &parse_expression;
          }

          const E::NamedExpressionPtr select_list_expression =
              expression_resolution_info->select_list_info->select_list_expressions[found_it->second];
          if (E::SomeAttributeReference::Matches(select_list_expression)) {
            return select_list_expression;
          } else {
            // Do not precompute constant expressions.
            if (select_list_expression->isConstant()) {
              // De-alias the expression.
              E::AliasPtr select_list_alias_expression;
              CHECK(E::SomeAlias::MatchesWithConditionalCast(select_list_expression,
                                                             &select_list_alias_expression));
              return std::static_pointer_cast<const E::Scalar>(
                  select_list_alias_expression->expression());
            }

            expression_resolution_info->select_list_info->is_referenced[found_it->second] = true;
            return E::ToRef(select_list_expression);
          }
        }
      }
      return expression_resolution_info->name_resolver.lookup(
          parse_attribute_scalar.attr_name(),
          parse_attribute_scalar.rel_name());
    }
    case ParseExpression::kBinaryExpression: {
      const ParseBinaryExpression &parse_binary_scalar =
          static_cast<const ParseBinaryExpression&>(parse_expression);

      std::pair<const Type*, const Type*> argument_type_hints
          = parse_binary_scalar.op().pushDownTypeHint(type_hint);

      ExpressionResolutionInfo left_resolution_info(
          *expression_resolution_info);
      E::ScalarPtr left_argument = resolveExpression(
          *parse_binary_scalar.left_operand(),
           argument_type_hints.first,
           &left_resolution_info);

      ExpressionResolutionInfo right_resolution_info(
          *expression_resolution_info);
      E::ScalarPtr right_argument = resolveExpression(
          *parse_binary_scalar.right_operand(),
          argument_type_hints.second,
          &right_resolution_info);

      if (left_resolution_info.hasAggregate()) {
        expression_resolution_info->parse_aggregate_expression =
            left_resolution_info.parse_aggregate_expression;
      } else if (right_resolution_info.hasAggregate()) {
        expression_resolution_info->parse_aggregate_expression =
            right_resolution_info.parse_aggregate_expression;
      }

      // Check if either argument is a NULL literal of an unknown type.
      const bool left_is_nulltype = (left_argument->getValueType().getTypeID() == kNullType);
      const bool right_is_nulltype = (right_argument->getValueType().getTypeID() == kNullType);

      // If either argument is a NULL of unknown type, we try to resolve the
      // type of this BinaryExpression as follows:
      //
      //     1. If there is only one possible result type for the expression
      //        based on what is known about its argument types, then the
      //        result is a NULL of that type.
      //     2. Otherwise, if there is a type hint for the BinaryExpression's
      //        result, and if it is a plausible result type based on what we
      //        know about argument types, then the result is a NULL of the
      //        hint type.
      //     3. Otherwise, check if the BinaryExpression can plausibly be
      //        applied to the known argument types at all. If so, then the
      //        result is a NULL of unknown type (i.e. NullType).
      //     4. If all of the above steps fail, then the BinaryExpression is
      //        not possibly applicable to the given arguments.
      //
      // NOTE(chasseur): Step #3 above does not completely capture knowledge
      // about the result type of a BinaryExpression with one or more unknown
      // arguments. For instance, DivideBinaryOperation can never return a
      // DateTime or any string type, so even if we do not know its specific
      // return type, we do know that there are some restrictions on what it
      // may be. However, NullType is implicitly convertable to ANY Type, so
      // such restrictions could be violated if a parent node in the expression
      // tree converts a value of NullType to something that it shouldn't be.
      if (left_is_nulltype || right_is_nulltype) {
        const Type *fixed_result_type
            = parse_binary_scalar.op().resultTypeForPartialArgumentTypes(
                left_is_nulltype ? nullptr : &(left_argument->getValueType()),
                right_is_nulltype ? nullptr : &(right_argument->getValueType()));
        if (fixed_result_type != nullptr) {
          return E::ScalarLiteral::Create(fixed_result_type->makeNullValue(),
                                          *fixed_result_type);
        }

        if (type_hint != nullptr) {
          const Type &nullable_type_hint = type_hint->getNullableVersion();
          if (parse_binary_scalar.op().partialTypeSignatureIsPlausible(
                  &nullable_type_hint,
                  left_is_nulltype ? nullptr : &(left_argument->getValueType()),
                  right_is_nulltype ? nullptr : &(right_argument->getValueType()))) {
            return E::ScalarLiteral::Create(nullable_type_hint.makeNullValue(),
                                            nullable_type_hint);
          }
        }

        if (parse_binary_scalar.op().partialTypeSignatureIsPlausible(
                nullptr,
                left_is_nulltype ? nullptr : &(left_argument->getValueType()),
                right_is_nulltype ? nullptr : &(right_argument->getValueType()))) {
          const Type &null_type = TypeFactory::GetType(kNullType, true);
          return E::ScalarLiteral::Create(null_type.makeNullValue(),
                                          null_type);
        }

        // If nothing above worked, fall through to canApplyToTypes() below,
        // which should fail.
      }

      if (!parse_binary_scalar.op().canApplyToTypes(left_argument->getValueType(),
                                                    right_argument->getValueType())) {
        THROW_SQL_ERROR_AT(&parse_binary_scalar)
            << "Can not apply binary operation \"" << parse_binary_scalar.op().getName()
            << "\" to arguments of types " << left_argument->getValueType().getName()
            << " and " << right_argument->getValueType().getName();
      }

      return E::BinaryExpression::Create(parse_binary_scalar.op(),
                                         left_argument,
                                         right_argument);
    }
    case ParseExpression::kScalarLiteral: {
      const ParseScalarLiteral &parse_literal_scalar =
          static_cast<const ParseScalarLiteral&>(parse_expression);
      const Type *concrete_type = nullptr;
      TypedValue concrete = parse_literal_scalar.literal_value()
          ->concretize(type_hint, &concrete_type);
      return E::ScalarLiteral::Create(std::move(concrete), *concrete_type);
    }
    case ParseExpression::kSearchedCaseExpression: {
      const ParseSearchedCaseExpression &parse_searched_case_expression =
          static_cast<const ParseSearchedCaseExpression&>(parse_expression);
      return resolveSearchedCaseExpression(
          parse_searched_case_expression,
          type_hint,
          expression_resolution_info);
    }
    case ParseExpression::kSimpleCaseExpression: {
      const ParseSimpleCaseExpression &parse_simple_case_expression =
          static_cast<const ParseSimpleCaseExpression&>(parse_expression);
      return resolveSimpleCaseExpression(
          parse_simple_case_expression,
          type_hint,
          expression_resolution_info);
    }
    case ParseExpression::kUnaryExpression: {
      const ParseUnaryExpression &parse_unary_expr =
          static_cast<const ParseUnaryExpression&>(parse_expression);

      E::ScalarPtr argument = resolveExpression(
          *parse_unary_expr.operand(),
          parse_unary_expr.op().pushDownTypeHint(type_hint),
          expression_resolution_info);

      // If the argument is a NULL of unknown Type, try to resolve result Type
      // of this UnaryExpression as follows:
      //
      //     1. If the UnaryExpression can only return one type, then the
      //        result is a NULL of that type.
      //     2. If there is a type hint for the UnaryExpression's result, and
      //        it is possible for the UnaryExpression to return the hinted
      //        type, then the result is a NULL of that type.
      //     3. Otherwise, the result is a NULL of unknown type (i.e.
      //        NullType).
      //
      // NOTE(chasseur): As with binary expressions above, step #3 does not
      // always completely capture information about what types the NULL result
      // can take on, since NullType is implicitly convertable to any Type.
      if (argument->getValueType().getTypeID() == kNullType) {
        const Type *fixed_result_type = parse_unary_expr.op().fixedNullableResultType();
        if (fixed_result_type != nullptr) {
          return E::ScalarLiteral::Create(fixed_result_type->makeNullValue(),
                                          *fixed_result_type);
        }

        if (type_hint != nullptr) {
          const Type &nullable_type_hint = type_hint->getNullableVersion();
          if (parse_unary_expr.op().resultTypeIsPlausible(nullable_type_hint)) {
            return E::ScalarLiteral::Create(nullable_type_hint.makeNullValue(),
                                            nullable_type_hint);
          }
        }

        const Type &null_type = TypeFactory::GetType(kNullType, true);
        return E::ScalarLiteral::Create(null_type.makeNullValue(),
                                        null_type);
      }

      if (!parse_unary_expr.op().canApplyToType(argument->getValueType())) {
        THROW_SQL_ERROR_AT(&parse_unary_expr)
            << "Can not apply unary operation \"" << parse_unary_expr.op().getName()
            << "\" to argument of type " << argument->getValueType().getName();
      }

      return E::UnaryExpression::Create(parse_unary_expr.op(), argument);
    }
    case ParseExpression::kFunctionCall: {
      return resolveFunctionCall(
          static_cast<const ParseFunctionCall&>(parse_expression),
          expression_resolution_info);
    }
    case ParseExpression::kSubqueryExpression: {
      THROW_SQL_ERROR_AT(&parse_expression)
          << "Subquery expression in a non-FROM clause is not supported yet";
    }
    case ParseExpression::kExtract: {
      const ParseExtractFunction &parse_extract =
          static_cast<const ParseExtractFunction&>(parse_expression);

      const ParseString &extract_field = *parse_extract.extract_field();
      const std::string lowered_unit = ToLower(extract_field.value());
      DateExtractUnit extract_unit;
      if (lowered_unit == "year") {
        extract_unit = DateExtractUnit::kYear;
      } else if (lowered_unit == "month") {
        extract_unit = DateExtractUnit::kMonth;
      } else if (lowered_unit == "day") {
        extract_unit = DateExtractUnit::kDay;
      } else if (lowered_unit == "hour") {
        extract_unit = DateExtractUnit::kHour;
      } else if (lowered_unit == "minute") {
        extract_unit = DateExtractUnit::kMinute;
      } else if (lowered_unit == "second") {
        extract_unit = DateExtractUnit::kSecond;
      } else {
        THROW_SQL_ERROR_AT(&extract_field)
            << "Invalid extract unit: " << extract_field.value();
      }

      const DateExtractOperation &op = DateExtractOperation::Instance(extract_unit);
      const E::ScalarPtr argument = resolveExpression(
          *parse_extract.date_expression(),
          op.pushDownTypeHint(type_hint),
          expression_resolution_info);

      if (!op.canApplyToType(argument->getValueType())) {
        THROW_SQL_ERROR_AT(parse_extract.date_expression())
            << "Can not extract from argument of type: "
            << argument->getValueType().getName();
      }

      return E::UnaryExpression::Create(op, argument);
    }
    default:
      LOG(FATAL) << "Unknown scalar type: "
                 << parse_expression.getExpressionType();
  }
}

E::ScalarPtr Resolver::resolveSearchedCaseExpression(
    const ParseSearchedCaseExpression &parse_searched_case_expression,
    const Type *type_hint,
    ExpressionResolutionInfo *expression_resolution_info) {
  // Resolve the condition and result expression pairs.
  std::vector<E::PredicatePtr> condition_predicates;
  std::vector<E::ScalarPtr> conditional_result_expressions;
  const Type *result_data_type = nullptr;

  for (const ParseSearchedWhenClause &when_clause : *parse_searched_case_expression.when_clauses()) {
    ExpressionResolutionInfo condition_predicate_resolution_info(*expression_resolution_info);
    condition_predicates.emplace_back(
        resolvePredicate(*when_clause.condition_predicate(),
                         &condition_predicate_resolution_info));

    ExpressionResolutionInfo result_expression_resolution_info(*expression_resolution_info);
    const E::ScalarPtr result_expression =
        resolveExpression(*when_clause.result_expression(),
                          type_hint,
                          &result_expression_resolution_info);

    // Check that the type of this result expression can be cast to or cast from
    // the unified type of the previous expression.
    if (result_data_type == nullptr) {
      result_data_type = &result_expression->getValueType();
    } else if (!result_expression->getValueType().equals(*result_data_type)) {
      const Type *temp_result_data_type =
          TypeFactory::GetUnifyingType(*result_data_type,
                                       result_expression->getValueType());

      if (temp_result_data_type == nullptr) {
        THROW_SQL_ERROR_AT(when_clause.result_expression())
            << "The result expression in the WHEN clause has an incompatible "
            << "type with preceding result expressions ("
            << result_expression->getValueType().getName()
            << " vs. " << result_data_type->getName() << ")";
      }
      result_data_type = temp_result_data_type;
    }
    conditional_result_expressions.emplace_back(result_expression);

    // Propagate the aggregation info.
    if (!expression_resolution_info->hasAggregate()) {
      if (condition_predicate_resolution_info.hasAggregate()) {
        expression_resolution_info->parse_aggregate_expression =
            condition_predicate_resolution_info.parse_aggregate_expression;
      } else if (result_expression_resolution_info.hasAggregate()) {
        expression_resolution_info->parse_aggregate_expression =
            result_expression_resolution_info.parse_aggregate_expression;
      }
    }
  }

  // Resolve the ELSE result expression.
  E::ScalarPtr else_result_expression;
  if (parse_searched_case_expression.else_result_expression() != nullptr) {
    ExpressionResolutionInfo else_expression_resolution_info(*expression_resolution_info);
    else_result_expression =
        resolveExpression(*parse_searched_case_expression.else_result_expression(),
                          result_data_type,
                          &else_expression_resolution_info);

    if (!else_result_expression->getValueType().equals(*result_data_type)) {
      const Type *temp_result_data_type =
          TypeFactory::GetUnifyingType(*result_data_type,
                                       else_result_expression->getValueType());
      if (temp_result_data_type == nullptr) {
        THROW_SQL_ERROR_AT(parse_searched_case_expression.else_result_expression())
            << "The result expression in the ELSE clause has an incompatible "
               "type with result expressions in the WHEN clauses ("
            << else_result_expression->getValueType().getName()
            << " vs. " << result_data_type->getName() << ")";
      }
      result_data_type = temp_result_data_type;
    }

    // Propagate the aggregation info.
    if (!expression_resolution_info->hasAggregate()
        && else_expression_resolution_info.hasAggregate()) {
      expression_resolution_info->parse_aggregate_expression =
          else_expression_resolution_info.parse_aggregate_expression;
    }
  }

  // Cast all the result expressions to the same type.
  for (E::ScalarPtr &conditional_result_expression : conditional_result_expressions) {
    if (conditional_result_expression->getValueType().getTypeID() != result_data_type->getTypeID()) {
      conditional_result_expression =
          E::Cast::Create(conditional_result_expression, *result_data_type);
    }
  }
  if (else_result_expression != nullptr
      && else_result_expression->getValueType().getTypeID() != result_data_type->getTypeID()) {
    else_result_expression = E::Cast::Create(else_result_expression, *result_data_type);
  }

  if (else_result_expression == nullptr) {
    // If there is no ELSE clause, the data type must be nullable.
    // Note that the unifying result expression type may be non-nullable.
    result_data_type = &result_data_type->getNullableVersion();
  }

  return E::SearchedCase::Create(condition_predicates,
                                 conditional_result_expressions,
                                 else_result_expression,
                                 *result_data_type);
}

E::ScalarPtr Resolver::resolveSimpleCaseExpression(
    const ParseSimpleCaseExpression &parse_simple_case_expression,
    const Type *type_hint,
    ExpressionResolutionInfo *expression_resolution_info) {
  // Resolve the CASE operand.
  ExpressionResolutionInfo case_expression_resolution_info(*expression_resolution_info);
  E::ScalarPtr case_operand =
      resolveExpression(
          *parse_simple_case_expression.case_operand(),
          nullptr /* type_hint */,
          &case_expression_resolution_info);

  // Propagate the aggregation info.
  expression_resolution_info->parse_aggregate_expression =
      case_expression_resolution_info.parse_aggregate_expression;

  // Resolve the condition and result expression pairs.
  std::vector<E::ScalarPtr> condition_operands;
  std::vector<E::ScalarPtr> conditional_result_expressions;
  const Type *result_data_type = nullptr;
  const Type *condition_operand_data_type = &case_operand->getValueType();

  for (const ParseSimpleWhenClause &when_clause : *parse_simple_case_expression.when_clauses()) {
    ExpressionResolutionInfo condition_operand_resolution_info(*expression_resolution_info);
    const E::ScalarPtr condition_operand =
        resolveExpression(*when_clause.condition_operand(),
                          condition_operand_data_type,
                          &condition_operand_resolution_info);
    if (!condition_operand->getValueType().equals(*condition_operand_data_type)) {
      const Type *temp_condition_operand_data_type =
          TypeFactory::GetUnifyingType(*condition_operand_data_type,
                                       condition_operand->getValueType());
      if (temp_condition_operand_data_type == nullptr) {
        THROW_SQL_ERROR_AT(when_clause.condition_operand())
            << "The comparison expression in the WHEN clause has an incompatible "
            << "type with preceding comparison expressions"
            << condition_operand->getValueType().getName()
            << " vs. " << condition_operand_data_type->getName() << ")";
      }
      condition_operand_data_type = temp_condition_operand_data_type;
    }
    condition_operands.emplace_back(condition_operand);

    ExpressionResolutionInfo result_expression_resolution_info(*expression_resolution_info);
    const E::ScalarPtr result_expression =
        resolveExpression(*when_clause.result_expression(),
                          type_hint,
                          &result_expression_resolution_info);

    // Check that the type of this result expression can be cast to or cast from
    // the unified type of the previous expression.
    if (result_data_type == nullptr) {
      result_data_type = &result_expression->getValueType();
    } else if (!result_expression->getValueType().equals(*result_data_type)) {
      const Type *temp_result_data_type =
          TypeFactory::GetUnifyingType(*result_data_type,
                                       result_expression->getValueType());
      if (temp_result_data_type == nullptr) {
        THROW_SQL_ERROR_AT(when_clause.result_expression())
            << "The result expression in the WHEN clause has an incompatible "
            << "type with preceding result expressions ("
            << result_expression->getValueType().getName()
            << " vs. " << result_data_type->getName() << ")";
      }
      result_data_type = temp_result_data_type;
    }
    conditional_result_expressions.emplace_back(result_expression);

    // Propagate the aggregation info.
    if (!expression_resolution_info->hasAggregate()) {
      if (condition_operand_resolution_info.hasAggregate()) {
        expression_resolution_info->parse_aggregate_expression =
            condition_operand_resolution_info.parse_aggregate_expression;
      } else if (result_expression_resolution_info.hasAggregate()) {
        expression_resolution_info->parse_aggregate_expression =
            result_expression_resolution_info.parse_aggregate_expression;
      }
    }
  }

  // Resolve the ELSE result expression.
  E::ScalarPtr else_result_expression;
  if (parse_simple_case_expression.else_result_expression() != nullptr) {
    ExpressionResolutionInfo else_expression_resolution_info(*expression_resolution_info);
    else_result_expression =
        resolveExpression(*parse_simple_case_expression.else_result_expression(),
                          result_data_type,
                          &else_expression_resolution_info);
    if (!else_result_expression->getValueType().equals(*result_data_type)) {
      const Type *temp_result_data_type =
          TypeFactory::GetUnifyingType(*result_data_type,
                                       else_result_expression->getValueType());
      if (temp_result_data_type == nullptr) {
        THROW_SQL_ERROR_AT(parse_simple_case_expression.else_result_expression())
            << "The result expression in the ELSE clause has an incompatible type "
               "with result expressions in the WHEN clauses ("
            << else_result_expression->getValueType().getName()
            << " vs. " << result_data_type->getName() << ")";
      }
      result_data_type = temp_result_data_type;
    }

    // Propagate the aggregation info.
    if (!expression_resolution_info->hasAggregate() &&
        else_expression_resolution_info.hasAggregate()) {
      expression_resolution_info->parse_aggregate_expression =
          else_expression_resolution_info.parse_aggregate_expression;
    }
  }

  const Comparison &equal_comp = ComparisonFactory::GetComparison(ComparisonID::kEqual);
  if (!equal_comp.canCompareTypes(case_operand->getValueType(),
                                  *condition_operand_data_type)) {
    THROW_SQL_ERROR_AT(parse_simple_case_expression.case_operand())
        << "The CASE operand type cannot be compared with the type of "
        << "comparison expressions ("
        << case_operand->getValueType().getName()
        << " vs. " << condition_operand_data_type->getName() << ")";
  }

  // Cast all the result expressions to the same type.
  for (E::ScalarPtr &conditional_result_expression : conditional_result_expressions) {
    if (conditional_result_expression->getValueType().getTypeID() != result_data_type->getTypeID()) {
      conditional_result_expression =
          E::Cast::Create(conditional_result_expression, *result_data_type);
    }
  }
  if (else_result_expression != nullptr
      && else_result_expression->getValueType().getTypeID() != result_data_type->getTypeID()) {
    else_result_expression = E::Cast::Create(else_result_expression, *result_data_type);
  }

  if (else_result_expression == nullptr) {
    // If there is no ELSE clause, the data type must be nullable.
    // Note that the unifying result expression type may be non-nullable.
    result_data_type = &result_data_type->getNullableVersion();
  }

  return E::SimpleCase::Create(case_operand,
                               condition_operands,
                               conditional_result_expressions,
                               else_result_expression,
                               *result_data_type);
}

// TODO(chasseur): For now this only handles resolving aggregate functions. In
// the future it should be extended to resolve scalar functions as well.
E::ScalarPtr Resolver::resolveFunctionCall(
    const ParseFunctionCall &parse_function_call,
    ExpressionResolutionInfo *expression_resolution_info) {
  std::string function_name = ToLower(parse_function_call.name()->value());

  // First check for the special case COUNT(*).
  bool count_star = false;
  if (parse_function_call.star() != nullptr) {
    if (function_name != "count") {
      THROW_SQL_ERROR_AT(parse_function_call.star())
          << "Only COUNT can have star (*) as an argument";
    }
    count_star = true;
  }

  std::vector<E::ScalarPtr> resolved_arguments;
  const PtrList<ParseExpression> *unresolved_arguments =
      parse_function_call.arguments();
  // The first aggregate function in the arguments.
  const ParseTreeNode *first_aggregate_function = nullptr;
  if (unresolved_arguments != nullptr) {
    for (const ParseExpression &unresolved_argument : *unresolved_arguments) {
      ExpressionResolutionInfo expr_resolution_info(
          *expression_resolution_info);
      resolved_arguments.push_back(
          resolveExpression(unresolved_argument,
                            nullptr,  // No Type hint.
                            &expr_resolution_info));
      if (expr_resolution_info.hasAggregate() &&
          first_aggregate_function == nullptr) {
        first_aggregate_function =
            expr_resolution_info.parse_aggregate_expression;
      }
    }
  }

  if (count_star && !resolved_arguments.empty()) {
    THROW_SQL_ERROR_AT(&parse_function_call)
        << "COUNT aggregate has both star (*) and non-star arguments.";
  }

  // Try to look up the AggregateFunction by name using
  // AggregateFunctionFactory.
  const ::quickstep::AggregateFunction *aggregate
      = AggregateFunctionFactory::GetByName(function_name);
  if (aggregate == nullptr) {
    THROW_SQL_ERROR_AT(&parse_function_call)
        << "Unrecognized function name \""
        << parse_function_call.name()->value()
        << "\"";
  }

  // Make sure aggregates are allowed in this context.
  if (!expression_resolution_info->not_allow_aggregate_here.empty()) {
    THROW_SQL_ERROR_AT(&parse_function_call)
        << "Aggregate function not allowed in "
        << expression_resolution_info->not_allow_aggregate_here;
  }
  if (first_aggregate_function != nullptr) {
    THROW_SQL_ERROR_AT(first_aggregate_function)
        << "Aggregation of Aggregates are not allowed";
  }

  // Make sure a naked COUNT() with no arguments wasn't specified.
  if ((aggregate->getAggregationID() == AggregationID::kCount)
      && (resolved_arguments.empty())
      && (!count_star)) {
    THROW_SQL_ERROR_AT(&parse_function_call)
        << "COUNT aggregate requires an argument (either scalar or star (*))";
  }

  // Resolve each of the Scalar arguments to the aggregate.
  std::vector<const Type*> argument_types;
  for (const E::ScalarPtr &argument : resolved_arguments) {
    argument_types.emplace_back(&argument->getValueType());
  }

  // Make sure that the aggregate can apply to the specified argument(s).
  if (!aggregate->canApplyToTypes(argument_types)) {
    THROW_SQL_ERROR_AT(&parse_function_call)
        << "Aggregate function " << aggregate->getName()
        << " can not apply to the given argument(s).";
  }

  // Create the optimizer representation of the resolved aggregate and an alias
  // for it to appear in the output relation.
  const E::AggregateFunctionPtr aggregate_function
      = E::AggregateFunction::Create(*aggregate,
                                     resolved_arguments,
                                     expression_resolution_info->query_aggregation_info->has_group_by,
                                     parse_function_call.is_distinct());
  const std::string internal_alias = GenerateAggregateAttributeAlias(
      expression_resolution_info->query_aggregation_info->aggregate_expressions.size());
  const E::AliasPtr aggregate_alias = E::Alias::Create(context_->nextExprId(),
                                                       aggregate_function,
                                                       "" /* attribute_name */,
                                                       internal_alias,
                                                       "$aggregate" /* relation_name */);
  expression_resolution_info->query_aggregation_info->aggregate_expressions.emplace_back(aggregate_alias);
  expression_resolution_info->parse_aggregate_expression = &parse_function_call;
  return E::ToRef(aggregate_alias);
}

std::vector<E::PredicatePtr> Resolver::resolvePredicates(
    const PtrList<ParsePredicate> &parse_predicates,
    ExpressionResolutionInfo *expression_resolution_info) {
  std::vector<E::PredicatePtr> resolved_predicates;
  for (const ParsePredicate &parse_predicate : parse_predicates) {
    ExpressionResolutionInfo child_expression_resolution_info(
        *expression_resolution_info);
    resolved_predicates.push_back(
        resolvePredicate(parse_predicate, &child_expression_resolution_info));
    if (child_expression_resolution_info.hasAggregate() &&
        expression_resolution_info->parse_aggregate_expression == nullptr) {
      expression_resolution_info->parse_aggregate_expression =
          child_expression_resolution_info.parse_aggregate_expression;
    }
  }
  return resolved_predicates;
}

void Resolver::checkComparisonCanApplyTo(
    const ParseTreeNode *location,
    const Comparison &op,
    const expressions::ScalarPtr &left_operand,
    const expressions::ScalarPtr &right_operand) const {
  if (!op.canCompareTypes(left_operand->getValueType(), right_operand->getValueType())) {
     THROW_SQL_ERROR_AT(location)
         << "Comparison operation " << op.getName()
         << " cannot be applied between "
         << left_operand->getValueType().getName() << " and "
         << right_operand->getValueType().getName();
  }
}

E::PredicatePtr Resolver::resolvePredicate(
    const ParsePredicate &parse_predicate,
    ExpressionResolutionInfo *expression_resolution_info) {
  switch (parse_predicate.getParsePredicateType()) {
    case ParsePredicate::kBetween: {
      const ParsePredicateBetween &between_predicate =
          static_cast<const ParsePredicateBetween&>(parse_predicate);
      ExpressionResolutionInfo lower_bound_resolution_info(
          *expression_resolution_info);
      E::ScalarPtr lower_bound_operand =
          resolveExpression(*between_predicate.lower_bound_operand(),
                            nullptr,  // No Type hint
                            &lower_bound_resolution_info);
      ExpressionResolutionInfo check_expr_resolution_info(
          *expression_resolution_info);
      E::ScalarPtr check_operand = resolveExpression(
          *between_predicate.check_operand(),
          nullptr,  // No Type hint.
          &check_expr_resolution_info);
      ExpressionResolutionInfo upper_bound_resolution_info(
          *expression_resolution_info);
      E::ScalarPtr upper_bound_operand =
          resolveExpression(*between_predicate.upper_bound_operand(),
                            nullptr,  // No Type hint.
                            &upper_bound_resolution_info);

      if (lower_bound_resolution_info.hasAggregate()) {
        expression_resolution_info->parse_aggregate_expression =
            lower_bound_resolution_info.parse_aggregate_expression;
      } else if (check_expr_resolution_info.hasAggregate()) {
        expression_resolution_info->parse_aggregate_expression =
            check_expr_resolution_info.parse_aggregate_expression;
      } else if (upper_bound_resolution_info.hasAggregate()) {
        expression_resolution_info->parse_aggregate_expression =
            upper_bound_resolution_info.parse_aggregate_expression;
      }

      const Comparison &less_or_equal =
          ComparisonFactory::GetComparison(ComparisonID::kLessOrEqual);

      // If any of the arguments are NULL of unknown type, check that the
      // less-or-equal comparison is applicable and assume it is false.
      //
      // TODO(chasseur): Once we have proper 3-valued logic, we should assume
      // unknown in this case, not false.
      const bool check_operand_nulltype = check_operand->getValueType().getTypeID() == kNullType;
      const bool lower_bound_nulltype = lower_bound_operand->getValueType().getTypeID() == kNullType;
      const bool upper_bound_nulltype = upper_bound_operand->getValueType().getTypeID() == kNullType;

      E::PredicatePtr lower_bound_compare;
      if (lower_bound_nulltype || check_operand_nulltype) {
        if (less_or_equal.canComparePartialTypes(
                lower_bound_nulltype ? nullptr : &(lower_bound_operand->getValueType()),
                check_operand_nulltype ? nullptr : &(check_operand->getValueType()))) {
          lower_bound_compare = E::PredicateLiteral::Create(false);
        }
      }
      if (!lower_bound_compare) {
        checkComparisonCanApplyTo(between_predicate.lower_bound_operand(),
                                  less_or_equal,
                                  lower_bound_operand,
                                  check_operand);
        lower_bound_compare = E::ComparisonExpression::Create(less_or_equal,
                                                              lower_bound_operand,
                                                              check_operand);
      }

      E::PredicatePtr upper_bound_compare;
      if (check_operand_nulltype || upper_bound_compare) {
        if (less_or_equal.canComparePartialTypes(
                check_operand_nulltype ? nullptr : &(check_operand->getValueType()),
                upper_bound_nulltype ? nullptr : &(upper_bound_operand->getValueType()))) {
          upper_bound_compare = E::PredicateLiteral::Create(false);
        }
      }
      if (!upper_bound_compare) {
        checkComparisonCanApplyTo(between_predicate.upper_bound_operand(),
                                  less_or_equal,
                                  check_operand,
                                  upper_bound_operand);
        upper_bound_compare = E::ComparisonExpression::Create(less_or_equal,
                                                              check_operand,
                                                              upper_bound_operand);
      }

      return E::LogicalAnd::Create(
          {E::ComparisonExpression::Create(less_or_equal,
                                           lower_bound_operand,
                                           check_operand),
           E::ComparisonExpression::Create(less_or_equal,
                                           check_operand,
                                           upper_bound_operand)});
    }
    case ParsePredicate::kComparison: {
      const ParsePredicateComparison &comparison_predicate =
          static_cast<const ParsePredicateComparison&>(parse_predicate);

      ExpressionResolutionInfo left_expr_resolution_info(
          *expression_resolution_info);
      E::ScalarPtr left_operand = resolveExpression(
          *comparison_predicate.left_operand(),
          nullptr,  // No Type hint
          &left_expr_resolution_info);

      ExpressionResolutionInfo right_expr_resolution_info(
          *expression_resolution_info);
      E::ScalarPtr right_operand = resolveExpression(
          *comparison_predicate.right_operand(),
          nullptr,  // No Type hint
          &right_expr_resolution_info);

      if (left_expr_resolution_info.hasAggregate()) {
        expression_resolution_info->parse_aggregate_expression =
            left_expr_resolution_info.parse_aggregate_expression;
      } else if (right_expr_resolution_info.hasAggregate()) {
        expression_resolution_info->parse_aggregate_expression =
            right_expr_resolution_info.parse_aggregate_expression;
      }

      // If either side of the comparison is NULL, just check that the
      // comparison is applicable and assume it is false.
      //
      // TODO(chasseur): Once we have proper 3-valued logic, we should assume
      // unknown in this case, not false.
      const bool left_operand_nulltype = left_operand->getValueType().getTypeID() == kNullType;
      const bool right_operand_nulltype = right_operand->getValueType().getTypeID() == kNullType;
      if (left_operand_nulltype || right_operand_nulltype) {
        if (comparison_predicate.op().canComparePartialTypes(
                left_operand_nulltype ? nullptr : &(left_operand->getValueType()),
                right_operand_nulltype ? nullptr : &(right_operand->getValueType()))) {
          return E::PredicateLiteral::Create(false);
        }
      }

      checkComparisonCanApplyTo(&comparison_predicate,
                                comparison_predicate.op(),
                                left_operand,
                                right_operand);

      return E::ComparisonExpression::Create(comparison_predicate.op(),
                                             left_operand,
                                             right_operand);
    }
    case ParsePredicate::kNegation: {
      const ParsePredicateNegation &negation_predicate =
          static_cast<const ParsePredicateNegation&>(parse_predicate);
      const E::PredicatePtr operand = resolvePredicate(
          *negation_predicate.operand(), expression_resolution_info);
      return E::LogicalNot::Create(operand);
    }
    case ParsePredicate::kConjunction: {
      return E::LogicalAnd::Create(
          resolvePredicates(static_cast<const ParsePredicateWithList&>(parse_predicate).operands(),
                            expression_resolution_info));
    }
    case ParsePredicate::kDisjunction: {
      return E::LogicalOr::Create(
          resolvePredicates(static_cast<const ParsePredicateWithList&>(parse_predicate).operands(),
                            expression_resolution_info));
    }
    case ParsePredicate::kExists: {
      const ParsePredicateExists &exists =
          static_cast<const ParsePredicateExists&>(parse_predicate);
      return E::Exists::Create(
          resolveSubqueryExpression(*exists.subquery(),
                                    nullptr /* type_hints */,
                                    expression_resolution_info,
                                    false /* has_single_column */));
    }
    case ParsePredicate::kInTableQuery: {
      const ParsePredicateInTableQuery &in_table_query =
          static_cast<const ParsePredicateInTableQuery&>(parse_predicate);

      ExpressionResolutionInfo test_expr_resolution_info(*expression_resolution_info);
      const E::ScalarPtr test_expression =
          resolveExpression(*in_table_query.test_expression(),
                            nullptr /* type_hint */,
                            &test_expr_resolution_info);
      if (test_expr_resolution_info.hasAggregate() && !expression_resolution_info->hasAggregate()) {
        expression_resolution_info->parse_aggregate_expression =
            test_expr_resolution_info.parse_aggregate_expression;
      }

      ExpressionResolutionInfo table_query_resolution_info(*expression_resolution_info);
      const std::vector<const Type*> type_hints = { &test_expression->getValueType() };
      const E::SubqueryExpressionPtr table_query =
          resolveSubqueryExpression(*in_table_query.table_query(),
                                    &type_hints,
                                    &table_query_resolution_info,
                                    true /* has_single_column */);
      return E::InTableQuery::Create(test_expression,
                                     table_query);
    }
    case ParsePredicate::kInValueList: {
      const ParsePredicateInValueList &in_value_list =
          static_cast<const ParsePredicateInValueList&>(parse_predicate);

      ExpressionResolutionInfo test_expr_resolution_info(*expression_resolution_info);
      const E::ScalarPtr test_expression =
          resolveExpression(*in_value_list.test_expression(),
                            nullptr /* type_hint */,
                            &test_expr_resolution_info);
      if (test_expr_resolution_info.hasAggregate() && !expression_resolution_info->hasAggregate()) {
        expression_resolution_info->parse_aggregate_expression =
            test_expr_resolution_info.parse_aggregate_expression;
      }

      std::vector<E::ScalarPtr> match_expressions;
      for (const ParseExpression &parse_match_expression : *in_value_list.value_list()) {
        ExpressionResolutionInfo match_expr_resolution_info(*expression_resolution_info);
        E::ScalarPtr match_expression =
            resolveExpression(parse_match_expression,
                              &test_expression->getValueType(),
                              &match_expr_resolution_info);

        const Comparison &equality_comparison =
            ComparisonFactory::GetComparison(ComparisonID::kEqual);
        if (!equality_comparison.canCompareTypes(match_expression->getValueType(),
                                                 test_expression->getValueType())) {
          THROW_SQL_ERROR_AT(&parse_match_expression)
              << "The value expression has the type "
              << match_expression->getValueType().getName()
              << ", which cannot be compared with the type of the test expression "
              << test_expression->getValueType().getName();
        }

        if (match_expr_resolution_info.hasAggregate() && !expression_resolution_info->hasAggregate()) {
          expression_resolution_info->parse_aggregate_expression =
              match_expr_resolution_info.parse_aggregate_expression;
        }
        match_expressions.emplace_back(match_expression);
      }
      return E::InValueList::Create(test_expression,
                                    match_expressions);
    }
    default:
      LOG(FATAL) << "Unknown predicate: " << parse_predicate.toString();
  }
}

void Resolver::rewriteIfOrdinalReference(
    const ParseTreeNode *location,
    const ExpressionResolutionInfo &expr_resolution_info,
    SelectListInfo *select_list_info, E::ScalarPtr *expression) {
  E::ScalarLiteralPtr literal;
  if (E::SomeScalarLiteral::MatchesWithConditionalCast(*expression, &literal) &&
      literal->getValueType().getTypeID() == kInt &&
      !literal->value().isNull()) {
    int position = literal->value().getLiteral<int>();
    if (position < 1 ||
        position > static_cast<int>(
                       select_list_info->select_list_expressions.size())) {
      THROW_SQL_ERROR_AT(location)
          << "SELECT-list position " << std::to_string(position)
          << " is out of range [1, "
          << std::to_string(select_list_info->select_list_expressions.size())
          << "]";
    }

    --position;  // Convert to 0-based.

    if (!expr_resolution_info.not_allow_aggregate_here.empty() &&
        select_list_info->has_aggregate_per_expression[position]) {
      THROW_SQL_ERROR_AT(location)
          << "SELECT-list position " << std::to_string(position)
          << " contains an aggregate function, which is not allowed in "
          << expr_resolution_info.not_allow_aggregate_here;
    }

    if (E::SomeAttributeReference::Matches(
            select_list_info->select_list_expressions[position])) {
      *expression = select_list_info->select_list_expressions[position];
      return;
    }

    // Do not precompute constant expressions.
    if (select_list_info->select_list_expressions[position]->isConstant()) {
      // De-alias the expression.
      E::AliasPtr select_list_alias_expression;
      CHECK(E::SomeAlias::MatchesWithConditionalCast(select_list_info->select_list_expressions[position],
                                                     &select_list_alias_expression));
      CHECK(E::SomeScalar::MatchesWithConditionalCast(select_list_alias_expression->expression(),
                                                      expression));
      return;
    }

    *expression = E::ToRef(select_list_info->select_list_expressions[position]);
    select_list_info->is_referenced[position] = true;
  }
}

std::string Resolver::GenerateAggregateAttributeAlias(int index) {
  return std::string("$aggregate").append(std::to_string(index));
}

std::string Resolver::GenerateGroupingAttributeAlias(int index) {
  return std::string("$groupby").append(std::to_string(index));
}

std::string Resolver::GenerateOrderingAttributeAlias(int index) {
  return std::string("$orderby").append(std::to_string(index));
}

}  // namespace resolver
}  // namespace optimizer
}  // namespace quickstep<|MERGE_RESOLUTION|>--- conflicted
+++ resolved
@@ -329,23 +329,17 @@
       if (select_statement.with_clause() != nullptr) {
         resolveWithClause(*select_statement.with_clause());
       }
-<<<<<<< HEAD
 
       logical_plan_ = select_statement.select_query()->window()
                           ? resolveWindow(*select_statement.select_query(),
                                           "", /* select_name */
-                                          nullptr)
+                                          nullptr /* No Type hints */,
+                                          nullptr /* parent_resolver */)
                           : resolveSelect(*select_statement.select_query(),
-                                          "", /* select_name */
-                                          nullptr /* No Type hints */);  
-
-=======
-      logical_plan_ =
-          resolveSelect(*select_statement.select_query(),
-                        "" /* select_name */,
-                        nullptr /* No Type hints */,
-                        nullptr /* parent_resolver */);
->>>>>>> 19e74ab8
+                                          "" /* select_name */,
+                                          nullptr /* No Type hints */,
+                                          nullptr /* parent_resolver */);
+
       if (select_statement.with_clause() != nullptr) {
         // Report an error if there is a WITH query that is not actually used.
         if (!with_queries_info_.unreferenced_query_indexes.empty()) {
@@ -1204,11 +1198,12 @@
   return logical_plan;
 }
 
-<<<<<<< HEAD
+
 L::LogicalPtr Resolver::resolveWindow(
-    const ParseSelect &select_query,
+   const ParseSelect &select_query,
     const std::string &select_name,
-    const std::vector<const Type*> *type_hints) {
+    const std::vector<const Type*> *type_hints,
+    const NameResolver *parent_resolver) {
   const ParseWindow &window_clause = *select_query.window();
 
   // Create a new name scope. We currently do not support correlated query.
@@ -1316,7 +1311,8 @@
   logical_plan = L::Project::Create(logical_plan, select_list_expressions);
 
   return logical_plan;
-=======
+}
+
 E::SubqueryExpressionPtr Resolver::resolveSubqueryExpression(
     const ParseSubqueryExpression &parse_subquery_expression,
     const std::vector<const Type*> *type_hints,
@@ -1340,7 +1336,7 @@
   }
 
   return E::SubqueryExpression::Create(logical_subquery);
->>>>>>> 19e74ab8
+
 }
 
 void Resolver::appendProjectIfNeedPrecomputationBeforeAggregation(
@@ -2194,6 +2190,7 @@
     }
   }
 
+
   // Resolve the ELSE result expression.
   E::ScalarPtr else_result_expression;
   if (parse_searched_case_expression.else_result_expression() != nullptr) {
