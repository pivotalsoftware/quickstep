/**
 *   Copyright 2011-2015 Quickstep Technologies LLC.
 *   Copyright 2015-2016 Pivotal Software, Inc.
 *
 *   Licensed under the Apache License, Version 2.0 (the "License");
 *   you may not use this file except in compliance with the License.
 *   You may obtain a copy of the License at
 *
 *       http://www.apache.org/licenses/LICENSE-2.0
 *
 *   Unless required by applicable law or agreed to in writing, software
 *   distributed under the License is distributed on an "AS IS" BASIS,
 *   WITHOUT WARRANTIES OR CONDITIONS OF ANY KIND, either express or implied.
 *   See the License for the specific language governing permissions and
 *   limitations under the License.
 **/

#ifndef QUICKSTEP_QUERY_EXECUTION_FOREMAN_HPP_
#define QUICKSTEP_QUERY_EXECUTION_FOREMAN_HPP_

#include <cstddef>
#include <memory>
<<<<<<< HEAD
#include <unordered_map>
#include <utility>
#include <chrono>
=======
>>>>>>> c456c0b4
#include <vector>

#include "catalog/CatalogTypedefs.hpp"
#include "query_execution/ForemanLite.hpp"
#include "query_execution/QueryContext.hpp"
#include "query_execution/QueryExecutionState.hpp"
#include "query_execution/QueryExecutionTypedefs.hpp"
#include "query_execution/WorkOrdersContainer.hpp"
#include "query_execution/WorkerMessage.hpp"
#include "relational_operators/RelationalOperator.hpp"
#include "relational_operators/WorkOrder.hpp"
#include "storage/StorageBlockInfo.hpp"
#include "utility/DAG.hpp"
#include "utility/Macros.hpp"

#include "glog/logging.h"
#include "gtest/gtest_prod.h"

#include "tmb/message_bus.h"

namespace quickstep {

class CatalogDatabaseLite;
class StorageManager;
class WorkerDirectory;

namespace serialization { class QueryContext; }

/** \addtogroup QueryExecution
 *  @{
 */

/**
 * @brief The Foreman scans the query DAG, requests each operator to produce
 *        workorders. It also pipelines the intermediate output it receives to
 *        the relational operators which need it.
 **/
class Foreman final : public ForemanLite {
 public:
  /**
   * @brief Constructor.
   *
   * @param bus A pointer to the TMB.
   * @param catalog_database The catalog database where this query is executed.
   * @param storage_manager The StorageManager to use.
   * @param cpu_id The ID of the CPU to which the Foreman thread can be pinned.
   * @param num_numa_nodes The number of NUMA nodes in the system.
   *
   * @note If cpu_id is not specified, Foreman thread can be possibly moved
   *       around on different CPUs by the OS.
  **/
  Foreman(tmb::MessageBus *bus,
          CatalogDatabaseLite *catalog_database,
          StorageManager *storage_manager,
          const int cpu_id = -1,
          const int num_numa_nodes = 1)
      : ForemanLite(bus, cpu_id),
        catalog_database_(DCHECK_NOTNULL(catalog_database)),
        storage_manager_(DCHECK_NOTNULL(storage_manager)),
        max_msgs_per_worker_(1),
        num_numa_nodes_(num_numa_nodes) {
    bus_->RegisterClientAsSender(foreman_client_id_, kWorkOrderMessage);
    bus_->RegisterClientAsSender(foreman_client_id_, kRebuildWorkOrderMessage);
    // NOTE : Foreman thread sends poison messages in the optimizer's
    // ExecutionGeneratorTest.
    bus_->RegisterClientAsSender(foreman_client_id_, kPoisonMessage);

    bus_->RegisterClientAsReceiver(foreman_client_id_,
                                   kWorkOrderCompleteMessage);
    bus_->RegisterClientAsReceiver(foreman_client_id_,
                                   kRebuildWorkOrderCompleteMessage);
    bus_->RegisterClientAsReceiver(foreman_client_id_, kCatalogRelationNewBlockMessage);
    bus_->RegisterClientAsReceiver(foreman_client_id_, kDataPipelineMessage);
    bus_->RegisterClientAsReceiver(foreman_client_id_,
                                   kWorkOrdersAvailableMessage);
    bus_->RegisterClientAsReceiver(foreman_client_id_,
                                   kWorkOrderFeedbackMessage);
    bus_->RegisterClientAsReceiver(foreman_client_id_, kStreamCoordinatorMessage);
  }

  ~Foreman() override {}

  /**
   * @brief Set the Query plan DAG for the query to be executed.
   *
   * @param query_plan_dag A pointer to the query plan DAG.
   **/
  inline void setQueryPlan(DAG<RelationalOperator, bool> *query_plan_dag) {
    query_dag_ = query_plan_dag;
  }

  /**
   * @brief Reconstruct the QueryContext for the query to be executed.
   *
   * @param proto The serialized QueryContext.
   **/
  inline void reconstructQueryContextFromProto(const serialization::QueryContext &proto) {
    query_context_.reset(
        new QueryContext(proto, *catalog_database_, storage_manager_, foreman_client_id_, bus_));
  }

  /**
   * @brief Set the WorkerDirectory pointer.
   *
   * @param workers A pointer to the WorkerDirectory.
   **/
  void setWorkerDirectory(WorkerDirectory *workers) {
    workers_ = workers;
  }

  /**
   * @brief Set the maximum number of messages that should be allocated to each
   *        worker during a single round of WorkOrder dispatch.
   *
   * @param max_msgs_per_worker Maximum number of messages.
   **/
  void setMaxMessagesPerWorker(const std::size_t max_msgs_per_worker) {
    max_msgs_per_worker_ = max_msgs_per_worker;
  }

 protected:
  /**
   * @brief The foreman receives a DAG of relational operators, asks relational
   *        operators to produce the workorders and based on the response it gets
   *        pipelines the intermediate output to dependent relational operators.
   *
   * @note  The workers who get the messages from the Foreman execute and
   *        subsequently delete the WorkOrder contained in the message.
   **/
  void run() override;

 private:
  
  typedef DAG<RelationalOperator, bool>::size_type_nodes dag_node_index;
  /**
   * @brief Check if all the dependencies of the node at specified index have
   *        finished their execution.
   *
   * @note This function's true return value is a pre-requisite for calling
   *       getRebuildWorkOrders()
   *
   * @param node_index The index of the specified node in the query DAG.
   *
   * @return True if all the dependencies have finished their execution. False
   *         otherwise.
   **/
  inline bool checkAllDependenciesMet(const dag_node_index node_index) const {
    for (const dag_node_index dependency_index : query_dag_->getDependencies(node_index)) {
      // If at least one of the dependencies is not met, return false.
      if (!query_exec_state_->hasExecutionFinished(dependency_index)) {
        return false;
      }
    }
    return true;
  }

  /**
   * @brief Check if all the blocking dependencies of the node at specified
   *        index have finished their execution.
   *
   * @note A blocking dependency is the one which is pipeline breaker. Output of
   *       a dependency can't be streamed to its dependent if the link between
   *       them is pipeline breaker.
   *
   * @param node_index The index of the specified node in the query DAG.
   *
   * @return True if all the blocking dependencies have finished their
   *         execution. False otherwise.
   **/
  inline bool checkAllBlockingDependenciesMet(const dag_node_index node_index) const {
    for (const dag_node_index blocking_dependency_index : blocking_dependencies_[node_index]) {
      if (!query_exec_state_->hasExecutionFinished(blocking_dependency_index)) {
        return false;
      }
    }
    return true;
  }

  /**
   * @brief Dispatch schedulable WorkOrders, wrapped in WorkerMessages to the
   *        worker threads.
   *
   * @param start_worker_index The dispatch of WorkOrders preferably begins with
   *        the worker at this index.
   * @param start_operator_index The search for a schedulable WorkOrder
   *        begins with the WorkOrders generated by this operator.
   **/
  void dispatchWorkerMessages(const std::size_t start_worker_index,
                              const dag_node_index start_operator_index);

  /**
   * @brief Initialize all the local vectors and maps. If the operator has an
   *        InsertDestination, pass the bus address and Foreman's TMB client ID
   *        to it.
   **/
  void initializeState();



  /**
   * @brief Initialize the Foreman before starting the event loop. This binds
   * the Foreman thread to configured CPU, and does initial processing of
   * operator before waiting for events from Workers.
   **/
  void initialize();

  /**
   * @brief Process the received WorkOrder complete message.
   *
   * @param node_index The index of the specified operator node in the query DAG
   *        for the completed WorkOrder.
   * @param worker_thread_index The logical index of the worker thread in
   *        WorkerDirectory for the completed WorkOrder.
   **/
  void processWorkOrderCompleteMessage(const dag_node_index op_index,
                                       const std::size_t worker_thread_index);

  /**
   * @brief Process the received RebuildWorkOrder complete message.
   *
   * @param node_index The index of the specified operator node in the query DAG
   *        for the completed RebuildWorkOrder.
   * @param worker_thread_index The logical index of the worker thread in
   *        WorkerDirectory for the completed RebuildWorkOrder.
   **/
  void processRebuildWorkOrderCompleteMessage(const dag_node_index op_index,
                                              const std::size_t worker_thread_index);

  /**
   * @brief Process the received data pipeline message.
   *
   * @param node_index The index of the specified operator node in the query DAG
   *        for the pipelining block.
   * @param block The block id.
   * @param rel_id The ID of the relation that produced 'block'.
   **/
  void processDataPipelineMessage(const dag_node_index op_index,
                                  const block_id block,
                                  const relation_id rel_id);

  /**
   * @brief Process the received work order feedback message and notify relational
   *        operator.
   *
   * @param message Feedback message from work order.
   **/
  void processFeedbackMessage(const WorkOrder::FeedbackMessage &message);



  /**
   * @brief Clear some of the vectors used for a single run of a query.
   **/
  void cleanUp() {
    output_consumers_.clear();
    blocking_dependencies_.clear();
  }

  /**
   * @brief Process a current relational operator: Get its workorders and store
   *        them in the WorkOrdersContainer for this query. If the operator can
   *        be marked as done, do so.
   *
   * @param index The index of the relational operator to be processed in the
   *        query plan DAG.
   * @param recursively_check_dependents If an operator is done, should we
   *        call processOperator on its dependents recursively.
   **/
  void processOperator(const dag_node_index index, const bool recursively_check_dependents);

 /**
   * @brief Get the next workorder to be excuted, wrapped in a WorkerMessage.
   *
   * @param start_operator_index Begin the search for the schedulable WorkOrder
   *        with the operator at this index.
   * @param numa_node The next WorkOrder should preferably have its input(s)
   *        from this numa_node. This is a hint and not a binding requirement.
   *
   * @return A pointer to the WorkerMessage. If there's no WorkOrder to be
   *         executed, return NULL.
   **/
  WorkerMessage* getNextWorkerMessage(
      const dag_node_index start_operator_index, const int numa_node = -1);

  /**
   * @brief Send the given message to the specified worker.
   *
   * @param worker_thread_index The logical index of the recipient worker thread
   *        in WorkerDirectory.
   * @param message The WorkerMessage to be sent.
   **/
  void sendWorkerMessage(const std::size_t worker_thread_index, const WorkerMessage &message);

  /**
   * @brief Fetch all work orders currently available in relational operator and
   *        store them internally.
   *
   * @param index The index of the relational operator to be processed in the
   *        query plan DAG.
   *
   * @return Whether any work order was generated by op.
   **/
  bool fetchNormalWorkOrders(const dag_node_index index);

  /**
   * @brief This function does the following things:
   *        1. Mark the given relational operator as "done".
   *        2. For all the dependents of this operator, check if all of their
   *        blocking dependencies are met. If so inform them that the blocking
   *        dependencies are met.
   *        3. Check if the given operator is done producing output. If it's
   *        done, inform the dependents that they won't receive input anymore
   *        from the given operator.
   *
   * @param index The index of the given relational operator in the DAG.
   **/
  void markOperatorFinished(const dag_node_index index);

  /**
   * @brief Check if the execution of the given operator is over.
   *
   * @param index The index of the given operator in the DAG.
   *
   * @return True if the execution of the given operator is over, false
   *         otherwise.
   **/
  inline bool checkOperatorExecutionOver(const dag_node_index index) const {
    if (checkRebuildRequired(index)) {
      return (checkNormalExecutionOver(index) && checkRebuildOver(index));
    } else {
      return checkNormalExecutionOver(index);
    }
  }

  /**
   * @brief Check if the given operator's normal execution is over.
   *
   * @note The conditions for a given operator's normal execution to get over:
   *       1. All of its  normal (i.e. non rebuild) WorkOrders have finished
   *       execution.
   *       2. The operator is done generating work orders.
   *       3. All of the dependencies of the given operator have been met.
   *
   * @param index The index of the given operator in the DAG.
   *
   * @return True if the normal execution of the given operator is over, false
   *         otherwise.
   **/
  inline bool checkNormalExecutionOver(const dag_node_index index) const {
    return (checkAllDependenciesMet(index) &&
            !workorders_container_->hasNormalWorkOrder(index) &&
            query_exec_state_->getNumQueuedWorkOrders(index) == 0 &&
            query_exec_state_->hasDoneGenerationWorkOrders(index));
  }

  /**
   * @brief Check if the rebuild operation is required for a given operator.
   *
   * @param index The index of the given operator in the DAG.
   *
   * @return True if the rebuild operation is required, false otherwise.
   **/
  inline bool checkRebuildRequired(const dag_node_index index) const {
    return query_exec_state_->isRebuildRequired(index);
  }

  /**
   * @brief Check if the rebuild operation for a given operator is over.
   *
   * @param index The index of the given operator in the DAG.
   *
   * @return True if the rebuild operation is over, false otherwise.
   **/
  inline bool checkRebuildOver(const dag_node_index index) const {
    return query_exec_state_->hasRebuildInitiated(index) &&
           !workorders_container_->hasRebuildWorkOrder(index) &&
           (query_exec_state_->getNumRebuildWorkOrders(index) == 0);
  }

  /**
   * @brief Check if the rebuild operation for a given operator has been
   *        initiated.
   *
   * @param index The index of the given operator in the DAG.
   *
   * @return True if the rebuild operation has been initiated, false otherwise.
   **/
  inline bool checkRebuildInitiated(const dag_node_index index) const {
    return query_exec_state_->hasRebuildInitiated(index);
  }

  /**
   * @brief Initiate the rebuild process for partially filled blocks generated
   *        during the execution of the given operator.
   *
   * @param index The index of the given operator in the DAG.
   *
   * @return True if the rebuild is over immediately, i.e. the operator didn't
   *         generate any rebuild WorkOrders, false otherwise.
   **/
  bool initiateRebuild(const dag_node_index index);

  /**
   * @brief Get the rebuild WorkOrders for an operator.
   *
   * @note This function should be called only once, when all the normal
   *       WorkOrders generated by an operator finish their execution.
   *
   * @param index The index of the operator in the query plan DAG.
   * @param container A pointer to a WorkOrdersContainer to be used to store the
   *        generated WorkOrders.
   **/
  void getRebuildWorkOrders(const dag_node_index index, WorkOrdersContainer *container);

  CatalogDatabaseLite *catalog_database_;
  StorageManager *storage_manager_;

  DAG<RelationalOperator, bool> *query_dag_;

  std::unique_ptr<QueryContext> query_context_;

  // During a single round of WorkOrder dispatch, a Worker should be allocated
  // at most these many WorkOrders.
  std::size_t max_msgs_per_worker_;

  // For all nodes, store their receiving dependents.
  std::vector<std::vector<dag_node_index>> output_consumers_;

  // For all nodes, store their pipeline breaking dependencies (if any).
  std::vector<std::vector<dag_node_index>> blocking_dependencies_;

  std::unique_ptr<QueryExecutionState> query_exec_state_;

  std::unique_ptr<WorkOrdersContainer> workorders_container_;
 

  const int num_numa_nodes_;

  WorkerDirectory *workers_;

  friend class ForemanTest;
  FRIEND_TEST(ForemanTest, TwoNodesDAGPartiallyFilledBlocksTest);

  DISALLOW_COPY_AND_ASSIGN(Foreman);
};

/** @} */

}  // namespace quickstep

#endif  // QUICKSTEP_QUERY_EXECUTION_FOREMAN_HPP_<|MERGE_RESOLUTION|>--- conflicted
+++ resolved
@@ -20,12 +20,6 @@
 
 #include <cstddef>
 #include <memory>
-<<<<<<< HEAD
-#include <unordered_map>
-#include <utility>
-#include <chrono>
-=======
->>>>>>> c456c0b4
 #include <vector>
 
 #include "catalog/CatalogTypedefs.hpp"
